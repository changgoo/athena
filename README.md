athena
======
<!-- Jenkins Status Badge in Markdown (with view), unprotected, flat style -->
<!-- In general, need to be on Princeton VPN, logged into Princeton CAS, with ViewStatus access to Jenkins instance to click on unprotected Build Status Badge, but server is configured to whitelist GitHub -->
<!-- [![Jenkins Build Status](https://jenkins.princeton.edu/buildStatus/icon?job=athena/PrincetonUniversity_athena_jenkins_master)](https://jenkins.princeton.edu/job/athena/job/PrincetonUniversity_athena_jenkins_master/) -->
[![Project Status: Active – The project has reached a stable, usable state and is being actively developed.](https://www.repostatus.org/badges/latest/active.svg)](https://www.repostatus.org/#active)
[![DOI](https://zenodo.org/badge/DOI/10.5281/zenodo.4455880.svg)](https://doi.org/10.5281/zenodo.4455880) <!-- v21.0, not Concept DOI that tracks the "latest" version (erroneously sorted by DOI creation date on Zenodo). 10.5281/zenodo.4455879 -->
[![Travis CI Build Status](https://travis-ci.com/PrincetonUniversity/athena.svg?token=Ejzw3yndG1Fqub679gCB&branch=master)](https://travis-ci.com/PrincetonUniversity/athena)
[![codecov](https://codecov.io/gh/PrincetonUniversity/athena/branch/master/graph/badge.svg?token=ZzniY084kP)](https://codecov.io/gh/PrincetonUniversity/athena)
[![License](https://img.shields.io/badge/License-BSD%203--Clause-blue.svg)](https://opensource.org/licenses/BSD-3-Clause)
[![Contributor Covenant](https://img.shields.io/badge/Contributor%20Covenant-2.0-4baaaa.svg)](code_of_conduct.md)

<!--[![Public GitHub  issues](https://img.shields.io/github/issues/PrincetonUniversity/athena-public-version.svg)](https://github.com/PrincetonUniversity/athena-public-version/issues)
[![Public GitHub pull requests](https://img.shields.io/github/issues-pr/PrincetonUniversity/athena-public-version.svg)](https://github.com/PrincetonUniversity/athena-public-version/pulls) -->

<p align="center">
	  <img width="345" height="345" src="https://user-images.githubusercontent.com/1410981/115276281-759d8580-a108-11eb-9fc9-833480b97f95.png">
</p>

Athena++ GRMHD code and adaptive mesh refinement (AMR) framework

Please read [our contributing guidelines](./CONTRIBUTING.md) for details on how to participate.

## Citation
To cite Athena++ in your publication, please use the following BibTeX to refer to the code's [method paper](https://ui.adsabs.harvard.edu/abs/2020ApJS..249....4S/abstract):
```
@article{Stone2020,
	doi = {10.3847/1538-4365/ab929b},
	url = {https://doi.org/10.3847%2F1538-4365%2Fab929b},
	year = 2020,
	month = jun,
	publisher = {American Astronomical Society},
	volume = {249},
	number = {1},
	pages = {4},
	author = {James M. Stone and Kengo Tomida and Christopher J. White and Kyle G. Felker},
	title = {The Athena$\mathplus$$\mathplus$ Adaptive Mesh Refinement Framework: Design and Magnetohydrodynamic Solvers},
	journal = {The Astrophysical Journal Supplement Series},
}
```
Additionally, you can add a reference to `https://github.com/PrincetonUniversity/athena` in a footnote.

Finally, we have minted DOIs for each released version of Athena++ on Zenodo. This practice encourages computational reproducibility, since you can specify exactly which version of the code was used to produce the results in your publication. `10.5281/zenodo.4455879` is the DOI which cites _all_ versions of the code; it will always resolve to the latest release. Click on the Zenodo badge above to get access to BibTeX, etc. info related to these DOIs, e.g.:

```
@software{athena,
  author       = {Athena++ development team},
  title        = {{PrincetonUniversity/athena-public-version: 
                   Athena++ v21.0}},
  month        = jan,
  year         = 2021,
  publisher    = {Zenodo},
  version      = {21.0},
  doi          = {10.5281/zenodo.4455880},
  url          = {https://doi.org/10.5281/zenodo.4455880}
}
<<<<<<< HEAD
```

TIGRIS
=======

# Introduction to TIGRIS

Welcome! Thank you for considering contributing to TIGRIS and Athena++.

**The following guidelines are mostly copy-pasted from the original [`CONTRIBUTING.md`](https://github.com/changgoo/athena/blob/master/CONTRIBUTING.md) document in the Athena++ repo with small modifications for the TIGRIS project.**

The guidelines in this document are meant to help make the development of Athena++ straightforward and effective. They are a set of best practices, not strict rules, and this document may be modified at any time. Navigating the code can be daunting for new users, so if anything is unclear, please let us know!

[Doxygen Documentation](https://changgoo.github.io/athena) is currently available for public access and automatically deployed whenever push or PR is made to `tigris-master`.
<!-- ### Table of Contents -->

## Resources and quick links
* The latest development version of TIGRIS is hosted in the private fork [changgoo/athena](https://github.com/changgoo/athena) of the latest development version of Athena++ hosted in the public [PrincetonUniversity/athena](https://github.com/PrincetonUniversity/athena) GitHub repository.
* The predecessor version, TIGRESS, built on [PrincetonUniversity/Athena-Cversion](https://github.com/PrincetonUniversity/Athena-Cversion) is hosted in the private [PrincetonUniversity/Athena-TIGRESS](https://github.com/PrincetonUniversity/Athena-TIGRESS) GitHub repository.
  * [Athena 4.2 Documentation](https://princetonuniversity.github.io/Athena-Cversion/AthenaDocs) is hosted on GitHub Pages.
  * The [Athena 4.2 Test Page](https://www.astro.princeton.edu/~jstone/Athena/tests/) contains useful algorithm test results.
* The [TIGRESS website](http://changgoo.github.io/tigress-web/index.html) is hosted by [GitHub Pages](https://pages.github.com/).
* The [Athena++ website](https://princetonuniversity.github.io/athena/index.html) is hosted by [GitHub Pages](https://pages.github.com/).
* The latest version of the [Athena++ documentation](https://github.com/PrincetonUniversity/athena/wiki) is hosted as a GitHub Wiki attached to the private repository.
* The TIGRIS Slack workspace is located at [tigrepp.slack.com](https:://tigrepp.slack.com).
* The Athena++ Slack workspace is located at [athena-pp.slack.com](https:://athena-pp.slack.com).
<!-- Could add links to New PR, New Issue, Issue Labels e.g. current "bugs" -->

# How to contribute
There are many ways to contribute! We welcome feedback, [documentation](#documentation), tutorials, scripts, [bug reports](#bug-reports), [feature requests](#suggesting-enhancements), and [quality pull requests](#pull-requests).

## Using the issue tracker
Both [bug reports](#bug-reports) and [feature requests](#suggesting-enhancements) should use the [GitHub issue tracker](https://github.com/changgoo/athena/issues).

Please do not file an issue to ask a question on code usage.

### Bug reports
[Open a new Issue](https://github.com/changgoo/athena/issues/new)

Fill out the relevant sections of the [`ISSUE_TEMPLATE.md`](https://github.com/changgoo/athena/blob/master/.github/ISSUE_TEMPLATE.md) to the best of your ability when submitting a new issue.

### Suggesting enhancements
Feature requests are welcome, and are also tracked as [GitHub issues]( https://guides.github.com/features/issues/).

Please understand that we may not be able to respond to all of them because of limited resources.

## Submitting changes
Some requirements for code submissions:
- Athena++ is licensed under the BSD 3-Clause License; contributions must also use the BSD-3 license.
- The code must be commented and well documented, see [Documentation](#documentation).
- The Athena++ Wiki has a [Style Guide](https://github.com/PrincetonUniversity/athena/wiki/Style-Guide) section in the Programmer Guide. Please follow these conventions as closely as possible in order to promote consistency in the codebase.
- When implementing new functionality, add a regression test. See [Testing and continuous integration (CI)](#testing-and-continuous-integration-CI).
- If your submission fixes an issue in the [issue tracker](https://github.com/changgoo/athena/issues), please reference the issue # in the pull request title or commit message, for example:
```
Fixes #42
```

The below instructions assume a basic understanding of the Git command line interface.
If you are new to Git or a need a refresher, the [Atlassian Bitbucket Git tutorial](https://www.atlassian.com/git/tutorials/learn-git-with-bitbucket-cloud) and the [Git documentation](https://git-scm.com/) are helpful resources.

**As you (who are in the TIGRIS team) all expected to have write permission to the repository, you can create branches directly. But, you can also follow the guideline below.**

The easiest way to contribute to TIGRIS is to fork the repository to your GitHub account, create a branch on your fork, and make your changes there. When the changes are ready for submission, open a pull request (PR) on the Athena++ repository. The workflow could be summarized by the following commands:
1. Fork the repository to your GitHub account (only once) at https://github.com/changgoo/athena/fork
2. Clone a local copy of your private fork:
```
git clone https://github.com/<username>/athena ./athena-<username>
```
3. Create a descriptively-named feature branch on the fork:
```
cd athena-<username>
git checkout -b cool-new-feature
```
4. Commit often, and in logical groups of changes.
  * Use [interactive rebasing](https://help.github.com/articles/about-git-rebase/) to clean up your local commits before sharing them to GitHub.
  * Follow [commit message guidelines](https://www.git-scm.com/book/en/v2/Distributed-Git-Contributing-to-a-Project#_commit_guidelines); see also [How to Write a Git Commit Message](https://chris.beams.io/posts/git-commit/).
```
git add src/modified_file.cpp
# Use your editor to format the commit message
git commit -v
```
5. Push your changes to your remote GitHub fork:
```
git push -u origin cool-new-feature
```
6. When your branch is complete and you want to add it to TIGRIS, open a new pull request to `tigris-master`.
**Note that the default base repository and branch to which the pull requests are merged is `PrincetonUniversity/athena` and `master`. Please change the `base repository` and `branch` to `changgoo/athena` and `tigris-master`.**

### Forks and branches
The use of separate branches for both new features and bug fixes, no matter how small, is highly encouraged. Committing directly to `master` branch should be kept to a minimum. [Branches in Git are lightweight](https://git-scm.com/book/en/v2/Git-Branching-Branches-in-a-Nutshell), and merging small branches should be painless.

For the majority of development, users should use personal forks instead of branches on [changgoo/athena](https://github.com/changgoo/athena) (especially for larger development projects). The shared Athena++ repository should only contain a restricted set of main feature branches and temporary hotfix branches at any given time. <!-- consider reaching out to Athena++ developers before starting any significant PR/feature development to see if anyone is working on it or if we would consider merging it into Athena++-->

To update your private fork with changes from [changgoo/athena](https://github.com/changgoo/athena), from the `master` branch on a cloned copy of the forked repo:
1. Add a remote named `upstream` for the original Athena++ repository:
```
git remote add upstream https://github.com/changgoo/athena
```
2. Fetch the updates from the original Athena++ repository:
```
git fetch upstream
```
3. Merge the new commits into your forked `master`:
```
git merge --ff-only upstream/master
```
will work if you have not committed directly to your forked `master` branch.

If you have modified your forked `master` branch, the last two steps could be replaced by:
```
git pull --rebase upstream master
```
See [Developing on shared `branch`](#developing-on-shared-branch).

### Developing on shared `branch`
There are a few practices that should be followed when committing changes to a collaborative `branch` on [changgoo/athena](https://github.com/changgoo/athena) in order to avoid conflicts and headaches. These guidelines especially apply to developing on the fast changing `master` branch for those users with Admin permissions.

If you commit to an outdated local copy of `branch` (i.e. someone else has pushed changes to GitHub since you last checked), the `git push origin branch` command will be rejected by the server and prompt you to execute the `git pull` command. The default `git pull` behavior in this scenario is to create a merge-commit after you resolve any conflicts between your changes and the remote commits. However, these non-descriptive commit messages tend to clutter the repository history unnecessarily.
<!-- insert image of Network graph to compare linear and non-linear Git history -->
Most of them likely could have been avoided by either 1) doing local development on feature branches or 2) using `git pull --rebase` to perform a rebase instead of a merge when pulling conflicting updates.

If you frequently encounter such issues, it is recommended to enable the latter by default. In git versions >= 1.7.9, this can be accomplished with:
```
git config --global pull.rebase true
```

### Pull requests
When your changes are ready for submission, you may open a new pull request to `tigris-master` from a branch on the main repository (Write access) or from a branch on your private forked repository. For the latter, go to the page for your fork on GitHub, select your development branch, and click the pull request button. Fill out the relevant sections of the [`PULL_REQUEST_TEMPLATE.md`](https://github.com/changgoo/athena/blob/master/.github/PULL_REQUEST_TEMPLATE.md) to the best of your ability when submitting a new PR.

We will discuss the proposed changes and may request that you make modifications to your code before merging. To do so, simply commit to the feature branch and push your changes to GitHub, and your pull request will reflect these updates.

Before merging the PRs, you may be asked to squash and/or rebase some or all of your commits in order to preserve a clean, linear Git history. We will walk you through the interactive rebase procedure, i.e.
```
git rebase -i master
```

In general for Athena++, merging branches with `git merge —no-ff` is preferred in order to preserve the historical existence of the feature branch.

After the pull request is closed, you may optionally want to delete the feature branch on your local and remote fork via the GitHub PR webpage or the command line:
```
git branch d cool-new-feature
git push origin --delete cool-new-feature
```

### Code review policy
Currently, `master` and `tigris-master` are GitHub [protected branches](https://help.github.com/articles/about-protected-branches/), which automatically:
* Disables force pushing on `master` and `tigris-master`
* Prevents `master` and `tigris-master` from being deleted

Additionally, we have enabled ["Require pull request reviews before merging"](https://help.github.com/articles/enabling-required-reviews-for-pull-requests/) to `tigris-master`. This setting ensures that all pull requests require at least 1 code review before the branch is merged to the `tigris-master` branch and effectively prohibits pushing **any** commit directly to `tigris-master`, even from users with Write access.

Only collaborators with Admin permissions (`Athena++_admin` and `changgoo`) can bypass these restrictions. The decision to force the use of branches and pull requests for all changes, no matter how small, was made in order to:
1. Allow for isolated testing and human oversight/feedback/discussion of changes
2. Promote a [readable](https://fangpenlin.com/posts/2013/09/30/keep-a-readable-git-history/), [linear](http://www.bitsnbites.eu/a-tidy-linear-git-history/), and reversible Git history for computational reproducibility and maintainability
3. Most importantly, prevent any accidental pushes to `tigris-master`
<!-- Currently set # of required reviews to 1; other options to consider enabling in the future include: -->
<!-- "Dismiss stale PR approvals when new commits are pushed" -->
<!-- "Restrict who can push to this branch" (redundant with Require PR reviews)-->
<!-- "Require status checks to pass before merging" after separating CI build steps in new GitHub Checks API-->
<!-- "Include administrators" -->


## Testing and continuous integration (CI)
Automated testing is an essential part of any large software project. The [Regression Testing](https://github.com/PrincetonUniversity/athena/wiki/Regression-Testing) page in the Athena++ Wiki describes how to use and write new tests for the framework setup in the `tst/regression/` folder. Developers should run these tests to ensure that code changes did not break any existing functionalities.

Continuous integration is currently provided by both the Princeton Jenkins server and Travis CI service. These services automatically use the [Regression Testing](https://github.com/PrincetonUniversity/athena/wiki/Regression-Testing) framework to check code functionality and code <a href="https://en.wikipedia.org/wiki/Lint_(software)">linters</a> to ensure that conventions in the [Style Guide](https://github.com/PrincetonUniversity/athena/wiki/Style-Guide) are obeyed. The details of the infrastructure setup and instructions on how to use these services are covered in the [Continuous Integration (CI)](https://github.com/PrincetonUniversity/athena/wiki/Continuous-Integration-%28CI%29) Wiki page.

## Documentation
The development repository's [documentation](https://github.com/changgoo/athena/wiki) is a [GitHub Wiki](https://help.github.com/articles/about-github-wikis/) and is written largely in Markdown. Limited math typesetting is supported via HTML. See existing Wiki source for examples, e.g. [Editing: Coordinate Systems and Meshes](https://github.com/PrincetonUniversity/athena/wiki/Coordinate-Systems-and-Meshes/_edit).

Any significant change or new feature requires accompanying documentation before being merged to `tigris-master`. While edits can be made directly using the online interface, the Wiki is a normal Git repository which can be cloned and modified. [However](https://help.github.com/articles/adding-and-editing-wiki-pages-locally/):
> You and your collaborators can create branches when working on wikis, but only changes pushed to the `master` branch will be made live and available to your readers.
=======
```
>>>>>>> 5261e495
<|MERGE_RESOLUTION|>--- conflicted
+++ resolved
@@ -45,7 +45,7 @@
 ```
 @software{athena,
   author       = {Athena++ development team},
-  title        = {{PrincetonUniversity/athena-public-version: 
+  title        = {{PrincetonUniversity/athena-public-version:
                    Athena++ v21.0}},
   month        = jan,
   year         = 2021,
@@ -54,11 +54,7 @@
   doi          = {10.5281/zenodo.4455880},
   url          = {https://doi.org/10.5281/zenodo.4455880}
 }
-<<<<<<< HEAD
-```
-
-TIGRIS
-=======
+```
 
 # Introduction to TIGRIS
 
@@ -226,7 +222,4 @@
 The development repository's [documentation](https://github.com/changgoo/athena/wiki) is a [GitHub Wiki](https://help.github.com/articles/about-github-wikis/) and is written largely in Markdown. Limited math typesetting is supported via HTML. See existing Wiki source for examples, e.g. [Editing: Coordinate Systems and Meshes](https://github.com/PrincetonUniversity/athena/wiki/Coordinate-Systems-and-Meshes/_edit).
 
 Any significant change or new feature requires accompanying documentation before being merged to `tigris-master`. While edits can be made directly using the online interface, the Wiki is a normal Git repository which can be cloned and modified. [However](https://help.github.com/articles/adding-and-editing-wiki-pages-locally/):
-> You and your collaborators can create branches when working on wikis, but only changes pushed to the `master` branch will be made live and available to your readers.
-=======
-```
->>>>>>> 5261e495
+> You and your collaborators can create branches when working on wikis, but only changes pushed to the `master` branch will be made live and available to your readers.