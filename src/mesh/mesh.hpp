#ifndef MESH_MESH_HPP_
#define MESH_MESH_HPP_
//========================================================================================
// Athena++ astrophysical MHD code
// Copyright(C) 2014 James M. Stone <jmstone@princeton.edu> and other code contributors
// Licensed under the 3-clause BSD License, see LICENSE file for details
//========================================================================================
//! \file mesh.hpp
//! \brief defines Mesh and MeshBlock classes, and various structs used in them
//!
//! The Mesh is the overall grid structure, and MeshBlocks are local patches of data
//! (potentially on different levels) that tile the entire domain.

// C headers

// C++ headers
#include <cstdint>     // int64_t
#include <functional>  // reference_wrapper
#include <string>
#include <vector>

// Athena++ headers
#include "../athena.hpp"
#include "../athena_arrays.hpp"
#include "../bvals/bvals.hpp"
#include "../outputs/io_wrapper.hpp"
#include "../parameter_input.hpp"
#include "../particles/particles.hpp"
#include "../task_list/task_list.hpp"
#include "../utils/interp_table.hpp"
#include "mesh_refinement.hpp"
#include "meshblock_tree.hpp"

// Forward declarations
class ParameterInput;
class Mesh;
class MeshRefinement;
class MeshBlockTree;
class BoundaryValues;
class CellCenteredBoundaryVariable;
class FaceCenteredBoundaryVariable;
class TaskList;
struct TaskStates;
class Coordinates;
class Reconstruction;
class Hydro;
class Field;
class Particles;
class PassiveScalars;
class CosmicRay;
class Gravity;
class MGGravity;
class MGGravityDriver;
class EquationOfState;
class FFTDriver;
class FFTGravityDriver;
class TurbulenceDriver;
class OrbitalAdvection;
class BlockFFTGravity;
class CoolingSolver;
class Units;

FluidFormulation GetFluidFormulation(const std::string& input_string);

//----------------------------------------------------------------------------------------
//! \class MeshBlock
//! \brief data/functions associated with a single block

class MeshBlock {
  friend class RestartOutput;
  friend class BoundaryValues;
  friend class CellCenteredBoundaryVariable;
  friend class FaceCenteredBoundaryVariable;
  friend class Mesh;
  friend class Hydro;
  friend class TaskList;
  friend class TimeIntegratorTaskList;
#ifdef HDF5OUTPUT
  friend class ATHDF5Output;
#endif

 public:
  MeshBlock(int igid, int ilid, LogicalLocation iloc, RegionSize input_size,
            BoundaryFlag *input_bcs, Mesh *pm, ParameterInput *pin,
            bool ref_flag = false);
  MeshBlock(int igid, int ilid, Mesh *pm, ParameterInput *pin, LogicalLocation iloc,
            RegionSize input_block, BoundaryFlag *input_bcs, double icost, char *mbdata);
  ~MeshBlock();

  // data
  Mesh *pmy_mesh;  // ptr to Mesh containing this MeshBlock
  LogicalLocation loc;
  RegionSize block_size;
  // for convenience: "max" # of real+ghost cells along each dir for allocating "standard"
  // sized MeshBlock arrays, depending on ndim (i.e. ncells2=nx2+2*NGHOST if nx2>1)
  int ncells1, ncells2, ncells3;
  // on 1x coarser level MeshBlock (i.e. ncc2=nx2/2 + 2*NGHOST, if nx2>1)
  int ncc1, ncc2, ncc3;
  int is, ie, js, je, ks, ke;
  int gid, lid;
  int cis, cie, cjs, cje, cks, cke, cnghost;
<<<<<<< HEAD
  int gflag;
  int nbad_d, nbad_p;
=======
>>>>>>> cf41e301

  // user output variables for analysis
  int nuser_out_var;
  AthenaArray<Real> user_out_var;
  std::string *user_out_var_names_;

  // user MeshBlock data that can be stored in restart files
  AthenaArray<Real> *ruser_meshblock_data;
  AthenaArray<int> *iuser_meshblock_data;

  // mesh-related objects
  Coordinates *pcoord;
  BoundaryValues *pbval;
  Reconstruction *precon;
  MeshRefinement *pmr;

  // physics-related objects (possibly containing their derived bvals classes)
  Hydro *phydro;
  Field *pfield;
  Gravity *pgrav;
  MGGravity *pmg;
  PassiveScalars *pscalars;
  EquationOfState *peos;
  CosmicRay *pcr;
  OrbitalAdvection *porb;
  BlockFFTGravity *pfft;
  CoolingSolver *pcool;
  Units *punit;

  // pointer to particle classes
  std::vector<Particles *> ppars, ppars_grav;

  // functions
  std::size_t GetBlockSizeInBytes();
  int GetNumberOfMeshBlockCells() {
    return block_size.nx1*block_size.nx2*block_size.nx3; }
  void SearchAndSetNeighbors(MeshBlockTree &tree, int *ranklist, int *nslist);
  void WeightedAve(AthenaArray<Real> &u_out,
                  AthenaArray<Real> &u_in1, AthenaArray<Real> &u_in2,
                  AthenaArray<Real> &u_in3, AthenaArray<Real> &u_in4,
                  const Real wght[5]);
  void WeightedAve(FaceField &b_out,
                   FaceField &b_in1, FaceField &b_in2,
                   FaceField &b_in3, FaceField &b_in4,
                   const Real wght[5]);
  void WeightedAve(AthenaArray<Real> &u_out, AthenaArray<Real> &u_in1,
                   AthenaArray<Real> &u_in2, const Real wght[3]);


  // inform MeshBlock which arrays contained in member Hydro, Field, Particles,
  // ... etc. classes are the "primary" representations of a quantity. when registered,
  // that data are used for (1) load balancing (2) (future) dumping to restart file
  void RegisterMeshBlockData(AthenaArray<Real> &pvar_cc);
  void RegisterMeshBlockData(FaceField &pvar_fc);

  //! defined in either the prob file or default_pgen.cpp in ../pgen/
  void UserWorkBeforeOutput(ParameterInput *pin); // called in Mesh fn (friend class)
  void UserWorkInLoop();                          // called in TimeIntegratorTaskList

 private:
  // data
  Real new_block_dt_, new_block_dt_hyperbolic_, new_block_dt_parabolic_,
    new_block_dt_user_;
  //! \todo(felker):
  //! * make global TaskList a member of MeshBlock, store TaskStates in list
  //!   shared by main integrator + FFT gravity task lists.
  //! * Multigrid has separate TaskStates
  TaskStates tasks;
  int nreal_user_meshblock_data_, nint_user_meshblock_data_;
  std::vector<std::reference_wrapper<AthenaArray<Real>>> vars_cc_;
  std::vector<std::reference_wrapper<FaceField>> vars_fc_;

  // functions
  void AllocateRealUserMeshBlockDataField(int n);
  void AllocateIntUserMeshBlockDataField(int n);
  void AllocateUserOutputVariables(int n);
  void SetUserOutputVariableName(int n, const char *name);
  void SetCostForLoadBalancing(double cost);

  //! defined in either the prob file or default_pgen.cpp in ../pgen/
  void ProblemGenerator(ParameterInput *pin);
  void InitUserMeshBlockData(ParameterInput *pin);

  // functions and variables for automatic load balancing based on timing
  double cost_, lb_time_;
  void ResetTimeMeasurement();
  void StartTimeMeasurement();
  void StopTimeMeasurement();
};

//----------------------------------------------------------------------------------------
//! \class Mesh
//! \brief data/functions associated with the overall mesh

class Mesh {
  friend class RestartOutput;
  friend class HistoryOutput;
  friend class MeshBlock;
  friend class MeshBlockTree;
  friend class BoundaryBase;
  friend class BoundaryValues;
  friend class CellCenteredBoundaryVariable;
  friend class FaceCenteredBoundaryVariable;
  friend class MGBoundaryValues;
  friend class Coordinates;
  friend class MeshRefinement;
  friend class HydroSourceTerms;
  friend class Hydro;
  friend class CosmicRay;
  friend class FFTDriver;
  friend class FFTGravityDriver;
  friend class TurbulenceDriver;
  friend class MultigridDriver;
  friend class MGGravityDriver;
  friend class Gravity;
  friend class HydroDiffusion;
  friend class FieldDiffusion;
  friend class OrbitalAdvection;
  friend class BlockFFTGravity;
  friend class Particles;
#ifdef HDF5OUTPUT
  friend class ATHDF5Output;
#endif

 public:
  // 2x function overloads of ctor: normal and restarted simulation
  explicit Mesh(ParameterInput *pin, int test_flag=0);
  Mesh(ParameterInput *pin, IOWrapper &resfile, int test_flag=0);
  ~Mesh();

  // accessors
  int GetNumMeshThreads() const {return num_mesh_threads_;}
  std::int64_t GetTotalCells() {return static_cast<std::int64_t> (nbtotal)*
  my_blocks(0)->block_size.nx1*my_blocks(0)->block_size.nx2*my_blocks(0)->block_size.nx3;}

  // data
  RegionSize mesh_size, block_size;
  BoundaryFlag mesh_bcs[6];
  const bool f2, f3; // flags indicating (at least) 2D or 3D Mesh
  const int ndim;     // number of dimensions
  const bool adaptive, multilevel;
  const int orbital_advection;       // order of the orbital splitting method
  const bool shear_periodic;         // flag of shear periodic b.c.
  const FluidFormulation fluid_setup;
  Real start_time, time, tlim, dtlim;
  Real dt, dt_hyperbolic, dt_parabolic, dt_user, cfl_number;
  int nlim, ncycle, ncycle_out, dt_diagnostics;
  std::string time_integrator;
  std::string sts_integrator;
  Real sts_max_dt_ratio;
  TaskType sts_loc;
  Real muj, nuj, muj_tilde, gammaj_tilde;
  int nbtotal, nblocal, nbnew, nbdel;
  std::vector<ParticleParameters> particle_params;
  bool particle, particle_gravity;
  const bool cooling, fofc_enabled;

  int step_since_lb;
<<<<<<< HEAD
  int gflag;
=======
  int turb_flag; // turbulence flag
>>>>>>> cf41e301
  bool amr_updated;
  EosTable *peos_table;

  AthenaArray<MeshBlock*> my_blocks;

  FFTGravityDriver *pfgrd;
  MGGravityDriver *pmgrd;

  Units *punit;
  CoolingSolver *pcool;


  AthenaArray<Real> *ruser_mesh_data;
  AthenaArray<int> *iuser_mesh_data;

  // functions
  void Initialize(int res_flag, ParameterInput *pin);
  void PostInitialize(int res_flag, ParameterInput *pin);
  void SetBlockSizeAndBoundaries(LogicalLocation loc, RegionSize &block_size,
                                 BoundaryFlag *block_bcs);
  void NewTimeStep();
  void OutputCycleDiagnostics();
  void LoadBalancingAndAdaptiveMeshRefinement(ParameterInput *pin);
  int CreateAMRMPITag(int lid, int ox1, int ox2, int ox3);
  MeshBlock* FindMeshBlock(int tgid);
  void ApplyUserWorkBeforeOutput(ParameterInput *pin);

  // function for distributing unique "phys" bitfield IDs to BoundaryVariable objects and
  // other categories of MPI communication for generating unique MPI_TAGs
  int ReserveTagPhysIDs(int num_phys);

  // defined in either the prob file or default_pgen.cpp in ../pgen/
  void UserWorkAfterLoop(ParameterInput *pin);   // called in main loop
  void UserWorkInLoop(); // called in main after each cycle

 private:
  // data
  int next_phys_id_; // next unused value for encoding final component of MPI tag bitfield
  int root_level, max_level, current_level;
  int num_mesh_threads_;
  int gids_, gide_;
  int *nslist, *ranklist, *nblist;
  double *costlist;
  // 8x arrays used exclusively for AMR (not SMR):
  int *nref, *nderef;
  int *rdisp, *ddisp;
  int *bnref, *bnderef;
  int *brdisp, *bddisp;
  // the last 4x should be std::size_t, but are limited to int by MPI

  LogicalLocation *loclist;
  MeshBlockTree tree;
  // number of MeshBlocks in the x1, x2, x3 directions of the root grid:
  // (unlike LogicalLocation.lxi, nrbxi don't grow w/ AMR # of levels, so keep 32-bit int)
  int nrbx1, nrbx2, nrbx3;
  //! \todo (felker):
  //! * find unnecessary static_cast<> ops. from old std::int64_t type in 2018:
  //!   std::int64_t nrbx1, nrbx2, nrbx3;

  // flags are false if using non-uniform or user meshgen function
  bool use_uniform_meshgen_fn_[3];
  int nreal_user_mesh_data_, nint_user_mesh_data_;

  int nuser_history_output_;
  std::string *user_history_output_names_;
  UserHistoryOperation *user_history_ops_;

  // global constants
  Real four_pi_G_;

  // variables for load balancing control
  bool lb_flag_, lb_automatic_, lb_manual_;
  double lb_tolerance_;
  int lb_interval_;

  // functions
  MeshGenFunc MeshGenerator_[3];
  BValFunc BoundaryFunction_[6];
  AMRFlagFunc AMRFlag_;
  SrcTermFunc UserSourceTerm_;
  TimeStepFunc UserTimeStep_;
  HistoryOutputFunc *user_history_func_;
  MetricFunc UserMetric_;
  ViscosityCoeffFunc ViscosityCoeff_;
  ConductionCoeffFunc ConductionCoeff_;
  FieldDiffusionCoeffFunc FieldDiffusivity_;
  OrbitalVelocityFunc OrbitalVelocity_, OrbitalVelocityDerivative_[2];
  MGBoundaryFunc MGGravityBoundaryFunction_[6];
<<<<<<< HEAD
  CRBoundaryFunc CRBoundaryFunc_[6];
=======
  MGSourceMaskFunc MGGravitySourceMaskFunction_;
>>>>>>> cf41e301

  void AllocateRealUserMeshDataField(int n);
  void AllocateIntUserMeshDataField(int n);
  void OutputMeshStructure(int dim);
  void CalculateLoadBalance(double *clist, int *rlist, int *slist, int *nlist, int nb);
  void ResetLoadBalanceVariables();

  void CorrectMidpointInitialCondition();
  void ReserveMeshBlockPhysIDs();

  // Mesh::LoadBalancingAndAdaptiveMeshRefinement() helper functions:
  void UpdateCostList();
  void UpdateMeshBlockTree(int &nnew, int &ndel);
  bool GatherCostListAndCheckBalance();
  void RedistributeAndRefineMeshBlocks(ParameterInput *pin, int ntot);

  // Mesh::RedistributeAndRefineMeshBlocks() helper functions:
  // step 6: send
  void PrepareSendSameLevel(MeshBlock* pb, Real *sendbuf);
  void PrepareSendCoarseToFineAMR(MeshBlock* pb, Real *sendbuf, LogicalLocation &lloc);
  void PrepareSendFineToCoarseAMR(MeshBlock* pb, Real *sendbuf);
  // step 7: create new MeshBlock list (same MPI rank but diff level: create new block)
  void FillSameRankFineToCoarseAMR(MeshBlock* pob, MeshBlock* pmb,
                                   LogicalLocation &loc);
  void FillSameRankCoarseToFineAMR(MeshBlock* pob, MeshBlock* pmb,
                                   LogicalLocation &newloc);
  // step 8: receive
  void FinishRecvSameLevel(MeshBlock *pb, Real *recvbuf);
  void FinishRecvFineToCoarseAMR(MeshBlock *pb, Real *recvbuf, LogicalLocation &lloc);
  void FinishRecvCoarseToFineAMR(MeshBlock *pb, Real *recvbuf);

  //! defined in either the prob file or default_pgen.cpp in ../pgen/
  void InitUserMeshData(ParameterInput *pin);

  // often used (not defined) in prob file in ../pgen/
  void EnrollUserBoundaryFunction(BoundaryFace face, BValFunc my_func);
  void EnrollUserMGGravityBoundaryFunction(BoundaryFace dir, MGBoundaryFunc my_bc);
<<<<<<< HEAD
  void EnrollUserCRBoundaryFunction(BoundaryFace face, CRBoundaryFunc my_func);
  //! \deprecated (felker):
  //! * provide trivial overload for old-style BoundaryFace enum argument
  void EnrollUserBoundaryFunction(int face, BValFunc my_func);
  void EnrollUserMGGravityBoundaryFunction(int dir, MGBoundaryFunc my_bc);
  void EnrollUserCRBoundaryFunction(int face, CRBoundaryFunc my_func);
=======
  void EnrollUserMGGravitySourceMaskFunction(MGSourceMaskFunc srcmask);
  //! \deprecated (felker):
  //! * provide trivial overload for old-style BoundaryFace enum argument
  void EnrollUserBoundaryFunction(int face, BValFunc my_func);
>>>>>>> cf41e301

  void EnrollUserRefinementCondition(AMRFlagFunc amrflag);
  void EnrollUserMeshGenerator(CoordinateDirection dir, MeshGenFunc my_mg);
  void EnrollUserExplicitSourceFunction(SrcTermFunc my_func);
  void EnrollUserTimeStepFunction(TimeStepFunc my_func);
  void AllocateUserHistoryOutput(int n);
  void EnrollUserHistoryOutput(int i, HistoryOutputFunc my_func, const char *name,
                               UserHistoryOperation op=UserHistoryOperation::sum);
  void EnrollUserMetric(MetricFunc my_func);
  void EnrollViscosityCoefficient(ViscosityCoeffFunc my_func);
  void EnrollConductionCoefficient(ConductionCoeffFunc my_func);
  void EnrollFieldDiffusivity(FieldDiffusionCoeffFunc my_func);
  void EnrollOrbitalVelocity(OrbitalVelocityFunc my_func);
  void EnrollOrbitalVelocityDerivative(int i, OrbitalVelocityFunc my_func);
  void SetGravitationalConstant(Real g) { four_pi_G_=4.0*PI*g; }
  void SetFourPiG(Real fpg) { four_pi_G_=fpg; }
};


//----------------------------------------------------------------------------------------
//! \fn Real ComputeMeshGeneratorX(std::int64_t index, std::int64_t nrange,
//!                                bool sym_interval)
//! \brief wrapper fn to compute Real x logical location for either
//!        [0., 1.] or [-0.5, 0.5]\n
//!        real cell ranges for MeshGenerator_[] functions (default/user vs. uniform)

inline Real ComputeMeshGeneratorX(std::int64_t index, std::int64_t nrange,
                                  bool sym_interval) {
  // index is typically 0, ... nrange for non-ghost boundaries
  if (!sym_interval) {
    // to map to fractional logical position [0.0, 1.0], simply divide by # of faces
    return static_cast<Real>(index)/static_cast<Real>(nrange);
  } else {
    // to map to a [-0.5, 0.5] range, rescale int indices around 0 before FP conversion
    // if nrange is even, there is an index at center x=0.0; map it to (int) 0
    // if nrange is odd, the center x=0.0 is between two indices; map them to -1, 1
    std::int64_t noffset = index - (nrange)/2;
    std::int64_t noffset_ceil = index - (nrange+1)/2; // = noffset if nrange is even
    //std::cout << "noffset, noffset_ceil = " << noffset << ", " << noffset_ceil << "\n";
    // average the (possibly) biased integer indexing
    return static_cast<Real>(noffset + noffset_ceil)/(2.0*nrange);
  }
}

//----------------------------------------------------------------------------------------
//! \fn Real DefaultMeshGeneratorX1(Real x, RegionSize rs)
//! \brief x1 mesh generator function, x is the logical location;
//!        x=i/nx1, real in [0., 1.]

inline Real DefaultMeshGeneratorX1(Real x, RegionSize rs) {
  Real lw, rw;
  if (rs.x1rat==1.0) {
    rw=x, lw=1.0-x;
  } else {
    Real ratn=std::pow(rs.x1rat,rs.nx1);
    Real rnx=std::pow(rs.x1rat,x*rs.nx1);
    lw=(rnx-ratn)/(1.0-ratn);
    rw=1.0-lw;
  }
  // linear interp, equally weighted from left (x(xmin)=0.0) and right (x(xmax)=1.0)
  return rs.x1min*lw+rs.x1max*rw;
}

//----------------------------------------------------------------------------------------
//! \fn Real DefaultMeshGeneratorX2(Real x, RegionSize rs)
//! \brief x2 mesh generator function, x is the logical location;
//!        x=j/nx2, real in [0., 1.]

inline Real DefaultMeshGeneratorX2(Real x, RegionSize rs) {
  Real lw, rw;
  if (rs.x2rat==1.0) {
    rw=x, lw=1.0-x;
  } else {
    Real ratn=std::pow(rs.x2rat,rs.nx2);
    Real rnx=std::pow(rs.x2rat,x*rs.nx2);
    lw=(rnx-ratn)/(1.0-ratn);
    rw=1.0-lw;
  }
  return rs.x2min*lw+rs.x2max*rw;
}

//----------------------------------------------------------------------------------------
//! \fn Real DefaultMeshGeneratorX3(Real x, RegionSize rs)
//! \brief x3 mesh generator function, x is the logical location;
//!        x=k/nx3, real in [0., 1.]

inline Real DefaultMeshGeneratorX3(Real x, RegionSize rs) {
  Real lw, rw;
  if (rs.x3rat==1.0) {
    rw=x, lw=1.0-x;
  } else {
    Real ratn=std::pow(rs.x3rat,rs.nx3);
    Real rnx=std::pow(rs.x3rat,x*rs.nx3);
    lw=(rnx-ratn)/(1.0-ratn);
    rw=1.0-lw;
  }
  return rs.x3min*lw+rs.x3max*rw;
}

//----------------------------------------------------------------------------------------
//! \fn Real UniformMeshGeneratorX1(Real x, RegionSize rs)
//! \brief x1 mesh generator function, x is the logical location;
//!        real cells in [-0.5, 0.5]

inline Real UniformMeshGeneratorX1(Real x, RegionSize rs) {
  // linear interp, equally weighted from left (x(xmin)=-0.5) and right (x(xmax)=0.5)
  return static_cast<Real>(0.5)*(rs.x1min+rs.x1max) + (x*rs.x1max - x*rs.x1min);
}

//----------------------------------------------------------------------------------------
//! \fn Real UniformMeshGeneratorX2(Real x, RegionSize rs)
//! \brief x2 mesh generator function, x is the logical location;
//!       real cells in [-0.5, 0.5]

inline Real UniformMeshGeneratorX2(Real x, RegionSize rs) {
  return static_cast<Real>(0.5)*(rs.x2min+rs.x2max) + (x*rs.x2max - x*rs.x2min);
}

//----------------------------------------------------------------------------------------
//! \fn Real UniformMeshGeneratorX3(Real x, RegionSize rs)
//! \brief x3 mesh generator function, x is the logical location;
//!        real cells in [-0.5, 0.5]

inline Real UniformMeshGeneratorX3(Real x, RegionSize rs) {
  return static_cast<Real>(0.5)*(rs.x3min+rs.x3max) + (x*rs.x3max - x*rs.x3min);
}

#endif  // MESH_MESH_HPP_<|MERGE_RESOLUTION|>--- conflicted
+++ resolved
@@ -99,11 +99,7 @@
   int is, ie, js, je, ks, ke;
   int gid, lid;
   int cis, cie, cjs, cje, cks, cke, cnghost;
-<<<<<<< HEAD
-  int gflag;
   int nbad_d, nbad_p;
-=======
->>>>>>> cf41e301
 
   // user output variables for analysis
   int nuser_out_var;
@@ -262,11 +258,6 @@
   const bool cooling, fofc_enabled;
 
   int step_since_lb;
-<<<<<<< HEAD
-  int gflag;
-=======
-  int turb_flag; // turbulence flag
->>>>>>> cf41e301
   bool amr_updated;
   EosTable *peos_table;
 
@@ -355,11 +346,8 @@
   FieldDiffusionCoeffFunc FieldDiffusivity_;
   OrbitalVelocityFunc OrbitalVelocity_, OrbitalVelocityDerivative_[2];
   MGBoundaryFunc MGGravityBoundaryFunction_[6];
-<<<<<<< HEAD
   CRBoundaryFunc CRBoundaryFunc_[6];
-=======
   MGSourceMaskFunc MGGravitySourceMaskFunction_;
->>>>>>> cf41e301
 
   void AllocateRealUserMeshDataField(int n);
   void AllocateIntUserMeshDataField(int n);
@@ -397,19 +385,8 @@
   // often used (not defined) in prob file in ../pgen/
   void EnrollUserBoundaryFunction(BoundaryFace face, BValFunc my_func);
   void EnrollUserMGGravityBoundaryFunction(BoundaryFace dir, MGBoundaryFunc my_bc);
-<<<<<<< HEAD
   void EnrollUserCRBoundaryFunction(BoundaryFace face, CRBoundaryFunc my_func);
-  //! \deprecated (felker):
-  //! * provide trivial overload for old-style BoundaryFace enum argument
-  void EnrollUserBoundaryFunction(int face, BValFunc my_func);
-  void EnrollUserMGGravityBoundaryFunction(int dir, MGBoundaryFunc my_bc);
-  void EnrollUserCRBoundaryFunction(int face, CRBoundaryFunc my_func);
-=======
   void EnrollUserMGGravitySourceMaskFunction(MGSourceMaskFunc srcmask);
-  //! \deprecated (felker):
-  //! * provide trivial overload for old-style BoundaryFace enum argument
-  void EnrollUserBoundaryFunction(int face, BValFunc my_func);
->>>>>>> cf41e301
 
   void EnrollUserRefinementCondition(AMRFlagFunc amrflag);
   void EnrollUserMeshGenerator(CoordinateDirection dir, MeshGenFunc my_mg);
