--- conflicted
+++ resolved
@@ -43,11 +43,8 @@
 class Reconstruction;
 class Hydro;
 class Field;
-<<<<<<< HEAD
 class DustParticles;
-=======
 class PassiveScalars;
->>>>>>> f3ccc071
 class Gravity;
 class MGGravity;
 class MGGravityDriver;
