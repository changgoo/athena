--- conflicted
+++ resolved
@@ -1464,13 +1464,9 @@
           pmb->pfield->fbvar.ReceiveAndSetBoundariesWithWait();
         if (NSCALARS > 0)
           pmb->pscalars->sbvar.ReceiveAndSetBoundariesWithWait();
-<<<<<<< HEAD
         if(CR_ENABLED)
           pmb->pcr->cr_bvar.ReceiveAndSetBoundariesWithWait();
-        if (SHEARING_BOX) {
-=======
         if (shear_periodic && orbital_advection==0) {
->>>>>>> 2aacb02f
           pmb->phydro->hbvar.AddHydroShearForInit();
         }
         pbval->ClearBoundarySubset(BoundaryCommSubset::mesh_init,
@@ -1880,13 +1876,9 @@
       pmb->pfield->fbvar.ReceiveAndSetBoundariesWithWait();
     if (NSCALARS > 0)
       pmb->pscalars->sbvar.ReceiveAndSetBoundariesWithWait();
-<<<<<<< HEAD
     if(CR_ENABLED)
       pmb->pcr->cr_bvar.ReceiveAndSetBoundariesWithWait();
-    if (SHEARING_BOX) {
-=======
     if (shear_periodic && orbital_advection==0) {
->>>>>>> 2aacb02f
       pmb->phydro->hbvar.AddHydroShearForInit();
     }
     pbval->ClearBoundarySubset(BoundaryCommSubset::mesh_init,
