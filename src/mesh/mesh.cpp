--- conflicted
+++ resolved
@@ -520,11 +520,8 @@
 
   // Initialize neighbor lists in Particle class.
   if (PARTICLES) {
-    MeshBlock *pmb = pfirst;
-    while (pmb != NULL) {
-      pmb->ppar->LinkNeighbors(tree, nrbx1, nrbx2, nrbx3, root_level);
-      pmb = pmb->next;
-    }
+    for (int i = gids_; i <= gide_; i++)
+      my_blocks(i-gids_)->ppar->LinkNeighbors(tree, nrbx1, nrbx2, nrbx3, root_level);
   }
 
   ResetLoadBalanceVariables();
@@ -593,7 +590,8 @@
   RegionSize block_size;
   BoundaryFlag block_bcs[6];
   MeshBlock *pfirst{};
-  IOWrapperSizeT mdsize, headeroffset;
+  IOWrapperSizeT *offset{};
+  IOWrapperSizeT listsize, headeroffset;
 
   // mesh test
   if (mesh_test > 0) Globals::nranks = mesh_test;
@@ -616,8 +614,7 @@
   headeroffset = resfile.GetPosition();
   // read the restart file
   // the file is already open and the pointer is set to after <par_end>
-  IOWrapperSizeT headersize = sizeof(int)*3+sizeof(Real)*2
-                              + sizeof(RegionSize)+sizeof(IOWrapperSizeT);
+  IOWrapperSizeT headersize = 3*sizeof(int) + 2*sizeof(Real) + sizeof(RegionSize);
   char *headerdata = new char[headersize];
   if (Globals::my_rank == 0) { // the master process reads the header data
     if (resfile.Read(headerdata, 1, headersize) != headersize) {
@@ -649,11 +646,11 @@
 
   // initialize
   loclist = new LogicalLocation[nbtotal];
+  offset = new IOWrapperSizeT[nbtotal];
   costlist = new double[nbtotal];
   ranklist = new int[nbtotal];
   nslist = new int[Globals::nranks];
   nblist = new int[Globals::nranks];
-  IOWrapperSizeT *sizelist=new IOWrapperSizeT[nbtotal];
 
   block_size.nx1 = pin->GetOrAddInteger("meshblock", "nx1", mesh_size.nx1);
   block_size.nx2 = pin->GetOrAddInteger("meshblock", "nx2", mesh_size.nx2);
@@ -742,11 +739,11 @@
   }
 
   // read the ID list
-  mdsize = sizeof(LogicalLocation)+sizeof(double)+sizeof(IOWrapperSizeT);
-  //allocate the mbmetadata buffer
-  char *mbmetadata = new char[mdsize*nbtotal];
+  listsize = sizeof(LogicalLocation)+sizeof(double)+sizeof(IOWrapperSizeT);
+  //allocate the idlist buffer
+  char *idlist = new char[listsize*nbtotal];
   if (Globals::my_rank == 0) { // only the master process reads the ID list
-    if (resfile.Read(mbmetadata,mdsize,nbtotal) != static_cast<unsigned int>(nbtotal)) {
+    if (resfile.Read(idlist, listsize, nbtotal) != static_cast<unsigned int>(nbtotal)) {
       msg << "### FATAL ERROR in Mesh constructor" << std::endl
           << "The restart file is broken." << std::endl;
       ATHENA_ERROR(msg);
@@ -754,25 +751,25 @@
   }
 #ifdef MPI_PARALLEL
   // then broadcast the ID list
-  MPI_Bcast(mbmetadata, mdsize*nbtotal, MPI_BYTE, 0, MPI_COMM_WORLD);
+  MPI_Bcast(idlist, listsize*nbtotal, MPI_BYTE, 0, MPI_COMM_WORLD);
 #endif
 
   int os = 0;
   for (int i=0; i<nbtotal; i++) {
-    std::memcpy(&(loclist[i]), &(mbmetadata[os]), sizeof(LogicalLocation));
+    std::memcpy(&(loclist[i]), &(idlist[os]), sizeof(LogicalLocation));
     os += sizeof(LogicalLocation);
-    std::memcpy(&(costlist[i]), &(mbmetadata[os]), sizeof(double));
+    std::memcpy(&(costlist[i]), &(idlist[os]), sizeof(double));
     os += sizeof(double);
-    std::memcpy(&(sizelist[i]), &(mbmetadata[os]), sizeof(IOWrapperSizeT));
+    std::memcpy(&(offset[i]), &(idlist[os]), sizeof(IOWrapperSizeT));
     os += sizeof(IOWrapperSizeT);
-    if (loclist[i].level > current_level) current_level=loclist[i].level;
-  }
-  delete [] mbmetadata;
+    if (loclist[i].level > current_level) current_level = loclist[i].level;
+  }
+  delete [] idlist;
 
   if (!adaptive) max_level = current_level;
 
   // calculate the header offset and seek
-  headeroffset+=headersize+udsize+mdsize*nbtotal;
+  headeroffset += headersize + udsize + listsize*nbtotal;
   if (Globals::my_rank != 0)
     resfile.Seek(headeroffset);
 
@@ -801,7 +798,7 @@
       std::cout << "### Warning in Mesh constructor" << std::endl
                 << "Too few mesh blocks: nbtotal ("<< nbtotal <<") < nranks ("
                 << Globals::nranks << ")" << std::endl;
-      delete [] sizelist;
+      delete [] offset;
       return;
     }
   }
@@ -823,7 +820,7 @@
   // Output MeshBlock list and quit (mesh test only); do not create meshes
   if (mesh_test > 0) {
     if (Globals::my_rank == 0) OutputMeshStructure(ndim);
-    delete [] sizelist;
+    delete [] offset;
     return;
   }
 
@@ -838,84 +835,44 @@
   //    gflag=2;
 
   // allocate data buffer
-<<<<<<< HEAD
-  int nb = nblist[Globals::my_rank];
-  int nbs = nslist[Globals::my_rank];
-  int nbe = nbs + nb - 1;
-  IOWrapperSizeT mysize = 0, myoffset = headeroffset;
-  for (int n=0; n<nbs; n++)
-    myoffset += sizelist[n];
-  for (int n=nbs; n<=nbe; n++)
-    mysize += sizelist[n];
-  char *mbdata = new char[mysize];
-
-  // load MeshBlocks (parallel)
-  if (resfile.Read_at_all(mbdata, mysize, 1, myoffset) != 1) {
-=======
   nblocal = nblist[Globals::my_rank];
   gids_ = nslist[Globals::my_rank];
   gide_ = gids_ + nblocal - 1;
-  char *mbdata = new char[datasize*nblocal];
+  IOWrapperSizeT mysize = 0, myoffset = headeroffset;
+  for (int n = 0; n < gids_; n++)
+    myoffset += offset[n];
+  for (int n = gids_; n <= gide_; n++)
+    mysize += offset[n];
+  char *mbdata = new char[mysize];
   my_blocks.NewAthenaArray(nblocal);
+
   // load MeshBlocks (parallel)
-  if (resfile.Read_at_all(mbdata, datasize, nblocal, headeroffset+gids_*datasize) !=
-      static_cast<unsigned int>(nblocal)) {
->>>>>>> 195f1832
+  if (resfile.Read_at_all(mbdata, mysize, 1, myoffset) != 1) {
     msg << "### FATAL ERROR in Mesh constructor" << std::endl
         << "The restart file is broken or input parameters are inconsistent."
         << std::endl;
     ATHENA_ERROR(msg);
   }
-<<<<<<< HEAD
   std::uint64_t buff_os = 0;
-  for (int i=nbs; i<=nbe; i++) {
-    SetBlockSizeAndBoundaries(loclist[i], block_size, block_bcs);
-    // create a block and add into the link list
-    if (i == nbs) {
-      pblock = new MeshBlock(i, i-nbs, this, pin, loclist[i], block_size,
-                             block_bcs, costlist[i], mbdata+buff_os, gflag);
-      pfirst = pblock;
-    } else {
-      pblock->next = new MeshBlock(i, i-nbs, this, pin, loclist[i], block_size,
-                                   block_bcs, costlist[i], mbdata+buff_os, gflag);
-      pblock->next->prev = pblock;
-      pblock = pblock->next;
-    }
-    pblock->pbval->SearchAndSetNeighbors(tree, ranklist, nslist);
-    buff_os+=sizelist[i];
-=======
-  for (int i=gids_; i<=gide_; i++) {
-    // Match fixed-width integer precision of IOWrapperSizeT datasize
-    std::uint64_t buff_os = datasize * (i-gids_);
+  for (int i = gids_; i <= gide_; i++) {
     SetBlockSizeAndBoundaries(loclist[i], block_size, block_bcs);
     my_blocks(i-gids_) = new MeshBlock(i, i-gids_, this, pin, loclist[i], block_size,
                                        block_bcs, costlist[i], mbdata+buff_os, gflag);
     my_blocks(i-gids_)->pbval->SearchAndSetNeighbors(tree, ranklist, nslist);
->>>>>>> 195f1832
+    buff_os += offset[i];
   }
   delete [] mbdata;
-<<<<<<< HEAD
-  delete [] sizelist;
-=======
-  // check consistency
-  if (datasize != my_blocks(0)->GetBlockSizeInBytes()) {
-    msg << "### FATAL ERROR in Mesh constructor" << std::endl
-        << "The restart file is broken or input parameters are inconsistent."
-        << std::endl;
-    ATHENA_ERROR(msg);
-  }
->>>>>>> 195f1832
 
   ResetLoadBalanceVariables();
 
   // Initialize neighbor lists in Particle class.
   if (PARTICLES) {
-    MeshBlock *pmb = pblock;
-    while (pmb != NULL) {
-      pmb->ppar->LinkNeighbors(tree, nrbx1, nrbx2, nrbx3, root_level);
-      pmb = pmb->next;
-    }
-  }
+    for (int i = 0; i < nblocal; ++i)
+      my_blocks(i)->ppar->LinkNeighbors(tree, nrbx1, nrbx2, nrbx3, root_level);
+  }
+
+  // clean up
+  delete [] offset;
 
   if (turb_flag > 0) // TurbulenceDriver depends on the MeshBlock ctor
     ptrbd = new TurbulenceDriver(this, pin);
@@ -1608,17 +1565,8 @@
 
   // calculate the first time step
 #pragma omp parallel for num_threads(nthreads)
-<<<<<<< HEAD
-  for (int i=0; i<nmb; ++i) {
-    pmb_array[i]->phydro->NewBlockTimeStep();
-    if (PARTICLES) {
-      Real min_dt=pmb_array[i]->ppar->NewBlockTimeStep();
-      pmb_array[i]->new_block_dt_ = std::min(pmb_array[i]->new_block_dt_, min_dt);
-    }
-=======
   for (int i=0; i<nblocal; ++i) {
     my_blocks(i)->phydro->NewBlockTimeStep();
->>>>>>> 195f1832
   }
 
   NewTimeStep();
