//========================================================================================
// Athena++ astrophysical MHD code
// Copyright(C) 2014 James M. Stone <jmstone@princeton.edu> and other code contributors
// Licensed under the 3-clause BSD License, see LICENSE file for details
//========================================================================================
//! \file mesh.cpp
//  \brief implementation of functions in Mesh class

// C headers
// pre-C11: needed before including inttypes.h, else won't define int64_t for C++ code
// #define __STDC_FORMAT_MACROS

// C++ headers
#include <algorithm>
#include <cinttypes>  // format macro "PRId64" for fixed-width integer type std::int64_t
#include <cmath>      // std::abs(), std::pow()
#include <cstdint>    // std::int64_t fixed-wdith integer type alias
#include <cstdlib>
#include <cstring>    // std::memcpy()
#include <iomanip>
#include <iostream>
#include <limits>
#include <sstream>
#include <stdexcept>  // runtime_error
#include <string>     // c_str()
#include <vector>

// Athena++ headers
#include "../athena.hpp"
#include "../athena_arrays.hpp"
#include "../bvals/bvals.hpp"
#include "../coordinates/coordinates.hpp"
#include "../eos/eos.hpp"
#include "../fft/athena_fft.hpp"
#include "../fft/turbulence.hpp"
#include "../field/field.hpp"
#include "../field/field_diffusion/field_diffusion.hpp"
#include "../globals.hpp"
#include "../gravity/fft_gravity.hpp"
#include "../gravity/gravity.hpp"
#include "../gravity/mg_gravity.hpp"
#include "../hydro/hydro.hpp"
#include "../hydro/hydro_diffusion/hydro_diffusion.hpp"
#include "../multigrid/multigrid.hpp"
#include "../outputs/io_wrapper.hpp"
#include "../parameter_input.hpp"
#include "../reconstruct/reconstruction.hpp"
#include "../utils/buffer_utils.hpp"
#include "mesh.hpp"
#include "mesh_refinement.hpp"
#include "meshblock_tree.hpp"

// MPI/OpenMP header
#ifdef MPI_PARALLEL
#include <mpi.h>
#endif

//----------------------------------------------------------------------------------------
// Mesh constructor, builds mesh at start of calculation using parameters in input file

Mesh::Mesh(ParameterInput *pin, int mesh_test) {
  std::stringstream msg;
  RegionSize block_size;
  MeshBlock *pfirst{};
  BoundaryFlag block_bcs[6];
  std::int64_t nbmax;
  int dim;

  // mesh test
  if (mesh_test > 0) Globals::nranks = mesh_test;

  // read time and cycle limits from input file
  start_time = pin->GetOrAddReal("time", "start_time", 0.0);
  tlim       = pin->GetReal("time", "tlim");
  cfl_number = pin->GetReal("time", "cfl_number");
  ncycle_out = pin->GetOrAddInteger("time", "ncycle_out", 1);
  time = start_time;
  Real real_max = std::numeric_limits<Real>::max();
  dt = dt_diff = (real_max);
  muj = 0.0;
  nuj = 0.0;
  muj_tilde = 0.0;
  nbnew = 0; nbdel = 0;

  four_pi_G_ = 0.0, grav_eps_ = -1.0, grav_mean_rho_ = -1.0;

  turb_flag = 0;

  nlim = pin->GetOrAddInteger("time", "nlim", -1);
  ncycle = 0;
  nint_user_mesh_data_ = 0;
  nreal_user_mesh_data_ = 0;
  nuser_history_output_ = 0;

  next_phys_id_  = 0;
#ifdef MPI_PARALLEL
  // reserve phys=0 for former TAG_AMR=8; now hard-coded in Mesh::CreateAMRMPITag()
  next_phys_id_  = 1;
  ReserveMeshBlockPhysIDs();
#endif

  // read number of OpenMP threads for mesh
  num_mesh_threads_ = pin->GetOrAddInteger("mesh", "num_threads", 1);
  if (num_mesh_threads_ < 1) {
    msg << "### FATAL ERROR in Mesh constructor" << std::endl
        << "Number of OpenMP threads must be >= 1, but num_threads="
        << num_mesh_threads_ << std::endl;
    ATHENA_ERROR(msg);
  }

  // read number of grid cells in root level of mesh from input file.
  mesh_size.nx1 = pin->GetInteger("mesh","nx1");
  if (mesh_size.nx1 < 4) {
    msg << "### FATAL ERROR in Mesh constructor" << std::endl
        << "In mesh block in input file nx1 must be >= 4, but nx1="
        << mesh_size.nx1 << std::endl;
    ATHENA_ERROR(msg);
  }

  mesh_size.nx2 = pin->GetInteger("mesh","nx2");
  if (mesh_size.nx2 < 1) {
    msg << "### FATAL ERROR in Mesh constructor" << std::endl
        << "In mesh block in input file nx2 must be >= 1, but nx2="
        << mesh_size.nx2 << std::endl;
    ATHENA_ERROR(msg);
  }

  mesh_size.nx3 = pin->GetInteger("mesh","nx3");
  if (mesh_size.nx3 < 1) {
    msg << "### FATAL ERROR in Mesh constructor" << std::endl
        << "In mesh block in input file nx3 must be >= 1, but nx3="
        << mesh_size.nx3 << std::endl;
    ATHENA_ERROR(msg);
  }
  if (mesh_size.nx2 == 1 && mesh_size.nx3 > 1) {
    msg << "### FATAL ERROR in Mesh constructor" << std::endl
        << "In mesh block in input file: nx2=1, nx3=" << mesh_size.nx3
        << ", 2D problems in x1-x3 plane not supported" << std::endl;
    ATHENA_ERROR(msg);
  }

  // setup convenience variables involving Mesh dimensionality
  dim = 1;
  if (mesh_size.nx2 > 1) dim = 2;
  if (mesh_size.nx3 > 1) dim = 3;
  f2_ = (mesh_size.nx2 > 1) ? 1 : 0;
  f3_ = (mesh_size.nx3 > 1) ? 1 : 0;

  // read physical size of mesh (root level) from input file.
  mesh_size.x1min = pin->GetReal("mesh","x1min");
  mesh_size.x2min = pin->GetReal("mesh","x2min");
  mesh_size.x3min = pin->GetReal("mesh","x3min");

  mesh_size.x1max = pin->GetReal("mesh","x1max");
  mesh_size.x2max = pin->GetReal("mesh","x2max");
  mesh_size.x3max = pin->GetReal("mesh","x3max");

  if (mesh_size.x1max <= mesh_size.x1min) {
    msg << "### FATAL ERROR in Mesh constructor" << std::endl
        << "Input x1max must be larger than x1min: x1min=" << mesh_size.x1min
        << " x1max=" << mesh_size.x1max << std::endl;
    ATHENA_ERROR(msg);
  }
  if (mesh_size.x2max <= mesh_size.x2min) {
    msg << "### FATAL ERROR in Mesh constructor" << std::endl
        << "Input x2max must be larger than x2min: x2min=" << mesh_size.x2min
        << " x2max=" << mesh_size.x2max << std::endl;
    ATHENA_ERROR(msg);
  }
  if (mesh_size.x3max <= mesh_size.x3min) {
    msg << "### FATAL ERROR in Mesh constructor" << std::endl
        << "Input x3max must be larger than x3min: x3min=" << mesh_size.x3min
        << " x3max=" << mesh_size.x3max << std::endl;
    ATHENA_ERROR(msg);
  }

  // read ratios of grid cell size in each direction
  block_size.x1rat = mesh_size.x1rat = pin->GetOrAddReal("mesh", "x1rat", 1.0);
  block_size.x2rat = mesh_size.x2rat = pin->GetOrAddReal("mesh", "x2rat", 1.0);
  block_size.x3rat = mesh_size.x3rat = pin->GetOrAddReal("mesh", "x3rat", 1.0);

  // read BC flags for each of the 6 boundaries in turn.
  mesh_bcs[BoundaryFace::inner_x1] =
      GetBoundaryFlag(pin->GetOrAddString("mesh", "ix1_bc", "none"));
  mesh_bcs[BoundaryFace::outer_x1] =
      GetBoundaryFlag(pin->GetOrAddString("mesh", "ox1_bc", "none"));
  mesh_bcs[BoundaryFace::inner_x2] =
      GetBoundaryFlag(pin->GetOrAddString("mesh", "ix2_bc", "none"));
  mesh_bcs[BoundaryFace::outer_x2] =
      GetBoundaryFlag(pin->GetOrAddString("mesh", "ox2_bc", "none"));
  mesh_bcs[BoundaryFace::inner_x3] =
      GetBoundaryFlag(pin->GetOrAddString("mesh", "ix3_bc", "none"));
  mesh_bcs[BoundaryFace::outer_x3] =
      GetBoundaryFlag(pin->GetOrAddString("mesh", "ox3_bc", "none"));

  // read MeshBlock parameters
  block_size.nx1 = pin->GetOrAddInteger("meshblock", "nx1", mesh_size.nx1);
  if (dim >= 2)
    block_size.nx2 = pin->GetOrAddInteger("meshblock", "nx2", mesh_size.nx2);
  else
    block_size.nx2 = mesh_size.nx2;
  if (dim == 3)
    block_size.nx3 = pin->GetOrAddInteger("meshblock", "nx3", mesh_size.nx3);
  else
    block_size.nx3 = mesh_size.nx3;

  // check consistency of the block and mesh
  if (mesh_size.nx1 % block_size.nx1 != 0
      || mesh_size.nx2 % block_size.nx2 != 0
      || mesh_size.nx3 % block_size.nx3 != 0) {
    msg << "### FATAL ERROR in Mesh constructor" << std::endl
        << "the Mesh must be evenly divisible by the MeshBlock" << std::endl;
    ATHENA_ERROR(msg);
  }
  if (block_size.nx1 < 4 || (block_size.nx2 < 4 && dim >= 2)
      || (block_size.nx3 < 4 && dim == 3)) {
    msg << "### FATAL ERROR in Mesh constructor" << std::endl
        << "block_size must be larger than or equal to 4 cells." << std::endl;
    ATHENA_ERROR(msg);
  }

  // calculate the number of the blocks
  nrbx1 = mesh_size.nx1/block_size.nx1;
  nrbx2 = mesh_size.nx2/block_size.nx2;
  nrbx3 = mesh_size.nx3/block_size.nx3;
  nbmax = (nrbx1 > nrbx2) ? nrbx1:nrbx2;
  nbmax = (nbmax > nrbx3) ? nbmax:nrbx3;

  // initialize user-enrollable functions
  if (mesh_size.x1rat != 1.0) {
    use_uniform_meshgen_fn_[X1DIR] = false;
    MeshGenerator_[X1DIR] = DefaultMeshGeneratorX1;
  } else {
    use_uniform_meshgen_fn_[X1DIR] = true;
    MeshGenerator_[X1DIR] = UniformMeshGeneratorX1;
  }
  if (mesh_size.x2rat != 1.0) {
    use_uniform_meshgen_fn_[X2DIR] = false;
    MeshGenerator_[X2DIR] = DefaultMeshGeneratorX2;
  } else {
    use_uniform_meshgen_fn_[X2DIR] = true;
    MeshGenerator_[X2DIR] = UniformMeshGeneratorX2;
  }
  if (mesh_size.x3rat != 1.0) {
    use_uniform_meshgen_fn_[X3DIR] = false;
    MeshGenerator_[X3DIR] = DefaultMeshGeneratorX3;
  } else {
    use_uniform_meshgen_fn_[X3DIR] = true;
    MeshGenerator_[X3DIR] = UniformMeshGeneratorX3;
  }

  for (int dir=0; dir<6; dir++)
    BoundaryFunction_[dir] = nullptr;
  AMRFlag_ = nullptr;
  UserSourceTerm_ = nullptr;
  UserTimeStep_ = nullptr;
  ViscosityCoeff_ = nullptr;
  ConductionCoeff_ = nullptr;
  FieldDiffusivity_ = nullptr;
  MGBoundaryFunction_[BoundaryFace::inner_x1] = MGPeriodicInnerX1;
  MGBoundaryFunction_[BoundaryFace::outer_x1] = MGPeriodicOuterX1;
  MGBoundaryFunction_[BoundaryFace::inner_x2] = MGPeriodicInnerX2;
  MGBoundaryFunction_[BoundaryFace::outer_x2] = MGPeriodicOuterX2;
  MGBoundaryFunction_[BoundaryFace::inner_x3] = MGPeriodicInnerX3;
  MGBoundaryFunction_[BoundaryFace::outer_x3] = MGPeriodicOuterX3;


  // calculate the logical root level and maximum level
  for (root_level=0; (1<<root_level)<nbmax; root_level++) {}
  current_level = root_level;

  // create the root grid
  tree.CreateRootGrid(nrbx1, nrbx2, nrbx3, root_level);

  // Load balancing flag and parameters
  lb_flag_ = true, lb_manual_ = false, lb_automatic_ = false;
#ifdef MPI_PARALLEL
  if (pin->GetOrAddString("loadbalancing","balancer","default") == "automatic")
    lb_automatic_ = true;
  else if (pin->GetOrAddString("loadbalancing","balancer","default") == "manual")
    lb_manual_ = true;
  lb_tolerance_ = pin->GetOrAddReal("loadbalancing","tolerance",0.5);
  lb_interval_ = pin->GetOrAddReal("loadbalancing","interval",10);
#endif
  step_since_lb = 0;

  // SMR / AMR: create finer grids here
  multilevel = false;
  adaptive = false;
  if (pin->GetOrAddString("mesh", "refinement", "none") == "adaptive")
    adaptive = true, multilevel = true;
  else if (pin->GetOrAddString("mesh", "refinement", "none") == "static")
    multilevel = true;
  if (adaptive) {
    max_level = pin->GetOrAddInteger("mesh", "numlevel", 1) + root_level - 1;
    if (max_level > 63) {
      msg << "### FATAL ERROR in Mesh constructor" << std::endl
          << "The number of the refinement level must be smaller than "
          << 63-root_level+1 << "." << std::endl;
      ATHENA_ERROR(msg);
    }
  } else {
    max_level = 63;
  }

  if (EOS_TABLE_ENABLED) peos_table = new EosTable(pin);
  InitUserMeshData(pin);

  if (multilevel) {
    if (block_size.nx1 % 2 == 1 || (block_size.nx2 % 2 == 1 && block_size.nx2>1)
        || (block_size.nx3 % 2 == 1 && block_size.nx3>1)) {
      msg << "### FATAL ERROR in Mesh constructor" << std::endl
          << "The size of MeshBlock must be divisible by 2 in order to use SMR or AMR."
          << std::endl;
      ATHENA_ERROR(msg);
    }

    InputBlock *pib = pin->pfirst_block;
    while (pib != nullptr) {
      if (pib->block_name.compare(0, 10, "refinement") == 0) {
        RegionSize ref_size;
        ref_size.x1min = pin->GetReal(pib->block_name, "x1min");
        ref_size.x1max = pin->GetReal(pib->block_name, "x1max");
        if (dim >= 2) {
          ref_size.x2min = pin->GetReal(pib->block_name, "x2min");
          ref_size.x2max = pin->GetReal(pib->block_name, "x2max");
        } else {
          ref_size.x2min = mesh_size.x2min;
          ref_size.x2max = mesh_size.x2max;
        }
        if (dim >= 3) {
          ref_size.x3min = pin->GetReal(pib->block_name, "x3min");
          ref_size.x3max = pin->GetReal(pib->block_name, "x3max");
        } else {
          ref_size.x3min = mesh_size.x3min;
          ref_size.x3max = mesh_size.x3max;
        }
        int ref_lev = pin->GetInteger(pib->block_name, "level");
        int lrlev = ref_lev + root_level;
        if (lrlev>current_level) current_level = lrlev;
        // range check
        if (ref_lev<1) {
          msg << "### FATAL ERROR in Mesh constructor" << std::endl
              << "Refinement level must be larger than 0 (root level = 0)" << std::endl;
          ATHENA_ERROR(msg);
        }
        if (lrlev > max_level) {
          msg << "### FATAL ERROR in Mesh constructor" << std::endl
              << "Refinement level exceeds the maximum level (specify"
              << "maxlevel in <mesh> if adaptive)."
              << std::endl;
          ATHENA_ERROR(msg);
        }
        if (ref_size.x1min > ref_size.x1max || ref_size.x2min > ref_size.x2max
            || ref_size.x3min > ref_size.x3max)  {
          msg << "### FATAL ERROR in Mesh constructor" << std::endl
              << "Invalid refinement region is specified."<<  std::endl;
          ATHENA_ERROR(msg);
        }
        if (ref_size.x1min < mesh_size.x1min || ref_size.x1max > mesh_size.x1max
            || ref_size.x2min < mesh_size.x2min || ref_size.x2max > mesh_size.x2max
            || ref_size.x3min < mesh_size.x3min || ref_size.x3max > mesh_size.x3max) {
          msg << "### FATAL ERROR in Mesh constructor" << std::endl
              << "Refinement region must be smaller than the whole mesh." << std::endl;
          ATHENA_ERROR(msg);
        }
        // find the logical range in the ref_level
        // note: if this is too slow, this should be replaced with bi-section search.
        std::int64_t lx1min = 0, lx1max = 0, lx2min = 0, lx2max = 0,
                     lx3min = 0, lx3max = 0;
        std::int64_t lxmax = nrbx1*(1LL<<ref_lev);
        for (lx1min=0; lx1min<lxmax; lx1min++) {
          Real rx = ComputeMeshGeneratorX(lx1min+1, lxmax,
                                          use_uniform_meshgen_fn_[X1DIR]);
          if (MeshGenerator_[X1DIR](rx, mesh_size) > ref_size.x1min)
            break;
        }
        for (lx1max=lx1min; lx1max<lxmax; lx1max++) {
          Real rx = ComputeMeshGeneratorX(lx1max+1, lxmax,
                                          use_uniform_meshgen_fn_[X1DIR]);
          if (MeshGenerator_[X1DIR](rx, mesh_size) >= ref_size.x1max)
            break;
        }
        if (lx1min % 2 == 1) lx1min--;
        if (lx1max % 2 == 0) lx1max++;
        if (dim >= 2) { // 2D or 3D
          lxmax = nrbx2*(1LL << ref_lev);
          for (lx2min=0; lx2min<lxmax; lx2min++) {
            Real rx=ComputeMeshGeneratorX(lx2min+1,lxmax,use_uniform_meshgen_fn_[X2DIR]);
            if (MeshGenerator_[X2DIR](rx, mesh_size) > ref_size.x2min)
              break;
          }
          for (lx2max=lx2min; lx2max<lxmax; lx2max++) {
            Real rx=ComputeMeshGeneratorX(lx2max+1,lxmax,use_uniform_meshgen_fn_[X2DIR]);
            if (MeshGenerator_[X2DIR](rx, mesh_size) >= ref_size.x2max)
              break;
          }
          if (lx2min % 2 == 1) lx2min--;
          if (lx2max % 2 == 0) lx2max++;
        }
        if (dim == 3) { // 3D
          lxmax = nrbx3*(1LL<<ref_lev);
          for (lx3min=0; lx3min<lxmax; lx3min++) {
            Real rx = ComputeMeshGeneratorX(lx3min+1, lxmax,
                                            use_uniform_meshgen_fn_[X3DIR]);
            if (MeshGenerator_[X3DIR](rx, mesh_size) > ref_size.x3min)
              break;
          }
          for (lx3max=lx3min; lx3max<lxmax; lx3max++) {
            Real rx = ComputeMeshGeneratorX(lx3max+1, lxmax,
                                            use_uniform_meshgen_fn_[X3DIR]);
            if (MeshGenerator_[X3DIR](rx, mesh_size) >= ref_size.x3max)
              break;
          }
          if (lx3min % 2 == 1) lx3min--;
          if (lx3max % 2 == 0) lx3max++;
        }
        // create the finest level
        if (dim == 1) {
          for (std::int64_t i=lx1min; i<lx1max; i+=2) {
            LogicalLocation nloc;
            nloc.level=lrlev, nloc.lx1=i, nloc.lx2=0, nloc.lx3=0;
            int nnew;
            tree.AddMeshBlock(tree, nloc, dim, mesh_bcs, nrbx1, nrbx2, nrbx3, root_level,
                              nnew);
          }
        }
        if (dim == 2) {
          for (std::int64_t j=lx2min; j<lx2max; j+=2) {
            for (std::int64_t i=lx1min; i<lx1max; i+=2) {
              LogicalLocation nloc;
              nloc.level=lrlev, nloc.lx1=i, nloc.lx2=j, nloc.lx3=0;
              int nnew;
              tree.AddMeshBlock(tree, nloc, dim, mesh_bcs, nrbx1, nrbx2, nrbx3,
                                root_level, nnew);
            }
          }
        }
        if (dim == 3) {
          for (std::int64_t k=lx3min; k<lx3max; k+=2) {
            for (std::int64_t j=lx2min; j<lx2max; j+=2) {
              for (std::int64_t i=lx1min; i<lx1max; i+=2) {
                LogicalLocation nloc;
                nloc.level = lrlev, nloc.lx1 = i, nloc.lx2 = j, nloc.lx3 = k;
                int nnew;
                tree.AddMeshBlock(tree, nloc, dim, mesh_bcs, nrbx1, nrbx2, nrbx3,
                                  root_level, nnew);
              }
            }
          }
        }
      }
      pib = pib->pnext;
    }
  }

  // initial mesh hierarchy construction is completed here
  tree.CountMeshBlock(nbtotal);
  loclist = new LogicalLocation[nbtotal];
  tree.GetMeshBlockList(loclist, nullptr, nbtotal);

#ifdef MPI_PARALLEL
  // check if there are sufficient blocks
  if (nbtotal < Globals::nranks) {
    if (mesh_test == 0) {
      msg << "### FATAL ERROR in Mesh constructor" << std::endl
          << "Too few mesh blocks: nbtotal ("<< nbtotal <<") < nranks ("
          << Globals::nranks << ")" << std::endl;
      ATHENA_ERROR(msg);
    } else { // test
      std::cout << "### Warning in Mesh constructor" << std::endl
                << "Too few mesh blocks: nbtotal ("<< nbtotal <<") < nranks ("
                << Globals::nranks << ")" << std::endl;
    }
  }
#endif

  ranklist = new int[nbtotal];
  nslist = new int[Globals::nranks];
  nblist = new int[Globals::nranks];
  costlist = new double[nbtotal];
  if (adaptive == true) { // allocate arrays for AMR
    nref = new int[Globals::nranks];
    nderef = new int[Globals::nranks];
    rdisp = new int[Globals::nranks];
    ddisp = new int[Globals::nranks];
    bnref = new int[Globals::nranks];
    bnderef = new int[Globals::nranks];
    brdisp = new int[Globals::nranks];
    bddisp = new int[Globals::nranks];
  }

  // initialize cost array with the simplest estimate; all the blocks are equal
  for (int i=0; i<nbtotal; i++) costlist[i] = 1.0;

  CalculateLoadBalance(costlist, ranklist, nslist, nblist, nbtotal);

  // Output some diagnostic information to terminal

  // Output MeshBlock list and quit (mesh test only); do not create meshes
  if (mesh_test > 0) {
    if (Globals::my_rank == 0) OutputMeshStructure(dim);
    return;
  }

  // set gravity flag
  gflag = 0;
  if (SELF_GRAVITY_ENABLED) gflag = 1;
  //  if (SELF_GRAVITY_ENABLED == 2 && ...) // independent allocation
  //    gflag = 2;

  // create MeshBlock list for this process
  int nbs = nslist[Globals::my_rank];
  int nbe = nbs + nblist[Globals::my_rank] - 1;
  // create MeshBlock list for this process
  for (int i=nbs; i<=nbe; i++) {
    SetBlockSizeAndBoundaries(loclist[i], block_size, block_bcs);
    // create a block and add into the link list
    if (i == nbs) {
      pblock = new MeshBlock(i, i-nbs, loclist[i], block_size, block_bcs, this,
                             pin, gflag);
      pfirst = pblock;
    } else {
      pblock->next = new MeshBlock(i, i-nbs, loclist[i], block_size, block_bcs,
                                   this, pin, gflag);
      pblock->next->prev = pblock;
      pblock = pblock->next;
    }
    pblock->pbval->SearchAndSetNeighbors(tree, ranklist, nslist);
  }
  pblock = pfirst;

  ResetLoadBalanceVariables();

  if (SELF_GRAVITY_ENABLED == 1)
    pfgrd = new FFTGravityDriver(this, pin);
  else if (SELF_GRAVITY_ENABLED == 2)
    pmgrd = new MGGravityDriver(this, MGBoundaryFunction_, pin);

  if (turb_flag > 0)
    ptrbd = new TurbulenceDriver(this, pin);
}

//----------------------------------------------------------------------------------------
// Mesh constructor for restarts. Load the restart file

Mesh::Mesh(ParameterInput *pin, IOWrapper& resfile, int mesh_test) {
  std::stringstream msg;
  RegionSize block_size;
  BoundaryFlag block_bcs[6];
  MeshBlock *pfirst{};
  IOWrapperSizeT *offset{};
  IOWrapperSizeT datasize, listsize, headeroffset;

  // mesh test
  if (mesh_test>0) Globals::nranks=mesh_test;

  // read time and cycle limits from input file
  start_time = pin->GetOrAddReal("time","start_time",0.0);
  tlim       = pin->GetReal("time","tlim");
  ncycle_out = pin->GetOrAddInteger("time","ncycle_out",1);
  nlim = pin->GetOrAddInteger("time","nlim",-1);
  nint_user_mesh_data_=0;
  nreal_user_mesh_data_=0;
  nuser_history_output_=0;

  four_pi_G_=0.0, grav_eps_=-1.0, grav_mean_rho_=-1.0;

  turb_flag = 0;

  nbnew=0; nbdel=0;

  next_phys_id_  = 0;
#ifdef MPI_PARALLEL
  // reserve phys=0 for former TAG_AMR=8; now hard-coded in Mesh::CreateAMRMPITag()
  next_phys_id_  = 1;
  ReserveMeshBlockPhysIDs();
#endif

  // read number of OpenMP threads for mesh
  num_mesh_threads_ = pin->GetOrAddInteger("mesh","num_threads",1);
  if (num_mesh_threads_ < 1) {
    msg << "### FATAL ERROR in Mesh constructor" << std::endl
        << "Number of OpenMP threads must be >= 1, but num_threads="
        << num_mesh_threads_ << std::endl;
    ATHENA_ERROR(msg);
  }

  // read BC flags for each of the 6 boundaries
  mesh_bcs[BoundaryFace::inner_x1] =
      GetBoundaryFlag(pin->GetOrAddString("mesh", "ix1_bc", "none"));
  mesh_bcs[BoundaryFace::outer_x1] =
      GetBoundaryFlag(pin->GetOrAddString("mesh", "ox1_bc", "none"));
  mesh_bcs[BoundaryFace::inner_x2] =
      GetBoundaryFlag(pin->GetOrAddString("mesh", "ix2_bc", "none"));
  mesh_bcs[BoundaryFace::outer_x2] =
      GetBoundaryFlag(pin->GetOrAddString("mesh", "ox2_bc", "none"));
  mesh_bcs[BoundaryFace::inner_x3] =
      GetBoundaryFlag(pin->GetOrAddString("mesh", "ix3_bc", "none"));
  mesh_bcs[BoundaryFace::outer_x3] =
      GetBoundaryFlag(pin->GetOrAddString("mesh", "ox3_bc", "none"));

  // get the end of the header
  headeroffset=resfile.GetPosition();
  // read the restart file
  // the file is already open and the pointer is set to after <par_end>
  IOWrapperSizeT headersize = sizeof(int)*3+sizeof(Real)*2
                              + sizeof(RegionSize)+sizeof(IOWrapperSizeT);
  char *headerdata = new char[headersize];
  if (Globals::my_rank == 0) { // the master process reads the header data
    if (resfile.Read(headerdata, 1, headersize) != headersize) {
      msg << "### FATAL ERROR in Mesh constructor" << std::endl
          << "The restart file is broken." << std::endl;
      ATHENA_ERROR(msg);
    }
  }
#ifdef MPI_PARALLEL
  // then broadcast the header data
  MPI_Bcast(headerdata, headersize, MPI_BYTE, 0, MPI_COMM_WORLD);
#endif
  IOWrapperSizeT hdos = 0;
  std::memcpy(&nbtotal, &(headerdata[hdos]), sizeof(int));
  hdos += sizeof(int);
  std::memcpy(&root_level, &(headerdata[hdos]), sizeof(int));
  hdos += sizeof(int);
  current_level=root_level;
  std::memcpy(&mesh_size, &(headerdata[hdos]), sizeof(RegionSize));
  hdos += sizeof(RegionSize);
  std::memcpy(&time, &(headerdata[hdos]), sizeof(Real));
  hdos += sizeof(Real);
  std::memcpy(&dt, &(headerdata[hdos]), sizeof(Real));
  hdos += sizeof(Real);
  std::memcpy(&ncycle, &(headerdata[hdos]), sizeof(int));
  hdos += sizeof(int);
  std::memcpy(&datasize, &(headerdata[hdos]), sizeof(IOWrapperSizeT));
  hdos += sizeof(IOWrapperSizeT);   // (this updated value is never used)

  delete [] headerdata;

  int dim = 1;
  if (mesh_size.nx2 > 1) dim = 2;
  if (mesh_size.nx3 > 1) dim = 3;

  // initialize
  loclist = new LogicalLocation[nbtotal];
  offset = new IOWrapperSizeT[nbtotal];
  costlist = new double[nbtotal];
  ranklist = new int[nbtotal];
  nslist = new int[Globals::nranks];
  nblist = new int[Globals::nranks];

  block_size.nx1 = pin->GetOrAddInteger("meshblock","nx1",mesh_size.nx1);
  block_size.nx2 = pin->GetOrAddInteger("meshblock","nx2",mesh_size.nx2);
  block_size.nx3 = pin->GetOrAddInteger("meshblock","nx3",mesh_size.nx3);

  // calculate the number of the blocks
  nrbx1 = mesh_size.nx1/block_size.nx1;
  nrbx2 = mesh_size.nx2/block_size.nx2;
  nrbx3 = mesh_size.nx3/block_size.nx3;

  // initialize user-enrollable functions
  if (mesh_size.x1rat != 1.0) {
    use_uniform_meshgen_fn_[X1DIR] = false;
    MeshGenerator_[X1DIR] = DefaultMeshGeneratorX1;
  } else {
    use_uniform_meshgen_fn_[X1DIR] = true;
    MeshGenerator_[X1DIR] = UniformMeshGeneratorX1;
  }
  if (mesh_size.x2rat != 1.0) {
    use_uniform_meshgen_fn_[X2DIR] = false;
    MeshGenerator_[X2DIR] = DefaultMeshGeneratorX2;
  } else {
    use_uniform_meshgen_fn_[X2DIR] = true;
    MeshGenerator_[X2DIR] = UniformMeshGeneratorX2;
  }
  if (mesh_size.x3rat != 1.0) {
    use_uniform_meshgen_fn_[X3DIR] = false;
    MeshGenerator_[X3DIR] = DefaultMeshGeneratorX3;
  } else {
    use_uniform_meshgen_fn_[X3DIR] = true;
    MeshGenerator_[X3DIR] = UniformMeshGeneratorX3;
  }

  for (int dir=0; dir<6; dir++)
    BoundaryFunction_[dir] = nullptr;
  AMRFlag_ = nullptr;
  UserSourceTerm_ = nullptr;
  UserTimeStep_ = nullptr;
  ViscosityCoeff_ = nullptr;
  ConductionCoeff_ = nullptr;
  FieldDiffusivity_ = nullptr;
  MGBoundaryFunction_[BoundaryFace::inner_x1] = MGPeriodicInnerX1;
  MGBoundaryFunction_[BoundaryFace::outer_x1] = MGPeriodicOuterX1;
  MGBoundaryFunction_[BoundaryFace::inner_x2] = MGPeriodicInnerX2;
  MGBoundaryFunction_[BoundaryFace::outer_x2] = MGPeriodicOuterX2;
  MGBoundaryFunction_[BoundaryFace::inner_x3] = MGPeriodicInnerX3;
  MGBoundaryFunction_[BoundaryFace::outer_x3] = MGPeriodicOuterX3;

  // Load balancing flag and parameters
  lb_flag_ = true, lb_manual_ = false, lb_automatic_ = false;
#ifdef MPI_PARALLEL
  if (pin->GetOrAddString("loadbalancing","balancer","default") == "automatic")
    lb_automatic_ = true;
  else if (pin->GetOrAddString("loadbalancing","balancer","default") == "manual")
    lb_manual_ = true;
  lb_tolerance_ = pin->GetOrAddReal("loadbalancing","tolerance",0.5);
  lb_interval_ = pin->GetOrAddReal("loadbalancing","interval",10);
#endif
  step_since_lb = 0;

  // SMR / AMR
  multilevel = false;
  adaptive = false;
  if (pin->GetOrAddString("mesh","refinement","none") == "adaptive")
    adaptive = true, multilevel = true;
  else if (pin->GetOrAddString("mesh","refinement","none") == "static")
    multilevel = true;
  if (adaptive) {
    max_level = pin->GetOrAddInteger("mesh","numlevel",1)+root_level-1;
    if (max_level > 63) {
      msg << "### FATAL ERROR in Mesh constructor" << std::endl
          << "The number of the refinement level must be smaller than "
          << 63-root_level+1 << "." << std::endl;
      ATHENA_ERROR(msg);
    }
  } else {
    max_level = 63;
  }

  if (EOS_TABLE_ENABLED) peos_table = new EosTable(pin);
  InitUserMeshData(pin);

  // read user Mesh data
  IOWrapperSizeT udsize = 0;
  for (int n=0; n<nint_user_mesh_data_; n++)
    udsize += iuser_mesh_data[n].GetSizeInBytes();
  for (int n=0; n<nreal_user_mesh_data_; n++)
    udsize += ruser_mesh_data[n].GetSizeInBytes();
  if (udsize != 0) {
    char *userdata = new char[udsize];
    if (Globals::my_rank == 0) { // only the master process reads the ID list
      if (resfile.Read(userdata,1,udsize) != udsize) {
        msg << "### FATAL ERROR in Mesh constructor" << std::endl
            << "The restart file is broken." << std::endl;
        ATHENA_ERROR(msg);
      }
    }
#ifdef MPI_PARALLEL
    // then broadcast the ID list
    MPI_Bcast(userdata, udsize, MPI_BYTE, 0, MPI_COMM_WORLD);
#endif

    IOWrapperSizeT udoffset=0;
    for (int n=0; n<nint_user_mesh_data_; n++) {
      std::memcpy(iuser_mesh_data[n].data(), &(userdata[udoffset]),
                  iuser_mesh_data[n].GetSizeInBytes());
      udoffset += iuser_mesh_data[n].GetSizeInBytes();
    }
    for (int n=0; n<nreal_user_mesh_data_; n++) {
      std::memcpy(ruser_mesh_data[n].data(), &(userdata[udoffset]),
                  ruser_mesh_data[n].GetSizeInBytes());
      udoffset += ruser_mesh_data[n].GetSizeInBytes();
    }
    delete [] userdata;
  }

  // read the ID list
  listsize = sizeof(LogicalLocation)+sizeof(Real);
  //allocate the idlist buffer
  char *idlist = new char[listsize*nbtotal];
  if (Globals::my_rank == 0) { // only the master process reads the ID list
    if (resfile.Read(idlist,listsize,nbtotal) != static_cast<unsigned int>(nbtotal)) {
      msg << "### FATAL ERROR in Mesh constructor" << std::endl
          << "The restart file is broken." << std::endl;
      ATHENA_ERROR(msg);
    }
  }
#ifdef MPI_PARALLEL
  // then broadcast the ID list
  MPI_Bcast(idlist, listsize*nbtotal, MPI_BYTE, 0, MPI_COMM_WORLD);
#endif

  int os = 0;
  for (int i=0; i<nbtotal; i++) {
    std::memcpy(&(loclist[i]), &(idlist[os]), sizeof(LogicalLocation));
    os += sizeof(LogicalLocation);
    std::memcpy(&(costlist[i]), &(idlist[os]), sizeof(double));
    os += sizeof(double);
    if (loclist[i].level > current_level) current_level = loclist[i].level;
  }
  delete [] idlist;

  // calculate the header offset and seek
  headeroffset += headersize+udsize+listsize*nbtotal;
  if (Globals::my_rank != 0)
    resfile.Seek(headeroffset);

  // rebuild the Block Tree
  for (int i=0; i<nbtotal; i++)
    tree.AddMeshBlockWithoutRefine(loclist[i],nrbx1,nrbx2,nrbx3,root_level);
  int nnb;
  // check the tree structure, and assign GID
  tree.GetMeshBlockList(loclist, nullptr, nnb);
  if (nnb != nbtotal) {
    msg << "### FATAL ERROR in Mesh constructor" << std::endl
        << "Tree reconstruction failed. The total numbers of the blocks do not match. ("
        << nbtotal << " != " << nnb << ")" << std::endl;
    ATHENA_ERROR(msg);
  }

#ifdef MPI_PARALLEL
  if (nbtotal < Globals::nranks) {
    if (mesh_test == 0) {
      msg << "### FATAL ERROR in Mesh constructor" << std::endl
          << "Too few mesh blocks: nbtotal ("<< nbtotal <<") < nranks ("
          << Globals::nranks << ")" << std::endl;
      ATHENA_ERROR(msg);
    } else { // test
      std::cout << "### Warning in Mesh constructor" << std::endl
                << "Too few mesh blocks: nbtotal ("<< nbtotal <<") < nranks ("
                << Globals::nranks << ")" << std::endl;
      delete [] offset;
      return;
    }
  }
#endif

  if (adaptive) { // allocate arrays for AMR
    nref = new int[Globals::nranks];
    nderef = new int[Globals::nranks];
    rdisp = new int[Globals::nranks];
    ddisp = new int[Globals::nranks];
    bnref = new int[Globals::nranks];
    bnderef = new int[Globals::nranks];
    brdisp = new int[Globals::nranks];
    bddisp = new int[Globals::nranks];
  }

  CalculateLoadBalance(costlist, ranklist, nslist, nblist, nbtotal);

  // Output MeshBlock list and quit (mesh test only); do not create meshes
  if (mesh_test > 0) {
    if (Globals::my_rank == 0) OutputMeshStructure(dim);
    delete [] offset;
    return;
  }

  // set gravity flag
  gflag = 0;
  if (SELF_GRAVITY_ENABLED) gflag = 1;
  //  if (SELF_GRAVITY_ENABLED == 2 && ...) // independent allocation
  //    gflag=2;

  // allocate data buffer
  int nb = nblist[Globals::my_rank];
  int nbs = nslist[Globals::my_rank];
  int nbe = nbs+nb-1;
  char *mbdata = new char[datasize*nb];
  // load MeshBlocks (parallel)
  if (resfile.Read_at_all(mbdata, datasize, nb, headeroffset+nbs*datasize) !=
      static_cast<unsigned int>(nb)) {
    msg << "### FATAL ERROR in Mesh constructor" << std::endl
        << "The restart file is broken or input parameters are inconsistent."
        << std::endl;
    ATHENA_ERROR(msg);
  }
  for (int i=nbs; i<=nbe; i++) {
    // Match fixed-width integer precision of IOWrapperSizeT datasize
    std::uint64_t buff_os = datasize * (i-nbs);
    SetBlockSizeAndBoundaries(loclist[i], block_size, block_bcs);
    // create a block and add into the link list
    if (i == nbs) {
      pblock = new MeshBlock(i, i-nbs, this, pin, loclist[i], block_size,
                             block_bcs, costlist[i], mbdata+buff_os, gflag);
      pfirst = pblock;
    } else {
      pblock->next = new MeshBlock(i, i-nbs, this, pin, loclist[i], block_size,
                                   block_bcs, costlist[i], mbdata+buff_os, gflag);
      pblock->next->prev = pblock;
      pblock = pblock->next;
    }
    pblock->pbval->SearchAndSetNeighbors(tree, ranklist, nslist);
  }
  pblock = pfirst;
  delete [] mbdata;
  // check consistency
  if (datasize != pblock->GetBlockSizeInBytes()) {
    msg << "### FATAL ERROR in Mesh constructor" << std::endl
        << "The restart file is broken or input parameters are inconsistent."
        << std::endl;
    ATHENA_ERROR(msg);
  }

  ResetLoadBalanceVariables();

  // clean up
  delete [] offset;

  if (SELF_GRAVITY_ENABLED == 1)
    pfgrd = new FFTGravityDriver(this, pin);
  else if (SELF_GRAVITY_ENABLED == 2)
    pmgrd = new MGGravityDriver(this, MGBoundaryFunction_, pin);

  if (turb_flag > 0)
    ptrbd = new TurbulenceDriver(this, pin);
}

//----------------------------------------------------------------------------------------
// destructor

Mesh::~Mesh() {
  while (pblock->prev != nullptr) // should not be true
    delete pblock->prev;
  while (pblock->next != nullptr)
    delete pblock->next;
  delete pblock;
  delete [] nslist;
  delete [] nblist;
  delete [] ranklist;
  delete [] costlist;
  delete [] loclist;
  if (SELF_GRAVITY_ENABLED == 1) delete pfgrd;
  else if (SELF_GRAVITY_ENABLED == 2) delete pmgrd;
  if (turb_flag > 0) delete ptrbd;
  if (adaptive) { // deallocate arrays for AMR
    delete [] nref;
    delete [] nderef;
    delete [] rdisp;
    delete [] ddisp;
    delete [] bnref;
    delete [] bnderef;
    delete [] brdisp;
    delete [] bddisp;
  }
  // delete user Mesh data
  if (nreal_user_mesh_data_>0) delete [] ruser_mesh_data;
  if (nuser_history_output_ > 0) {
    delete [] user_history_output_names_;
    delete [] user_history_func_;
  }
  if (nint_user_mesh_data_>0) delete [] iuser_mesh_data;
  if (EOS_TABLE_ENABLED) delete peos_table;
}

//----------------------------------------------------------------------------------------
//! \fn void Mesh::OutputMeshStructure(int dim)
//  \brief print the mesh structure information

void Mesh::OutputMeshStructure(int dim) {
  RegionSize block_size;
  BoundaryFlag block_bcs[6];
  FILE *fp = nullptr;

  // open 'mesh_structure.dat' file
  if (dim >= 2) {
    if ((fp = std::fopen("mesh_structure.dat","wb")) == nullptr) {
      std::cout << "### ERROR in function Mesh::OutputMeshStructure" << std::endl
                << "Cannot open mesh_structure.dat" << std::endl;
      return;
    }
  }

  // Write overall Mesh structure to stdout and file
  std::cout << std::endl;
  std::cout << "Root grid = " << nrbx1 << " x " << nrbx2 << " x " << nrbx3
            << " MeshBlocks" << std::endl;
  std::cout << "Total number of MeshBlocks = " << nbtotal << std::endl;
  std::cout << "Number of physical refinement levels = "
            << (current_level - root_level) << std::endl;
  std::cout << "Number of logical  refinement levels = " << current_level << std::endl;

  // compute/output number of blocks per level, and cost per level
  int *nb_per_plevel = new int[max_level];
  int *cost_per_plevel = new int[max_level];
  for (int i=0; i<=max_level; ++i) {
    nb_per_plevel[i]=0;
    cost_per_plevel[i]=0;
  }
  for (int i=0; i<nbtotal; i++) {
    nb_per_plevel[(loclist[i].level - root_level)]++;
    cost_per_plevel[(loclist[i].level - root_level)] += costlist[i];
  }
  for (int i=root_level; i<=max_level; i++) {
    if (nb_per_plevel[i-root_level] != 0) {
      std::cout << "  Physical level = " << i-root_level << " (logical level = " << i
                << "): " << nb_per_plevel[i-root_level] << " MeshBlocks, cost = "
                << cost_per_plevel[i-root_level] <<  std::endl;
    }
  }

  // compute/output number of blocks per rank, and cost per rank
  std::cout << "Number of parallel ranks = " << Globals::nranks << std::endl;
  int *nb_per_rank = new int[Globals::nranks];
  int *cost_per_rank = new int[Globals::nranks];
  for (int i=0; i<Globals::nranks; ++i) {
    nb_per_rank[i] = 0;
    cost_per_rank[i] = 0;
  }
  for (int i=0; i<nbtotal; i++) {
    nb_per_rank[ranklist[i]]++;
    cost_per_rank[ranklist[i]] += costlist[i];
  }
  for (int i=0; i<Globals::nranks; ++i) {
    std::cout << "  Rank = " << i << ": " << nb_per_rank[i] <<" MeshBlocks, cost = "
              << cost_per_rank[i] << std::endl;
  }

  // output relative size/locations of meshblock to file, for plotting
  double real_max = std::numeric_limits<double>::max();
  double mincost = real_max, maxcost = 0.0, totalcost = 0.0;
  for (int i=root_level; i<=max_level; i++) {
    for (int j=0; j<nbtotal; j++) {
      if (loclist[j].level == i) {
        SetBlockSizeAndBoundaries(loclist[j], block_size, block_bcs);
        std::int64_t &lx1 = loclist[j].lx1;
        std::int64_t &lx2 = loclist[j].lx2;
        std::int64_t &lx3 = loclist[j].lx3;
        int &ll = loclist[j].level;
        mincost = std::min(mincost,costlist[i]);
        maxcost = std::max(maxcost,costlist[i]);
        totalcost += costlist[i];
        std::fprintf(fp,"#MeshBlock %d on rank=%d with cost=%g\n", j, ranklist[j],
                     costlist[j]);
        std::fprintf(
            fp, "#  Logical level %d, location = (%" PRId64 " %" PRId64 " %" PRId64")\n",
            ll, lx1, lx2, lx3);
        if (dim == 2) {
          std::fprintf(fp, "%g %g\n", block_size.x1min, block_size.x2min);
          std::fprintf(fp, "%g %g\n", block_size.x1max, block_size.x2min);
          std::fprintf(fp, "%g %g\n", block_size.x1max, block_size.x2max);
          std::fprintf(fp, "%g %g\n", block_size.x1min, block_size.x2max);
          std::fprintf(fp, "%g %g\n", block_size.x1min, block_size.x2min);
          std::fprintf(fp, "\n\n");
        }
        if (dim == 3) {
          std::fprintf(fp, "%g %g %g\n", block_size.x1min, block_size.x2min,
                       block_size.x3min);
          std::fprintf(fp, "%g %g %g\n", block_size.x1max, block_size.x2min,
                       block_size.x3min);
          std::fprintf(fp, "%g %g %g\n", block_size.x1max, block_size.x2max,
                       block_size.x3min);
          std::fprintf(fp, "%g %g %g\n", block_size.x1min, block_size.x2max,
                       block_size.x3min);
          std::fprintf(fp, "%g %g %g\n", block_size.x1min, block_size.x2min,
                       block_size.x3min);
          std::fprintf(fp, "%g %g %g\n", block_size.x1min, block_size.x2min,
                       block_size.x3max);
          std::fprintf(fp, "%g %g %g\n", block_size.x1max, block_size.x2min,
                       block_size.x3max);
          std::fprintf(fp, "%g %g %g\n", block_size.x1max, block_size.x2min,
                       block_size.x3min);
          std::fprintf(fp, "%g %g %g\n", block_size.x1max, block_size.x2min,
                       block_size.x3max);
          std::fprintf(fp, "%g %g %g\n", block_size.x1max, block_size.x2max,
                       block_size.x3max);
          std::fprintf(fp, "%g %g %g\n", block_size.x1max, block_size.x2max,
                       block_size.x3min);
          std::fprintf(fp, "%g %g %g\n", block_size.x1max, block_size.x2max,
                       block_size.x3max);
          std::fprintf(fp, "%g %g %g\n", block_size.x1min, block_size.x2max,
                       block_size.x3max);
          std::fprintf(fp, "%g %g %g\n", block_size.x1min, block_size.x2max,
                       block_size.x3min);
          std::fprintf(fp, "%g %g %g\n", block_size.x1min, block_size.x2max,
                       block_size.x3max);
          std::fprintf(fp, "%g %g %g\n", block_size.x1min, block_size.x2min,
                       block_size.x3max);
          std::fprintf(fp, "%g %g %g\n", block_size.x1min, block_size.x2min,
                       block_size.x3min);
          std::fprintf(fp, "\n\n");
        }
      }
    }
  }

  // close file, final outputs
  if (dim>=2) std::fclose(fp);
  std::cout << "Load Balancing:" << std::endl;
  std::cout << "  Minimum cost = " << mincost << ", Maximum cost = " << maxcost
            << ", Average cost = " << totalcost/nbtotal << std::endl << std::endl;
  std::cout << "See the 'mesh_structure.dat' file for a complete list"
            << " of MeshBlocks." << std::endl;
  std::cout << "Use 'python ../vis/python/plot_mesh.py' or gnuplot"
            << " to visualize mesh structure." << std::endl << std::endl;

  delete [] nb_per_plevel;
  delete [] cost_per_plevel;
  delete [] nb_per_rank;
  delete [] cost_per_rank;

  return;
}

//----------------------------------------------------------------------------------------
// \!fn void Mesh::NewTimeStep()
// \brief function that loops over all MeshBlocks and find new timestep
//        this assumes that phydro->NewBlockTimeStep is already called

void Mesh::NewTimeStep() {
  MeshBlock *pmb = pblock;

  dt_diff=dt=static_cast<Real>(2.0)*dt;

  while (pmb != nullptr)  {
    dt = std::min(dt,pmb->new_block_dt_);
    dt_diff  = std::min(dt_diff, pmb->new_block_dt_diff_);
    pmb = pmb->next;
  }

#ifdef MPI_PARALLEL
  MPI_Allreduce(MPI_IN_PLACE,&dt,1,MPI_ATHENA_REAL,MPI_MIN,MPI_COMM_WORLD);
  if (STS_ENABLED)
    MPI_Allreduce(MPI_IN_PLACE,&dt_diff,1,MPI_ATHENA_REAL,MPI_MIN,MPI_COMM_WORLD);
#endif

  if (time < tlim && tlim-time < dt) // timestep would take us past desired endpoint
    dt = tlim-time;

  return;
}

//----------------------------------------------------------------------------------------
//! \fn void Mesh::EnrollUserBoundaryFunction(BoundaryFace dir, BValHydro my_bc)
//  \brief Enroll a user-defined boundary function

void Mesh::EnrollUserBoundaryFunction(BoundaryFace dir, BValFunc my_bc) {
  std::stringstream msg;
  if (dir<0 || dir>5) {
    msg << "### FATAL ERROR in EnrollBoundaryCondition function" << std::endl
        << "dirName = " << dir << " not valid" << std::endl;
    ATHENA_ERROR(msg);
  }
  if (mesh_bcs[dir] != BoundaryFlag::user) {
    msg << "### FATAL ERROR in EnrollUserBoundaryFunction" << std::endl
        << "The boundary condition flag must be set to the string 'user' in the "
        << " <mesh> block in the input file to use user-enrolled BCs" << std::endl;
    ATHENA_ERROR(msg);
  }
  BoundaryFunction_[static_cast<int>(dir)]=my_bc;
  return;
}

//----------------------------------------------------------------------------------------
//! \fn void Mesh::EnrollUserMGBoundaryFunction(BoundaryFace dir
//                                              MGBoundaryFunc my_bc)
//  \brief Enroll a user-defined Multigrid boundary function

void Mesh::EnrollUserMGBoundaryFunction(BoundaryFace dir, MGBoundaryFunc my_bc) {
  std::stringstream msg;
  if (dir<0 || dir>5) {
    msg << "### FATAL ERROR in EnrollBoundaryCondition function" << std::endl
        << "dirName = " << dir << " not valid" << std::endl;
    ATHENA_ERROR(msg);
  }
  MGBoundaryFunction_[static_cast<int>(dir)]=my_bc;
  return;
}

// DEPRECATED(felker): provide trivial overloads for old-style BoundaryFace enum argument
void Mesh::EnrollUserBoundaryFunction(int dir, BValFunc my_bc) {
  EnrollUserBoundaryFunction(static_cast<BoundaryFace>(dir), my_bc);
  return;
}

void Mesh::EnrollUserMGBoundaryFunction(int dir, MGBoundaryFunc my_bc) {
  EnrollUserMGBoundaryFunction(static_cast<BoundaryFace>(dir), my_bc);
  return;
}

//----------------------------------------------------------------------------------------
//! \fn void Mesh::EnrollUserRefinementCondition(AMRFlagFunc amrflag)
//  \brief Enroll a user-defined function for checking refinement criteria

void Mesh::EnrollUserRefinementCondition(AMRFlagFunc amrflag) {
  if (adaptive)
    AMRFlag_=amrflag;
  return;
}

//----------------------------------------------------------------------------------------
//! \fn void Mesh::EnrollUserMeshGenerator(CoordinateDirection,MeshGenFunc my_mg)
//  \brief Enroll a user-defined function for Mesh generation

void Mesh::EnrollUserMeshGenerator(CoordinateDirection dir, MeshGenFunc my_mg) {
  std::stringstream msg;
  if (dir<0 || dir>=3) {
    msg << "### FATAL ERROR in EnrollUserMeshGenerator function" << std::endl
        << "dirName = " << dir << " not valid" << std::endl;
    ATHENA_ERROR(msg);
  }
  if (dir == X1DIR && mesh_size.x1rat > 0.0) {
    msg << "### FATAL ERROR in EnrollUserMeshGenerator function" << std::endl
        << "x1rat = " << mesh_size.x1rat <<
        " must be negative for user-defined mesh generator in X1DIR " << std::endl;
    ATHENA_ERROR(msg);
  }
  if (dir == X2DIR && mesh_size.x2rat > 0.0) {
    msg << "### FATAL ERROR in EnrollUserMeshGenerator function" << std::endl
        << "x2rat = " << mesh_size.x2rat <<
        " must be negative for user-defined mesh generator in X2DIR " << std::endl;
    ATHENA_ERROR(msg);
  }
  if (dir == X3DIR && mesh_size.x3rat > 0.0) {
    msg << "### FATAL ERROR in EnrollUserMeshGenerator function" << std::endl
        << "x3rat = " << mesh_size.x3rat <<
        " must be negative for user-defined mesh generator in X3DIR " << std::endl;
    ATHENA_ERROR(msg);
  }
  use_uniform_meshgen_fn_[dir]=false;
  MeshGenerator_[dir]=my_mg;
  return;
}

//----------------------------------------------------------------------------------------
//! \fn void Mesh::EnrollUserExplicitSourceFunction(SrcTermFunc my_func)
//  \brief Enroll a user-defined source function

void Mesh::EnrollUserExplicitSourceFunction(SrcTermFunc my_func) {
  UserSourceTerm_ = my_func;
  return;
}

//----------------------------------------------------------------------------------------
//! \fn void Mesh::EnrollUserTimeStepFunction(TimeStepFunc my_func)
//  \brief Enroll a user-defined time step function

void Mesh::EnrollUserTimeStepFunction(TimeStepFunc my_func) {
  UserTimeStep_ = my_func;
  return;
}

//----------------------------------------------------------------------------------------
//! \fn void Mesh::AllocateUserHistoryOutput(int n)
//  \brief set the number of user-defined history outputs

void Mesh::AllocateUserHistoryOutput(int n) {
  nuser_history_output_ = n;
  user_history_output_names_ = new std::string[n];
  user_history_func_ = new HistoryOutputFunc[n];
  for (int i=0; i<n; i++) user_history_func_[i] = nullptr;
}

//----------------------------------------------------------------------------------------
//! \fn void Mesh::EnrollUserHistoryOutput(int i, HistoryOutputFunc my_func,
//                                         const char *name)
//  \brief Enroll a user-defined history output function and set its name

void Mesh::EnrollUserHistoryOutput(int i, HistoryOutputFunc my_func, const char *name) {
  std::stringstream msg;
  if (i>=nuser_history_output_) {
    msg << "### FATAL ERROR in EnrollUserHistoryOutput function" << std::endl
        << "The number of the user-defined history output (" << i << ") "
        << "exceeds the declared number (" << nuser_history_output_ << ")." << std::endl;
    ATHENA_ERROR(msg);
  }
  user_history_output_names_[i] = name;
  user_history_func_[i] = my_func;
}

//----------------------------------------------------------------------------------------
//! \fn void Mesh::EnrollUserMetric(MetricFunc my_func)
//  \brief Enroll a user-defined metric for arbitrary GR coordinates

void Mesh::EnrollUserMetric(MetricFunc my_func) {
  UserMetric_ = my_func;
  return;
}

//----------------------------------------------------------------------------------------
//! \fn void Mesh::EnrollViscosityCoefficient(ViscosityCoeff my_func)
//  \brief Enroll a user-defined magnetic field diffusivity function

void Mesh::EnrollViscosityCoefficient(ViscosityCoeffFunc my_func) {
  ViscosityCoeff_ = my_func;
  return;
}

//----------------------------------------------------------------------------------------
//! \fn void Mesh::EnrollConductionCoefficient(ConductionCoeff my_func)
//  \brief Enroll a user-defined thermal conduction function

void Mesh::EnrollConductionCoefficient(ConductionCoeffFunc my_func) {
  ConductionCoeff_ = my_func;
  return;
}

//----------------------------------------------------------------------------------------
//! \fn void Mesh::EnrollFieldDiffusivity(FieldDiffusionCoeff my_func)
//  \brief Enroll a user-defined magnetic field diffusivity function

void Mesh::EnrollFieldDiffusivity(FieldDiffusionCoeffFunc my_func) {
  FieldDiffusivity_ = my_func;
  return;
}
//----------------------------------------------------------------------------------------
//! \fn void Mesh::AllocateRealUserMeshDataField(int n)
//  \brief Allocate Real AthenaArrays for user-defned data in Mesh

void Mesh::AllocateRealUserMeshDataField(int n) {
  if (nreal_user_mesh_data_ != 0) {
    std::stringstream msg;
    msg << "### FATAL ERROR in Mesh::AllocateRealUserMeshDataField"
        << std::endl << "User Mesh data arrays are already allocated" << std::endl;
    ATHENA_ERROR(msg);
  }
  nreal_user_mesh_data_=n;
  ruser_mesh_data = new AthenaArray<Real>[n];
  return;
}

//----------------------------------------------------------------------------------------
//! \fn void Mesh::AllocateIntUserMeshDataField(int n)
//  \brief Allocate integer AthenaArrays for user-defned data in Mesh

void Mesh::AllocateIntUserMeshDataField(int n) {
  if (nint_user_mesh_data_ != 0) {
    std::stringstream msg;
    msg << "### FATAL ERROR in Mesh::AllocateIntUserMeshDataField"
        << std::endl << "User Mesh data arrays are already allocated" << std::endl;
    ATHENA_ERROR(msg);
  }
  nint_user_mesh_data_=n;
  iuser_mesh_data = new AthenaArray<int>[n];
  return;
}


//----------------------------------------------------------------------------------------
// \!fn void Mesh::ApplyUserWorkBeforeOutput(ParameterInput *pin)
// \brief Apply MeshBlock::UserWorkBeforeOutput

void Mesh::ApplyUserWorkBeforeOutput(ParameterInput *pin) {
  MeshBlock *pmb = pblock;
  while (pmb != nullptr)  {
    pmb->UserWorkBeforeOutput(pin);
    pmb = pmb->next;
  }
}

//----------------------------------------------------------------------------------------
// \!fn void Mesh::Initialize(int res_flag, ParameterInput *pin)
// \brief  initialization before the main loop

void Mesh::Initialize(int res_flag, ParameterInput *pin) {
  bool iflag = true;
  int inb = nbtotal;
  int nthreads = GetNumMeshThreads();
  int nmb = GetNumMeshBlocksThisRank(Globals::my_rank);
  std::vector<MeshBlock*> pmb_array(nmb);

  do {
    // initialize a vector of MeshBlock pointers
    nmb = GetNumMeshBlocksThisRank(Globals::my_rank);
    if (static_cast<unsigned int>(nmb) != pmb_array.size()) pmb_array.resize(nmb);
    MeshBlock *pmbl = pblock;
    for (int i=0; i<nmb; ++i) {
      pmb_array[i] = pmbl;
      pmbl = pmbl->next;
    }

    if (res_flag == 0) {
#pragma omp parallel for num_threads(nthreads)
      for (int i=0; i<nmb; ++i) {
        MeshBlock *pmb = pmb_array[i];
        pmb->ProblemGenerator(pin);
        pmb->pbval->CheckUserBoundaries();
      }
    }

    // add initial perturbation for decaying or impulsive turbulence
    if (((turb_flag == 1) || (turb_flag == 2)) && (res_flag == 0))
      ptrbd->Driving();

    // Create send/recv MPI_Requests for all BoundaryData objects
#pragma omp parallel for num_threads(nthreads)
    for (int i=0; i<nmb; ++i) {
      MeshBlock *pmb = pmb_array[i];
      // BoundaryVariable objects evolved in main TimeIntegratorTaskList:
      pmb->pbval->SetupPersistentMPI();
      // other BoundaryVariable objects:
      if (SELF_GRAVITY_ENABLED == 1)
        pmb->pgrav->gbvar.SetupPersistentMPI();
    }

    // solve gravity for the first time
    if (SELF_GRAVITY_ENABLED == 1)
      pfgrd->Solve(1, 0);
    else if (SELF_GRAVITY_ENABLED == 2)
      pmgrd->Solve(1);

#pragma omp parallel num_threads(nthreads)
    {
      MeshBlock *pmb;
      Hydro *phydro;
      Field *pfield;
      BoundaryValues *pbval;

      // prepare to receive conserved variables
#pragma omp for private(pmb,pbval)
      for (int i=0; i<nmb; ++i) {
        pmb = pmb_array[i]; pbval = pmb->pbval;
        pbval->StartReceiving(BoundaryCommSubset::mesh_init);
      }

      // send conserved variables
#pragma omp for private(pmb,pbval)
      for (int i=0; i<nmb; ++i) {
        pmb = pmb_array[i]; pbval = pmb->pbval;
        pmb->phydro->hbvar.SwapHydroQuantity(pmb->phydro->u,
                                               HydroBoundaryQuantity::cons);
        pmb->phydro->hbvar.SendBoundaryBuffers();
        if (MAGNETIC_FIELDS_ENABLED)
          pmb->pfield->fbvar.SendBoundaryBuffers();
      }

      // wait to receive conserved variables
#pragma omp for private(pmb,pbval)
      for (int i=0; i<nmb; ++i) {
        pmb = pmb_array[i]; pbval = pmb->pbval;
        pmb->phydro->hbvar.SwapHydroQuantity(pmb->phydro->u,
                                               HydroBoundaryQuantity::cons);
        pmb->phydro->hbvar.ReceiveAndSetBoundariesWithWait();
        if (MAGNETIC_FIELDS_ENABLED)
          pmb->pfield->fbvar.ReceiveAndSetBoundariesWithWait();
        // KGF: disable shearing box bvals/ calls
<<<<<<< HEAD
        // send and receive shearing box boundary conditions
        if (SHEARING_BOX) {
          pmb->phydro->phbval->SendShearingBoxBoundaryBuffersForInit();
        }
=======
        // send and receive shearingbox boundary conditions
        // if (SHEARING_BOX)
        //   pmb->phydro->hbvar.
        //   SendHydroShearingboxBoundaryBuffersForInit(pmb->phydro->u, true);
>>>>>>> 7e90e93d
        pbval->ClearBoundary(BoundaryCommSubset::mesh_init);
      }

      // With AMR/SMR GR send primitives to enable cons->prim before prolongation
      if (GENERAL_RELATIVITY && multilevel) {
        // prepare to receive primitives
#pragma omp for private(pmb,pbval)
        for (int i=0; i<nmb; ++i) {
          pmb = pmb_array[i]; pbval = pmb->pbval;
          pbval->StartReceiving(BoundaryCommSubset::gr_amr);
        }

        // send primitives
#pragma omp for private(pmb,pbval)
        for (int i=0; i<nmb; ++i) {
          pmb = pmb_array[i]; pbval = pmb->pbval;
          pmb->phydro->hbvar.SwapHydroQuantity(pmb->phydro->w,
                                                 HydroBoundaryQuantity::prim);
          pmb->phydro->hbvar.SendBoundaryBuffers();
        }

        // wait to receive AMR/SMR GR primitives
#pragma omp for private(pmb,pbval)
        for (int i=0; i<nmb; ++i) {
          pmb = pmb_array[i]; pbval = pmb->pbval;
          pmb->phydro->hbvar.SwapHydroQuantity(pmb->phydro->w,
                                                 HydroBoundaryQuantity::prim);
          pmb->phydro->hbvar.ReceiveAndSetBoundariesWithWait();
          pbval->ClearBoundary(BoundaryCommSubset::gr_amr);
          pmb->phydro->hbvar.SwapHydroQuantity(pmb->phydro->u,
                                                 HydroBoundaryQuantity::cons);
        }
      } // multilevel

      // perform fourth-order correction of midpoint initial condition:
      // (correct IC on all MeshBlocks or none; switch cannot be toggled independently)
      bool correct_ic = pmb_array[0]->precon->correct_ic;
      if (correct_ic == true)
        CorrectMidpointInitialCondition(pmb_array, nmb);

      // Now do prolongation, compute primitives, apply BCs
#pragma omp for private(pmb,pbval,phydro,pfield)
      for (int i=0; i<nmb; ++i) {
        pmb = pmb_array[i];
        pbval = pmb->pbval, phydro = pmb->phydro, pfield = pmb->pfield;
        if (multilevel)
          pbval->ProlongateBoundaries(time, 0.0);

        int il = pmb->is, iu = pmb->ie,
            jl = pmb->js, ju = pmb->je,
            kl = pmb->ks, ku = pmb->ke;
        if (pbval->nblevel[1][1][0] != -1) il -= NGHOST;
        if (pbval->nblevel[1][1][2] != -1) iu += NGHOST;
        if (pmb->block_size.nx2 > 1) {
          if (pbval->nblevel[1][0][1] != -1) jl -= NGHOST;
          if (pbval->nblevel[1][2][1] != -1) ju += NGHOST;
        }
        if (pmb->block_size.nx3 > 1) {
          if (pbval->nblevel[0][1][1] != -1) kl -= NGHOST;
          if (pbval->nblevel[2][1][1] != -1) ku += NGHOST;
        }
        pmb->peos->ConservedToPrimitive(phydro->u, phydro->w1, pfield->b,
                                        phydro->w, pfield->bcc, pmb->pcoord,
                                        il, iu, jl, ju, kl, ku);
        // --------------------------
        int order = pmb->precon->xorder;
        if (order == 4) {
          // fourth-order EOS:
          // for hydro, shrink buffer by 1 on all sides
          if (pbval->nblevel[1][1][0] != -1) il += 1;
          if (pbval->nblevel[1][1][2] != -1) iu -= 1;
          if (pbval->nblevel[1][0][1] != -1) jl += 1;
          if (pbval->nblevel[1][2][1] != -1) ju -= 1;
          if (pbval->nblevel[0][1][1] != -1) kl += 1;
          if (pbval->nblevel[2][1][1] != -1) ku -= 1;
          // for MHD, shrink buffer by 3
          // TODO(felker): add MHD loop limit calculation for 4th order W(U)
          pmb->peos->ConservedToPrimitiveCellAverage(phydro->u, phydro->w1, pfield->b,
                                                     phydro->w, pfield->bcc, pmb->pcoord,
                                                     il, iu, jl, ju, kl, ku);
        }
        // --------------------------
        // end fourth-order EOS
        pmb->phydro->hbvar.SwapHydroQuantity(pmb->phydro->w,
                                               HydroBoundaryQuantity::prim);
        pbval->ApplyPhysicalBoundaries(time, 0.0);
      }

      // Calc initial diffusion coefficients
#pragma omp for private(pmb,phydro,pfield)
      for (int i=0; i<nmb; ++i) {
        pmb = pmb_array[i]; phydro = pmb->phydro, pfield = pmb->pfield;
        if (phydro->hdif.hydro_diffusion_defined)
          phydro->hdif.SetHydroDiffusivity(phydro->w, pfield->bcc);
        if (MAGNETIC_FIELDS_ENABLED) {
          if (pfield->fdif.field_diffusion_defined)
            pfield->fdif.SetFieldDiffusivity(phydro->w, pfield->bcc);
        }
      }

      if ((res_flag == 0) && (adaptive)) {
#pragma omp for
        for (int i=0; i<nmb; ++i) {
          pmb_array[i]->pmr->CheckRefinementCondition();
        }
      }
    } // omp parallel

    if ((res_flag == 0) && (adaptive)) {
      iflag = false;
      int onb = nbtotal;
      LoadBalancingAndAdaptiveMeshRefinement(pin);
      if (nbtotal == onb) {
        iflag = true;
      } else if (nbtotal < onb && Globals::my_rank == 0) {
        std::cout << "### Warning in Mesh::Initialize" << std::endl
                  << "The number of MeshBlocks decreased during AMR grid initialization."
                  << std::endl
                  << "Possibly the refinement criteria have a problem." << std::endl;
      }
      if (nbtotal > 2*inb && Globals::my_rank == 0) {
        std::cout
            << "### Warning in Mesh::Initialize" << std::endl
            << "The number of MeshBlocks increased more than twice during initialization."
            << std::endl
            << "More computing power than you expected may be required." << std::endl;
      }
    }
  } while (iflag == false);

  // calculate the first time step
#pragma omp parallel for num_threads(nthreads)
  for (int i=0; i<nmb; ++i) {
    pmb_array[i]->phydro->NewBlockTimeStep();
  }

  NewTimeStep();
  return;
}

//----------------------------------------------------------------------------------------
//! \fn MeshBlock* Mesh::FindMeshBlock(int tgid)
//  \brief return the MeshBlock whose gid is tgid

MeshBlock* Mesh::FindMeshBlock(int tgid) {
  MeshBlock *pbl = pblock;
  while (pbl != nullptr) {
    if (pbl->gid == tgid)
      break;
    pbl = pbl->next;
  }
  return pbl;
}

//----------------------------------------------------------------------------------------
// \!fn void Mesh::SetBlockSizeAndBoundaries(LogicalLocation loc,
//                 RegionSize &block_size, BundaryFlag *block_bcs)
// \brief Set the physical part of a block_size structure and block boundary conditions

void Mesh::SetBlockSizeAndBoundaries(LogicalLocation loc, RegionSize &block_size,
                                     BoundaryFlag *block_bcs) {
  std::int64_t &lx1 = loc.lx1;
  int &ll = loc.level;
  std::int64_t nrbx_ll = nrbx1 << (ll - root_level);

  // calculate physical block size, x1
  if (lx1 == 0) {
    block_size.x1min = mesh_size.x1min;
    block_bcs[BoundaryFace::inner_x1] = mesh_bcs[BoundaryFace::inner_x1];
  } else {
    Real rx = ComputeMeshGeneratorX(lx1, nrbx_ll, use_uniform_meshgen_fn_[X1DIR]);
    block_size.x1min = MeshGenerator_[X1DIR](rx, mesh_size);
    block_bcs[BoundaryFace::inner_x1] = BoundaryFlag::block;
  }
  if (lx1 == nrbx_ll - 1) {
    block_size.x1max = mesh_size.x1max;
    block_bcs[BoundaryFace::outer_x1] = mesh_bcs[BoundaryFace::outer_x1];
  } else {
    Real rx = ComputeMeshGeneratorX(lx1+1, nrbx_ll, use_uniform_meshgen_fn_[X1DIR]);
    block_size.x1max = MeshGenerator_[X1DIR](rx, mesh_size);
    block_bcs[BoundaryFace::outer_x1] = BoundaryFlag::block;
  }

  // calculate physical block size, x2
  if (mesh_size.nx2 == 1) {
    block_size.x2min = mesh_size.x2min;
    block_size.x2max = mesh_size.x2max;
    block_bcs[BoundaryFace::inner_x2] = mesh_bcs[BoundaryFace::inner_x2];
    block_bcs[BoundaryFace::outer_x2] = mesh_bcs[BoundaryFace::outer_x2];
  } else {
    std::int64_t &lx2 = loc.lx2;
    nrbx_ll = nrbx2 << (ll - root_level);
    if (lx2 == 0) {
      block_size.x2min = mesh_size.x2min;
      block_bcs[BoundaryFace::inner_x2] = mesh_bcs[BoundaryFace::inner_x2];
    } else {
      Real rx = ComputeMeshGeneratorX(lx2, nrbx_ll, use_uniform_meshgen_fn_[X2DIR]);
      block_size.x2min = MeshGenerator_[X2DIR](rx, mesh_size);
      block_bcs[BoundaryFace::inner_x2] = BoundaryFlag::block;
    }
    if (lx2 == (nrbx_ll) - 1) {
      block_size.x2max = mesh_size.x2max;
      block_bcs[BoundaryFace::outer_x2] = mesh_bcs[BoundaryFace::outer_x2];
    } else {
      Real rx = ComputeMeshGeneratorX(lx2+1, nrbx_ll, use_uniform_meshgen_fn_[X2DIR]);
      block_size.x2max = MeshGenerator_[X2DIR](rx, mesh_size);
      block_bcs[BoundaryFace::outer_x2] = BoundaryFlag::block;
    }
  }

  // calculate physical block size, x3
  if (mesh_size.nx3 == 1) {
    block_size.x3min = mesh_size.x3min;
    block_size.x3max = mesh_size.x3max;
    block_bcs[BoundaryFace::inner_x3] = mesh_bcs[BoundaryFace::inner_x3];
    block_bcs[BoundaryFace::outer_x3] = mesh_bcs[BoundaryFace::outer_x3];
  } else {
    std::int64_t &lx3 = loc.lx3;
    nrbx_ll = nrbx3 << (ll - root_level);
    if (lx3 == 0) {
      block_size.x3min = mesh_size.x3min;
      block_bcs[BoundaryFace::inner_x3] = mesh_bcs[BoundaryFace::inner_x3];
    } else {
      Real rx = ComputeMeshGeneratorX(lx3, nrbx_ll, use_uniform_meshgen_fn_[X3DIR]);
      block_size.x3min = MeshGenerator_[X3DIR](rx, mesh_size);
      block_bcs[BoundaryFace::inner_x3] = BoundaryFlag::block;
    }
    if (lx3 == (nrbx_ll) - 1) {
      block_size.x3max = mesh_size.x3max;
      block_bcs[BoundaryFace::outer_x3] = mesh_bcs[BoundaryFace::outer_x3];
    } else {
      Real rx = ComputeMeshGeneratorX(lx3+1, nrbx_ll, use_uniform_meshgen_fn_[X3DIR]);
      block_size.x3max = MeshGenerator_[X3DIR](rx, mesh_size);
      block_bcs[BoundaryFace::outer_x3] = BoundaryFlag::block;
    }
  }

  block_size.x1rat = mesh_size.x1rat;
  block_size.x2rat = mesh_size.x2rat;
  block_size.x3rat = mesh_size.x3rat;

  return;
}


void Mesh::CorrectMidpointInitialCondition(std::vector<MeshBlock*> &pmb_array, int nmb) {
  MeshBlock *pmb;
  Hydro *phydro;
#pragma omp for private(pmb, phydro)
  for (int nb=0; nb<nmb; ++nb) {
    pmb = pmb_array[nb];
    phydro = pmb->phydro;

    // Assume cell-centered analytic value is computed at all real cells, and ghost
    // cells with the cell-centered U have been exchanged
    int il = pmb->is, iu = pmb->ie, jl = pmb->js, ju = pmb->je,
        kl = pmb->ks, ku = pmb->ke;

    // Laplacian of cell-averaged conserved variables
    AthenaArray<Real> delta_cons_;

    // Allocate memory for 4D Laplacian
    int ncells4 = NHYDRO;
    int nl = 0;
    int nu = ncells4 - 1;
    delta_cons_.NewAthenaArray(ncells4, pmb->ncells3, pmb->ncells2, pmb->ncells1);

    // Compute and store Laplacian of cell-averaged conserved variables
    pmb->pcoord->Laplacian(phydro->u, delta_cons_, il, iu, jl, ju, kl, ku, nl, nu);
    // TODO(felker): assuming uniform mesh with dx1f=dx2f=dx3f, so this factors out
    // TODO(felker): also, this may need to be dx1v, since Laplacian is cell-center
    Real h = pmb->pcoord->dx1f(il);  // pco->dx1f(i); inside loop
    Real C = (h*h)/24.0;

    // Compute fourth-order approximation to cell-centered conserved variables
    for (int n=nl; n<=nu; ++n) {
      for (int k=kl; k<=ku; ++k) {
        for (int j=jl; j<=ju; ++j) {
          for (int i=il; i<=iu; ++i) {
            // We do not actually need to store all cell-centered cons. variables,
            // but the ConservedToPrimitivePointwise() implementation operates on 4D
            phydro->u(n,k,j,i) = phydro->u(n,k,j,i) + C*delta_cons_(n,k,j,i);
          }
        }
      }
    }
    delta_cons_.DeleteAthenaArray();
  }

  // begin second exchange of ghost cells with corrected cell-averaged <U>
  // -----------------  (mostly copied from above section in Mesh::Initialize())
  BoundaryValues *pbval;
  // prepare to receive conserved variables
#pragma omp for private(pmb,pbval)
  for (int i=0; i<nmb; ++i) {
    pmb = pmb_array[i]; pbval = pmb->pbval;
    // no need to re-SetupPersistentMPI() the MPI requests for boundary values
    pbval->StartReceiving(BoundaryCommSubset::mesh_init);
  }

#pragma omp for private(pmb,pbval)
  for (int i=0; i<nmb; ++i) {
    pmb = pmb_array[i];
    pmb->phydro->hbvar.SwapHydroQuantity(pmb->phydro->u,
                                           HydroBoundaryQuantity::cons);
    pmb->phydro->hbvar.SendBoundaryBuffers();
    if (MAGNETIC_FIELDS_ENABLED)
      pmb->pfield->fbvar.SendBoundaryBuffers();
  }

  // wait to receive conserved variables
#pragma omp for private(pmb,pbval)
  for (int i=0; i<nmb; ++i) {
    pmb = pmb_array[i]; pbval = pmb->pbval;
    pmb->phydro->hbvar.SwapHydroQuantity(pmb->phydro->u,
                                           HydroBoundaryQuantity::cons);
    pmb->phydro->hbvar.ReceiveAndSetBoundariesWithWait();
    if (MAGNETIC_FIELDS_ENABLED)
      pmb->pfield->fbvar.ReceiveAndSetBoundariesWithWait();
    // KGF: disable shearing box bvals/ calls
<<<<<<< HEAD
    // send and receive shearing box boundary conditions
    if (SHEARING_BOX) {
      pmb->phydro->phbval->SendShearingBoxBoundaryBuffersForInit();
    }
=======
    // send and receive shearingbox boundary conditions
    // if (SHEARING_BOX)
    //   pmb->phydro->hbvar.
    //   SendHydroShearingboxBoundaryBuffersForInit(pmb->phydro->u, true);
>>>>>>> 7e90e93d
    pbval->ClearBoundary(BoundaryCommSubset::mesh_init);
  } // end second exchange of ghost cells
  return;
}

// Public function for advancing next_phys_id_ counter
// E.g. if chemistry or radiation elects to communicate additional information with MPI
// outside the framework of the BoundaryVariable classes

// Store signed, but positive, integer corresponding to the next unused value to be used
// as unique ID for a BoundaryVariable object's single set of MPI calls (formerly "enum
// AthenaTagMPI"). 5 bits of unsigned integer representation are currently reserved
// for this "phys" part of the bitfield tag, making 0, ..., 31 legal values

int Mesh::ReserveTagPhysIDs(int num_phys) {
  // TODO(felker): add safety checks? input, output are positive, obey <= 31= MAX_NUM_PHYS
  int start_id = next_phys_id_;
  next_phys_id_ += num_phys;
  return start_id;
}

// private member fn, called in Mesh() ctor

// depending on compile- and runtime options, reserve the maximum number of "int physid"
// that might be necessary for each MeshBlock's BoundaryValues object to perform MPI
// communication for all BoundaryVariable objects

// TODO(felker): deduplicate this logic, which combines conditionals in MeshBlock ctor

void Mesh::ReserveMeshBlockPhysIDs() {
#ifdef MPI_PARALLEL
  // if (FLUID_ENABLED) {
  // Advance Mesh's shared counter (initialized to next_phys_id=1 if MPI)
  // Greedy reservation of phys IDs (only 1 of 2 needed for Hydro if multilevel==false)
  ReserveTagPhysIDs(HydroBoundaryVariable::max_phys_id);
  //  }
  if (MAGNETIC_FIELDS_ENABLED) {
    ReserveTagPhysIDs(FaceCenteredBoundaryVariable::max_phys_id);
  }
  if (SELF_GRAVITY_ENABLED) {
    ReserveTagPhysIDs(CellCenteredBoundaryVariable::max_phys_id);
  }
  if (NSCALARS > 0) {
    ReserveTagPhysIDs(CellCenteredBoundaryVariable::max_phys_id);
  }
#endif
  return;
}<|MERGE_RESOLUTION|>--- conflicted
+++ resolved
@@ -1423,17 +1423,10 @@
         if (MAGNETIC_FIELDS_ENABLED)
           pmb->pfield->fbvar.ReceiveAndSetBoundariesWithWait();
         // KGF: disable shearing box bvals/ calls
-<<<<<<< HEAD
         // send and receive shearing box boundary conditions
         if (SHEARING_BOX) {
-          pmb->phydro->phbval->SendShearingBoxBoundaryBuffersForInit();
-        }
-=======
-        // send and receive shearingbox boundary conditions
-        // if (SHEARING_BOX)
-        //   pmb->phydro->hbvar.
-        //   SendHydroShearingboxBoundaryBuffersForInit(pmb->phydro->u, true);
->>>>>>> 7e90e93d
+          pmb->phydro->hbvar.SendShearingBoxBoundaryBuffersForInit();
+        }
         pbval->ClearBoundary(BoundaryCommSubset::mesh_init);
       }
 
@@ -1754,17 +1747,10 @@
     if (MAGNETIC_FIELDS_ENABLED)
       pmb->pfield->fbvar.ReceiveAndSetBoundariesWithWait();
     // KGF: disable shearing box bvals/ calls
-<<<<<<< HEAD
     // send and receive shearing box boundary conditions
     if (SHEARING_BOX) {
-      pmb->phydro->phbval->SendShearingBoxBoundaryBuffersForInit();
-    }
-=======
-    // send and receive shearingbox boundary conditions
-    // if (SHEARING_BOX)
-    //   pmb->phydro->hbvar.
-    //   SendHydroShearingboxBoundaryBuffersForInit(pmb->phydro->u, true);
->>>>>>> 7e90e93d
+      pmb->phydro->hbvar.SendShearingBoxBoundaryBuffersForInit();
+    }
     pbval->ClearBoundary(BoundaryCommSubset::mesh_init);
   } // end second exchange of ghost cells
   return;
