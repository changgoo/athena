--- conflicted
+++ resolved
@@ -40,11 +40,7 @@
   // accessor
   MeshBlockTree* GetLeaf(int ox1, int ox2, int ox3)
   { return pleaf_[(ox1 + (ox2<<1) + (ox3<<2))]; }
-<<<<<<< HEAD
-  int GetGID() {return gid_;}
-=======
   int GetGid() const {return gid_;}
->>>>>>> bfca3e86
 
   // functions
   void CreateRootGrid();
