--- conflicted
+++ resolved
@@ -177,17 +177,14 @@
 
   peos = new EquationOfState(this, pin);
 
-<<<<<<< HEAD
   if(CR_ENABLED){
     pcr = new CosmicRay(this, pin);
     pbval->AdvanceCounterPhysID(CellCenteredBoundaryVariable::max_phys_id);
   }
-  
-=======
+
   // OrbitalAdvection: constructor depends on Coordinates, Hydro, Field, PassiveScalars.
   porb = new OrbitalAdvection(this, pin);
-
->>>>>>> 2aacb02f
+  
   // Create user mesh data
   InitUserMeshBlockData(pin);
 
@@ -303,17 +300,14 @@
 
   peos = new EquationOfState(this, pin);
 
-<<<<<<< HEAD
   if(CR_ENABLED){
     pcr = new CosmicRay(this, pin);
     pbval->AdvanceCounterPhysID(CellCenteredBoundaryVariable::max_phys_id);
   }
   
-=======
   // OrbitalAdvection: constructor depends on Coordinates, Hydro, Field, PassiveScalars.
   porb = new OrbitalAdvection(this, pin);
 
->>>>>>> 2aacb02f
   InitUserMeshBlockData(pin);
 
   std::size_t os = 0;
