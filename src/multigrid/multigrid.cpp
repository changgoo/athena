//========================================================================================
// Athena++ astrophysical MHD code
// Copyright(C) 2014 James M. Stone <jmstone@princeton.edu> and other code contributors
// Licensed under the 3-clause BSD License, see LICENSE file for details
//========================================================================================
//! \file multigrid.cpp
//  \brief implementation of the functions commonly used in Multigrid

// C headers

// C++ headers
#include <algorithm>
#include <cmath>
#include <cstring>    // memset, memcpy
#include <iostream>
#include <sstream>    // stringstream
#include <stdexcept>  // runtime_error
#include <string>     // c_str()

// Athena++ headers
#include "../athena.hpp"
#include "../athena_arrays.hpp"
#include "../coordinates/coordinates.hpp"
#include "../mesh/mesh.hpp"
#include "../parameter_input.hpp"
#include "multigrid.hpp"

//----------------------------------------------------------------------------------------
//! \fn Multigrid::Multigrid(MultigridDriver *pmd, MeshBlock *pmb, int invar, int nghost)
//  \brief Multigrid constructor

Multigrid::Multigrid(MultigridDriver *pmd, MeshBlock *pmb, int invar, int nghost) :
  pmy_driver_(pmd), pmy_block_(pmb), ngh_(nghost), nvar_(invar), defscale_(1.0) {
  if (pmy_block_ != nullptr) {
    loc_ = pmy_block_->loc;
    size_ = pmy_block_->block_size;
    if (size_.nx1 != size_.nx2 || size_.nx1 != size_.nx3) {
      std::stringstream msg;
      msg << "### FATAL ERROR in Multigrid::Multigrid" << std::endl
          << "The Multigrid solver requires logically cubic MeshBlock." << std::endl;
      ATHENA_ERROR(msg);
      return;
    }
    for (int i = 0; i < 6; ++i) {
      if (pmy_block_->pbval->block_bcs[i] == BoundaryFlag::block)
        mg_block_bcs_[i] = BoundaryFlag::block;
      else
        mg_block_bcs_[i] = pmy_driver_->mg_mesh_bcs_[i];
    }
  } else {
    loc_.lx1 = loc_.lx2 = loc_.lx3 = 0;
    loc_.level = 0;
    size_ = pmy_driver_->pmy_mesh_->mesh_size;
    size_.nx1 = pmy_driver_->nrbx1_;
    size_.nx2 = pmy_driver_->nrbx2_;
    size_.nx3 = pmy_driver_->nrbx3_;
    for (int i = 0; i < 6; ++i)
      mg_block_bcs_[i] = pmy_driver_->mg_mesh_bcs_[i];
  }
  rdx_=(size_.x1max-size_.x1min)/static_cast<Real>(size_.nx1);
  rdy_=(size_.x2max-size_.x2min)/static_cast<Real>(size_.nx2);
  rdz_=(size_.x3max-size_.x3min)/static_cast<Real>(size_.nx3);

  nlevel_=0;
  if (pmy_block_ == nullptr) { // root
<<<<<<< HEAD
    int nbx(0), nby(0), nbz(0);
    for (int l=0; l<20; l++) {
      if (size_.nx1%(1<<l)==0 && size_.nx2%(1<<l)==0 && size_.nx3%(1<<l)==0) {
=======
    int nbx, nby, nbz;
    for (int l = 0; l < 20; l++) {
      if (size_.nx1%(1<<l) == 0 && size_.nx2%(1<<l) == 0 && size_.nx3%(1<<l) == 0) {
>>>>>>> cf41e301
        nbx=size_.nx1/(1<<l), nby=size_.nx2/(1<<l), nbz=size_.nx3/(1<<l);
        nlevel_=l+1;
      }
    }
    int nmaxr=std::max(nbx, std::max(nby, nbz));
    // int nminr=std::min(nbx, std::min(nby, nbz)); // unused variable
    if (nmaxr != 1 && Globals::my_rank == 0) {
      std::cout
          << "### Warning in Multigrid::Multigrid" << std::endl
          << "The root grid can not be reduced to a single cell." << std::endl
          << "Multigrid should still work, but this is not the"
          << " most efficient configuration"
          << " as the coarsest level is not solved exactly but iteratively." << std::endl;
    }
    if (nbx*nby*nbz>100 && Globals::my_rank==0) {
      std::cout << "### Warning in Multigrid::Multigrid" << std::endl
                << "The degrees of freedom on the coarsest level is very large: "
                << nbx << " x " << nby << " x " << nbz << " = " << nbx*nby*nbz<< std::endl
                << "Multigrid should still work, but this is not efficient configuration "
                << "as the coarsest level solver costs considerably." << std::endl
                << "We recommend to reconsider grid configuration." << std::endl;
    }
  } else {
    for (int l = 0; l < 20; l++) {
      if ((1<<l) == size_.nx1) {
        nlevel_=l+1;
        break;
      }
    }
    if (nlevel_ == 0) {
      std::stringstream msg;
      msg << "### FATAL ERROR in Multigrid::Multigrid" << std::endl
          << "The MeshBlock size must be power of two." << std::endl;
      ATHENA_ERROR(msg);
      return;
    }
    // *** temporary ***
    if (std::abs(rdx_-rdy_) > 1.0e-5 || std::abs(rdx_-rdz_) > 1.0e-5) {
      std::stringstream msg;
      msg << "### FATAL ERROR in Multigrid::Multigrid" << std::endl
          << "The cell size must be cubic." << std::endl;
      ATHENA_ERROR(msg);
      return;
    }
  }

  current_level_ = nlevel_-1;

  // allocate arrays
  u_ = new AthenaArray<Real>[nlevel_];
  src_ = new AthenaArray<Real>[nlevel_];
  def_ = new AthenaArray<Real>[nlevel_];
  coord_ = new MGCoordinates[nlevel_];
  ccoord_ = new MGCoordinates[nlevel_];
  if (pmy_block_ == nullptr)
    uold_ = new AthenaArray<Real>[nlevel_];
  else
    uold_ = new AthenaArray<Real>[nlevel_];
  for (int l = 0; l < nlevel_; l++) {
    int ll=nlevel_-1-l;
    int ncx=(size_.nx1>>ll)+2*ngh_;
    int ncy=(size_.nx2>>ll)+2*ngh_;
    int ncz=(size_.nx3>>ll)+2*ngh_;
    u_[l].NewAthenaArray(nvar_,ncz,ncy,ncx);
    src_[l].NewAthenaArray(nvar_,ncz,ncy,ncx);
    def_[l].NewAthenaArray(nvar_,ncz,ncy,ncx);
    if (!((pmy_block_ != nullptr) && (l == nlevel_-1)))
      uold_[l].NewAthenaArray(nvar_,ncz,ncy,ncx);
    coord_[l].AllocateMGCoordinates(ncx,ncy,ncz);
    coord_[l].CalculateMGCoordinates(size_, ll, ngh_);
    ncx=(size_.nx1>>(ll+1))+2*ngh_;
    ncy=(size_.nx2>>(ll+1))+2*ngh_;
    ncz=(size_.nx3>>(ll+1))+2*ngh_;
    ccoord_[l].AllocateMGCoordinates(ncx,ncy,ncz);
    ccoord_[l].CalculateMGCoordinates(size_, ll+1, ngh_);
  }
}


//----------------------------------------------------------------------------------------
//! \fn Multigrid::~Multigrid
//  \brief Multigrid destroctor

Multigrid::~Multigrid() {
  delete [] u_;
  delete [] src_;
  delete [] def_;
  delete [] uold_;
  delete [] coord_;
  delete [] ccoord_;
}


//----------------------------------------------------------------------------------------
//! \fn void Multigrid::LoadFinestData(const AthenaArray<Real> &src, int ns, int ngh)
//  \brief Fill the inital guess in the active zone of the finest level

void Multigrid::LoadFinestData(const AthenaArray<Real> &src, int ns, int ngh) {
  AthenaArray<Real> &dst=u_[nlevel_-1];
  int is, ie, js, je, ks, ke;
  is=js=ks=ngh_;
  ie=is+size_.nx1-1, je=js+size_.nx2-1, ke=ks+size_.nx3-1;
  for (int v=0; v<nvar_; ++v) {
    int nsrc=ns+v;
    for (int mk=ks; mk<=ke; ++mk) {
      int k = mk - ks + ngh;
      for (int mj=js; mj<=je; ++mj) {
        int j = mj - js + ngh;
#pragma omp simd
        for (int mi=is; mi<=ie; ++mi) {
          int i = mi - is + ngh;
          dst(v,mk,mj,mi)=src(nsrc,k,j,i);
        }
      }
    }
  }
  return;
}


//----------------------------------------------------------------------------------------
//! \fn void Multigrid::LoadSource(const AthenaArray<Real> &src, int ns, int ngh,
//                                 Real fac)
//  \brief Fill the source in the active zone of the finest level

void Multigrid::LoadSource(const AthenaArray<Real> &src, int ns, int ngh, Real fac) {
  AthenaArray<Real> &dst=src_[nlevel_-1];
  int is, ie, js, je, ks, ke;
  is=js=ks=ngh_;
  ie=is+size_.nx1-1, je=js+size_.nx2-1, ke=ks+size_.nx3-1;
  if (fac == 1.0) {
    for (int v=0; v<nvar_; ++v) {
      int nsrc=ns+v;
      for (int mk=ks; mk<=ke; ++mk) {
        int k = mk - ks + ngh;
        for (int mj=js; mj<=je; ++mj) {
          int j = mj - js + ngh;
#pragma omp simd
          for (int mi=is; mi<=ie; ++mi) {
            int i = mi - is + ngh;
            dst(v,mk,mj,mi)=src(nsrc,k,j,i);
          }
        }
      }
    }
  } else {
    for (int v=0; v<nvar_; ++v) {
      int nsrc=ns+v;
      for (int mk=ks; mk<=ke; ++mk) {
        int k = mk - ks + ngh;
        for (int mj=js; mj<=je; ++mj) {
          int j = mj - js + ngh;
#pragma omp simd
          for (int mi=is; mi<=ie; ++mi) {
            int i = mi - is + ngh;
            dst(v,mk,mj,mi)=src(nsrc,k,j,i)*fac;
          }
        }
      }
    }
  }
  current_level_ = nlevel_-1;
  return;
}


//----------------------------------------------------------------------------------------
//! \fn void Multigrid::ApplySourceMask()
//  \brief Apply the user-defined source mask function on the finest level

void Multigrid::ApplySourceMask() {
  int is, ie, js, je, ks, ke;
  is = js = ks = ngh_;
  ie = is + size_.nx1;
  je = js + size_.nx2;
  ke = ks + size_.nx3;
  pmy_driver_->srcmask_(src_[nlevel_-1], is, ie, js, je, ks, ke, coord_[nlevel_-1]);
  return;
}

//----------------------------------------------------------------------------------------
//! \fn void Multigrid::RestrictFMGSource()
//  \brief restrict the source through all the multigrid levels

void Multigrid::RestrictFMGSource() {
  int is, ie, js, je, ks, ke;
  is=js=ks=ngh_;
  for (current_level_=nlevel_-1; current_level_>0; current_level_--) {
    int ll=nlevel_-current_level_;
    ie=is+(size_.nx1>>ll)-1, je=js+(size_.nx2>>ll)-1, ke=ks+(size_.nx3>>ll)-1;
    Restrict(src_[current_level_-1], src_[current_level_], is, ie, js, je, ks, ke, false);
  }
  return;
}


//----------------------------------------------------------------------------------------
//! \fn void Multigrid::RetrieveResult(AthenaArray<Real> &dst, int ns, int ngh)
//  \brief Set the result, including the ghost zone

void Multigrid::RetrieveResult(AthenaArray<Real> &dst, int ns, int ngh) {
  const AthenaArray<Real> &src=u_[nlevel_-1];
  int sngh=std::min(ngh_,ngh);
  int ie=size_.nx1+ngh_+sngh-1, je=size_.nx2+ngh_+sngh-1, ke=size_.nx3+ngh_+sngh-1;
  for (int v=0; v<nvar_; ++v) {
    int ndst=ns+v;
    for (int mk=ngh_-sngh; mk<=ke; ++mk) {
      int k = mk - ngh_ + ngh;
      for (int mj=ngh_-sngh; mj<=je; ++mj) {
        int j = mj - ngh_ + ngh;
#pragma omp simd
        for (int mi=ngh_-sngh; mi<=ie; ++mi) {
          int i = mi - ngh_ + ngh;
          dst(ndst,k,j,i)=src(v,mk,mj,mi);
        }
      }
    }
  }
  return;
}


//----------------------------------------------------------------------------------------
//! \fn void Multigrid::RetrieveDefect(AthenaArray<Real> &dst, int ns, int ngh)
//  \brief Set the defect, including the ghost zone

void Multigrid::RetrieveDefect(AthenaArray<Real> &dst, int ns, int ngh) {
  const AthenaArray<Real> &src=def_[nlevel_-1];
  int sngh=std::min(ngh_,ngh);
  int ie=size_.nx1+ngh_+sngh-1, je=size_.nx2+ngh_+sngh-1, ke=size_.nx3+ngh_+sngh-1;
  for (int v=0; v<nvar_; ++v) {
    int ndst=ns+v;
    for (int mk=ngh_-sngh; mk<=ke; ++mk) {
      int k = mk - ngh_ + ngh;
      for (int mj=ngh_-sngh; mj<=je; ++mj) {
        int j = mj - ngh_ + ngh;
#pragma omp simd
        for (int mi=ngh_-sngh; mi<=ie; ++mi) {
          int i = mi - ngh_ + ngh;
          dst(ndst,k,j,i)=src(v,mk,mj,mi)*defscale_;
        }
      }
    }
  }
  return;
}


//----------------------------------------------------------------------------------------
//! \fn void Multigrid::ZeroClearData()
//  \brief Clear the data array with zero

void Multigrid::ZeroClearData() {
  u_[current_level_].ZeroClear();
  return;
}


//----------------------------------------------------------------------------------------
//! \fn void Multigrid::RestrictBlock()
//  \brief Restrict the defect to the source

void Multigrid::RestrictBlock() {
  int ll=nlevel_-current_level_;
  int is, ie, js, je, ks, ke;
  int th = false;
#ifdef OPENMP_PARALLEL
  if (pmy_block_ == nullptr)
    th = true;
#endif

  CalculateDefectBlock();
  is=js=ks=ngh_;
  ie=is+(size_.nx1>>ll)-1, je=js+(size_.nx2>>ll)-1, ke=ks+(size_.nx3>>ll)-1;

  Restrict(src_[current_level_-1], def_[current_level_], is, ie, js, je, ks, ke, th);

  // Full Approximation Scheme - restrict the variable itself
  if (pmy_driver_->ffas_)
    Restrict(u_[current_level_-1], u_[current_level_], is, ie, js, je, ks, ke, th);

  current_level_--;

  if (!pmy_driver_->ffas_) ZeroClearData();

  return;
}


//----------------------------------------------------------------------------------------
//! \fn void Multigrid::ProlongateAndCorrectBlock()
//  \brief Prolongate the potential using tri-linear interpolation

void Multigrid::ProlongateAndCorrectBlock() {
  int ll=nlevel_-1-current_level_;
  int is, ie, js, je, ks, ke;
  int th = false;
#ifdef OPENMP_PARALLEL
  if (pmy_block_ == nullptr)
    th = true;
#endif
  is=js=ks=ngh_;
  ie=is+(size_.nx1>>ll)-1, je=js+(size_.nx2>>ll)-1, ke=ks+(size_.nx3>>ll)-1;

  if (pmy_driver_->ffas_) {
    int size = u_[current_level_].GetSize();
    for (int s=0; s<size; ++s)
      u_[current_level_](s) -= uold_[current_level_](s);
  }

  ProlongateAndCorrect(u_[current_level_+1], u_[current_level_],
                       is, ie, js, je, ks, ke, ngh_, ngh_, ngh_, th);

  current_level_++;
  return;
}


//----------------------------------------------------------------------------------------
//! \fn void Multigrid::FMGProlongateBlock()
//  \brief Prolongate the potential for Full Multigrid cycle

void Multigrid::FMGProlongateBlock() {
  int ll=nlevel_-1-current_level_;
  int is, ie, js, je, ks, ke;
  int th = false;
#ifdef OPENMP_PARALLEL
  if (pmy_block_ == nullptr)
    th = true;
#endif
  is=js=ks=ngh_;
  ie=is+(size_.nx1>>ll)-1, je=js+(size_.nx2>>ll)-1, ke=ks+(size_.nx3>>ll)-1;

  FMGProlongate(u_[current_level_+1], u_[current_level_],
                is, ie, js, je, ks, ke, ngh_, ngh_, ngh_, th);

  current_level_++;
  return;
}


//----------------------------------------------------------------------------------------
//! \fn  void Multigrid::SmoothBlock(int color)
//  \brief Apply Smoother on the Block

void Multigrid::SmoothBlock(int color) {
  int ll = nlevel_-1-current_level_;
  int is, ie, js, je, ks, ke;
  int th = false;
#ifdef OPENMP_PARALLEL
  if (pmy_block_ == nullptr)
    th = true;
#endif
  is = js = ks = ngh_;
  ie = is+(size_.nx1>>ll)-1, je = js+(size_.nx2>>ll)-1, ke = ks+(size_.nx3>>ll)-1;

  Smooth(u_[current_level_], src_[current_level_],
         -ll, is, ie, js, je, ks, ke, color, th);

  return;
}


//----------------------------------------------------------------------------------------
//! \fn void Multigrid::CalculateDefectBlock()
//  \brief calculate the residual

void Multigrid::CalculateDefectBlock() {
  int ll = nlevel_-1-current_level_;
  int is, ie, js, je, ks, ke;
  int th = false;
#ifdef OPENMP_PARALLEL
  if (pmy_block_ == nullptr)
    th = true;
#endif
  is = js = ks = ngh_;
  ie = is+(size_.nx1>>ll)-1, je = js+(size_.nx2>>ll)-1, ke = ks+(size_.nx3>>ll)-1;

  CalculateDefect(def_[current_level_], u_[current_level_], src_[current_level_],
                  -ll, is, ie, js, je, ks, ke, th);

  return;
}


//----------------------------------------------------------------------------------------
//! \fn void Multigrid::CalculateFASRHSBlock()
//  \brief calculate the RHS for the Full Approximation Scheme

void Multigrid::CalculateFASRHSBlock() {
  int ll = nlevel_-1-current_level_;
  int is, ie, js, je, ks, ke;
  int th = false;
#ifdef OPENMP_PARALLEL
  if (pmy_block_ == nullptr)
    th = true;
#endif
  is = js = ks = ngh_;
  ie = is+(size_.nx1>>ll)-1, je = js+(size_.nx2>>ll)-1, ke = ks+(size_.nx3>>ll)-1;

  CalculateFASRHS(src_[current_level_], u_[current_level_],
                  -ll, is, ie, js, je, ks, ke, th);

  return;
}


//----------------------------------------------------------------------------------------
//! \fn void Multigrid::SetFromRootGrid(bool folddata)
//  \brief Load the data from the root grid or octets

void Multigrid::SetFromRootGrid(bool folddata) {
  current_level_=0;
  AthenaArray<Real> &dst = u_[current_level_];
  int lev = loc_.level - pmy_driver_->locrootlevel_;
  if (lev == 0) { // from the root grid
    int ci = static_cast<int>(loc_.lx1);
    int cj = static_cast<int>(loc_.lx2);
    int ck = static_cast<int>(loc_.lx3);
    const AthenaArray<Real> &src=pmy_driver_->mgroot_->GetCurrentData();
    for (int v=0; v<nvar_; ++v) {
      for (int k=0; k<=2; ++k) {
        for (int j=0; j<=2; ++j) {
#pragma ivdep
          for (int i=0; i<=2; ++i)
            dst(v, k, j, i) = src(v, ck+k, cj+j, ci+i);
        }
      }
    }
    if (folddata) {
      AthenaArray<Real> &odst = uold_[current_level_];
      const AthenaArray<Real> &osrc = pmy_driver_->mgroot_->GetCurrentOldData();
      for (int v=0; v<nvar_; ++v) {
        for (int k=0; k<=2; ++k) {
          for (int j=0; j<=2; ++j) {
#pragma ivdep
            for (int i=0; i<=2; ++i)
              odst(v, k, j, i) = osrc(v, ck+k, cj+j, ci+i);
          }
        }
      }
    }
  } else { // from an octet
    LogicalLocation oloc;
    oloc.lx1 = (loc_.lx1 >> 1);
    oloc.lx2 = (loc_.lx2 >> 1);
    oloc.lx3 = (loc_.lx3 >> 1);
    oloc.level = loc_.level - 1;
    int olev = oloc.level - pmy_driver_->locrootlevel_;
    int oid = pmy_driver_->octetmap_[olev][oloc];
    int ci = (static_cast<int>(loc_.lx1)&1);
    int cj = (static_cast<int>(loc_.lx2)&1);
    int ck = (static_cast<int>(loc_.lx3)&1);
    const AthenaArray<Real> &src = pmy_driver_->octets_[olev][oid].u;
    for (int v=0; v<nvar_; ++v) {
      for (int k=0; k<=2; ++k) {
        for (int j=0; j<=2; ++j) {
#pragma ivdep
          for (int i=0; i<=2; ++i)
            dst(v, k, j, i)=src(v, ck+k, cj+j, ci+i);
        }
      }
    }
    if (folddata) {
      AthenaArray<Real> &odst = uold_[current_level_];
      const AthenaArray<Real> &osrc = pmy_driver_->octets_[olev][oid].uold;
      for (int v=0; v<nvar_; ++v) {
        for (int k=0; k<=2; ++k) {
          for (int j=0; j<=2; ++j) {
#pragma ivdep
            for (int i=0; i<=2; ++i)
              odst(v, k, j, i)=osrc(v, ck+k, cj+j, ci+i);
          }
        }
      }
    }
  }

  return;
}


//----------------------------------------------------------------------------------------
//! \fn Real Multigrid::CalculateDefectNorm(MGNormType nrm, int n)
//  \brief calculate the residual norm

Real Multigrid::CalculateDefectNorm(MGNormType nrm, int n) {
  AthenaArray<Real> &def=def_[current_level_];
  int ll=nlevel_-1-current_level_;
  int is, ie, js, je, ks, ke;
  is=js=ks=ngh_;
  ie=is+(size_.nx1>>ll)-1, je=js+(size_.nx2>>ll)-1, ke=ks+(size_.nx3>>ll)-1;
  Real dx=rdx_*static_cast<Real>(1<<ll), dy=rdy_*static_cast<Real>(1<<ll),
       dz=rdz_*static_cast<Real>(1<<ll);

  CalculateDefect(def_[current_level_], u_[current_level_], src_[current_level_],
                  -ll, is, ie, js, je, ks, ke, false);

  Real norm=0.0;
  if (nrm == MGNormType::max) {
    for (int k=ks; k<=ke; ++k) {
      for (int j=js; j<=je; ++j) {
#pragma omp simd reduction(max: norm)
        for (int i=is; i<=ie; ++i)
          norm = std::max(norm, std::fabs(def(n,k,j,i)));
      }
    }
    return norm;
  } else if (nrm == MGNormType::l1) {
    for (int k=ks; k<=ke; ++k) {
      for (int j=js; j<=je; ++j) {
#pragma omp simd reduction(+: norm)
        for (int i=is; i<=ie; ++i)
          norm += std::fabs(def(n,k,j,i));
      }
    }
  } else { // L2 norm
    for (int k=ks; k<=ke; ++k) {
      for (int j=js; j<=je; ++j) {
#pragma omp simd reduction(+: norm)
        for (int i=is; i<=ie; ++i)
          norm += SQR(def(n,k,j,i));
      }
    }
  }
  return norm*dx*dy*dz*defscale_;
}


//----------------------------------------------------------------------------------------
//! \fn Real Multigrid::CalculateTotal(MGVariable type, int n)
//  \brief calculate the sum of the array (type: 0=src, 1=u)

Real Multigrid::CalculateTotal(MGVariable type, int n) {
  AthenaArray<Real> &src =
                    (type == MGVariable::src) ? src_[current_level_] : u_[current_level_];
  int ll = nlevel_ - 1 - current_level_;
  Real s=0.0;
  int is, ie, js, je, ks, ke;
  is=js=ks=ngh_;
  ie=is+(size_.nx1>>ll)-1, je=js+(size_.nx2>>ll)-1, ke=ks+(size_.nx3>>ll)-1;
  Real dx=rdx_*static_cast<Real>(1<<ll), dy=rdy_*static_cast<Real>(1<<ll),
       dz=rdz_*static_cast<Real>(1<<ll);
  for (int k=ks; k<=ke; ++k) {
    for (int j=js; j<=je; ++j) {
#pragma omp simd reduction(+: s)
      for (int i=is; i<=ie; ++i)
        s+=src(n,k,j,i);
    }
  }
  return s*dx*dy*dz;
}


//----------------------------------------------------------------------------------------
//! \fn Real Multigrid::SubtractAverage(MGVariable type, int v, Real ave)
//  \brief subtract the average value (type: 0=src, 1=u)

void Multigrid::SubtractAverage(MGVariable type, int n, Real ave) {
  AthenaArray<Real> &dst = (type == MGVariable::src) ? src_[nlevel_-1] : u_[nlevel_-1];
  int is, ie, js, je, ks, ke;
  is=js=ks=0;
  ie=is+size_.nx1+1, je=js+size_.nx2+1, ke=ks+size_.nx3+1;
  for (int k=ks; k<=ke; ++k) {
    for (int j=js; j<=je; ++j) {
#pragma omp simd
      for (int i=is; i<=ie; ++i)
        dst(n,k,j,i)-=ave;
    }
  }

  return;
}


//----------------------------------------------------------------------------------------
//! \fn void Multigrid::StoreOldData()
//  \brief store the old u data in the uold array

void Multigrid::StoreOldData() {
  memcpy(uold_[current_level_].data(), u_[current_level_].data(),
         u_[current_level_].GetSizeInBytes());

  return;
}


//----------------------------------------------------------------------------------------
//! \fn Real Multigrid::GetCoarsestData(MGVariable type, int n)
//  \brief get the value on the coarsest level in the MG block (type: 0=src, 1=u)

Real Multigrid::GetCoarsestData(MGVariable type, int n) {
  AthenaArray<Real> &src = (type == MGVariable::src) ? src_[0] : u_[0];
  return src(n, ngh_, ngh_, ngh_);
}


//----------------------------------------------------------------------------------------
//! \fn void Multigrid::SetData(MGVariable type, int n, int k, int j, int i, Real v)
//  \brief set a value to a cell on the current level

void Multigrid::SetData(MGVariable type, int n, int k, int j, int i, Real v) {
  AthenaArray<Real> &dst =
                    (type == MGVariable::src) ? src_[current_level_] : u_[current_level_];
  dst(n, ngh_+k, ngh_+j, ngh_+i) = v;

  return;
}


//----------------------------------------------------------------------------------------
//! \fn void Multigrid::Restrict(AthenaArray<Real> &dst, const AthenaArray<Real> &src,
//                               int il, int iu, int jl, int ju, int kl, int ku, bool th)
//  \brief Actual implementation of prolongation and correction

void Multigrid::Restrict(AthenaArray<Real> &dst, const AthenaArray<Real> &src,
                         int il, int iu, int jl, int ju, int kl, int ku, bool th) {
  if (th == true && (ku-kl) >=  minth_) {
    for (int v=0; v<nvar_; ++v) {
#pragma omp parallel for num_threads(pmy_driver_->nthreads_)
      for (int k=kl; k<=ku; ++k) {
        int fk = 2*k - kl;
        for (int j=jl; j<=ju; ++j) {
          int fj = 2*j - jl;
#pragma ivdep
          for (int i=il; i<=iu; ++i) {
            int fi = 2*i - il;
            dst(v, k, j, i)=0.125*(src(v, fk,   fj,   fi)+src(v, fk,   fj,   fi+1)
                                  +src(v, fk,   fj+1, fi)+src(v, fk,   fj+1, fi+1)
                                  +src(v, fk+1, fj,   fi)+src(v, fk+1, fj,   fi+1)
                                  +src(v, fk+1, fj+1, fi)+src(v, fk+1, fj+1, fi+1));
          }
        }
      }
    }
  } else {
    for (int v=0; v<nvar_; ++v) {
      for (int k=kl; k<=ku; ++k) {
        int fk = 2*k - kl;
        for (int j=jl; j<=ju; ++j) {
          int fj = 2*j - jl;
#pragma ivdep
          for (int i=il; i<=iu; ++i) {
            int fi = 2*i - il;
            dst(v, k, j, i)=0.125*(src(v, fk,   fj,   fi)+src(v, fk,   fj,   fi+1)
                                  +src(v, fk,   fj+1, fi)+src(v, fk,   fj+1, fi+1)
                                  +src(v, fk+1, fj,   fi)+src(v, fk+1, fj,   fi+1)
                                  +src(v, fk+1, fj+1, fi)+src(v, fk+1, fj+1, fi+1));
          }
        }
      }
    }
  }

  return;
}


//----------------------------------------------------------------------------------------
//! \fn void Multigrid::ProlongateAndCorrect(AthenaArray<Real> &dst,
//      const AthenaArray<Real> &src, int il, int iu, int jl, int ju, int kl, int ku,
//      int fil, int fjl, int fkl, bool th)
//  \brief Actual implementation of prolongation and correction

void Multigrid::ProlongateAndCorrect(AthenaArray<Real> &dst, const AthenaArray<Real> &src,
     int il, int iu, int jl, int ju, int kl, int ku, int fil, int fjl, int fkl, bool th) {
  if (th == true && (ku-kl) >=  minth_/2) {
    for (int v=0; v<nvar_; ++v) {
#pragma omp parallel for num_threads(pmy_driver_->nthreads_)
      for (int k=kl; k<=ku; ++k) {
        int fk = 2*(k-kl) + fkl;
        for (int j=jl; j<=ju; ++j) {
          int fj = 2*(j-jl) + fjl;
#pragma ivdep
          for (int i=il; i<=iu; ++i) {
            int fi = 2*(i-il) + fil;
            dst(v,fk  ,fj  ,fi  ) +=
                0.015625*(27.0*src(v,k,j,i) + src(v,k-1,j-1,i-1)
                          +9.0*(src(v,k,j,i-1)+src(v,k,j-1,i)+src(v,k-1,j,i))
                          +3.0*(src(v,k-1,j-1,i)+src(v,k-1,j,i-1)+src(v,k,j-1,i-1)));
            dst(v,fk  ,fj  ,fi+1) +=
                0.015625*(27.0*src(v,k,j,i) + src(v,k-1,j-1,i+1)
                          +9.0*(src(v,k,j,i+1)+src(v,k,j-1,i)+src(v,k-1,j,i))
                          +3.0*(src(v,k-1,j-1,i)+src(v,k-1,j,i+1)+src(v,k,j-1,i+1)));
            dst(v,fk  ,fj+1,fi  ) +=
                0.015625*(27.0*src(v,k,j,i) + src(v,k-1,j+1,i-1)
                          +9.0*(src(v,k,j,i-1)+src(v,k,j+1,i)+src(v,k-1,j,i))
                          +3.0*(src(v,k-1,j+1,i)+src(v,k-1,j,i-1)+src(v,k,j+1,i-1)));
            dst(v,fk+1,fj  ,fi  ) +=
                0.015625*(27.0*src(v,k,j,i) + src(v,k+1,j-1,i-1)
                          +9.0*(src(v,k,j,i-1)+src(v,k,j-1,i)+src(v,k+1,j,i))
                          +3.0*(src(v,k+1,j-1,i)+src(v,k+1,j,i-1)+src(v,k,j-1,i-1)));
            dst(v,fk+1,fj+1,fi  ) +=
                0.015625*(27.0*src(v,k,j,i) + src(v,k+1,j+1,i-1)
                          +9.0*(src(v,k,j,i-1)+src(v,k,j+1,i)+src(v,k+1,j,i))
                          +3.0*(src(v,k+1,j+1,i)+src(v,k+1,j,i-1)+src(v,k,j+1,i-1)));
            dst(v,fk+1,fj  ,fi+1) +=
                0.015625*(27.0*src(v,k,j,i) + src(v,k+1,j-1,i+1)
                          +9.0*(src(v,k,j,i+1)+src(v,k,j-1,i)+src(v,k+1,j,i))
                          +3.0*(src(v,k+1,j-1,i)+src(v,k+1,j,i+1)+src(v,k,j-1,i+1)));
            dst(v,fk  ,fj+1,fi+1) +=
                0.015625*(27.0*src(v,k,j,i) + src(v,k-1,j+1,i+1)
                          +9.0*(src(v,k,j,i+1)+src(v,k,j+1,i)+src(v,k-1,j,i))
                          +3.0*(src(v,k-1,j+1,i)+src(v,k-1,j,i+1)+src(v,k,j+1,i+1)));
            dst(v,fk+1,fj+1,fi+1) +=
                0.015625*(27.0*src(v,k,j,i) + src(v,k+1,j+1,i+1)
                          +9.0*(src(v,k,j,i+1)+src(v,k,j+1,i)+src(v,k+1,j,i))
                          +3.0*(src(v,k+1,j+1,i)+src(v,k+1,j,i+1)+src(v,k,j+1,i+1)));
          }
        }
      }
    }
  } else {
    for (int v=0; v<nvar_; ++v) {
      for (int k=kl; k<=ku; ++k) {
        int fk = 2*(k-kl) + fkl;
        for (int j=jl; j<=ju; ++j) {
          int fj = 2*(j-jl) + fjl;
#pragma ivdep
          for (int i=il; i<=iu; ++i) {
            int fi = 2*(i-il) + fil;
            dst(v,fk  ,fj  ,fi  ) +=
                0.015625*(27.0*src(v,k,j,i) + src(v,k-1,j-1,i-1)
                          +9.0*(src(v,k,j,i-1)+src(v,k,j-1,i)+src(v,k-1,j,i))
                          +3.0*(src(v,k-1,j-1,i)+src(v,k-1,j,i-1)+src(v,k,j-1,i-1)));
            dst(v,fk  ,fj  ,fi+1) +=
                0.015625*(27.0*src(v,k,j,i) + src(v,k-1,j-1,i+1)
                          +9.0*(src(v,k,j,i+1)+src(v,k,j-1,i)+src(v,k-1,j,i))
                          +3.0*(src(v,k-1,j-1,i)+src(v,k-1,j,i+1)+src(v,k,j-1,i+1)));
            dst(v,fk  ,fj+1,fi  ) +=
                0.015625*(27.0*src(v,k,j,i) + src(v,k-1,j+1,i-1)
                          +9.0*(src(v,k,j,i-1)+src(v,k,j+1,i)+src(v,k-1,j,i))
                          +3.0*(src(v,k-1,j+1,i)+src(v,k-1,j,i-1)+src(v,k,j+1,i-1)));
            dst(v,fk+1,fj  ,fi  ) +=
                0.015625*(27.0*src(v,k,j,i) + src(v,k+1,j-1,i-1)
                          +9.0*(src(v,k,j,i-1)+src(v,k,j-1,i)+src(v,k+1,j,i))
                          +3.0*(src(v,k+1,j-1,i)+src(v,k+1,j,i-1)+src(v,k,j-1,i-1)));
            dst(v,fk+1,fj+1,fi  ) +=
                0.015625*(27.0*src(v,k,j,i) + src(v,k+1,j+1,i-1)
                          +9.0*(src(v,k,j,i-1)+src(v,k,j+1,i)+src(v,k+1,j,i))
                          +3.0*(src(v,k+1,j+1,i)+src(v,k+1,j,i-1)+src(v,k,j+1,i-1)));
            dst(v,fk+1,fj  ,fi+1) +=
                0.015625*(27.0*src(v,k,j,i) + src(v,k+1,j-1,i+1)
                          +9.0*(src(v,k,j,i+1)+src(v,k,j-1,i)+src(v,k+1,j,i))
                          +3.0*(src(v,k+1,j-1,i)+src(v,k+1,j,i+1)+src(v,k,j-1,i+1)));
            dst(v,fk  ,fj+1,fi+1) +=
                0.015625*(27.0*src(v,k,j,i) + src(v,k-1,j+1,i+1)
                          +9.0*(src(v,k,j,i+1)+src(v,k,j+1,i)+src(v,k-1,j,i))
                          +3.0*(src(v,k-1,j+1,i)+src(v,k-1,j,i+1)+src(v,k,j+1,i+1)));
            dst(v,fk+1,fj+1,fi+1) +=
                0.015625*(27.0*src(v,k,j,i) + src(v,k+1,j+1,i+1)
                          +9.0*(src(v,k,j,i+1)+src(v,k,j+1,i)+src(v,k+1,j,i))
                          +3.0*(src(v,k+1,j+1,i)+src(v,k+1,j,i+1)+src(v,k,j+1,i+1)));
          }
        }
      }
    }
  }

  return;
}


//----------------------------------------------------------------------------------------
//! \fn void Multigrid::FMGProlongate(AthenaArray<Real> &dst,
//           const AthenaArray<Real> &src, int il, int iu, int jl, int ju, int kl, int ku
//           int fil, int fjl, int fkl, bool th)
//  \brief Actual implementation of FMG prolongation

void Multigrid::FMGProlongate(AthenaArray<Real> &dst, const AthenaArray<Real> &src,
                              int il, int iu, int jl, int ju, int kl, int ku,
                              int fil, int fjl, int fkl, bool th) {
  if (th == true && (ku-kl) >=  minth_/2) {
    for (int v=0; v<nvar_; ++v) {
#pragma omp parallel for num_threads(pmy_driver_->nthreads_)
      for (int k=kl; k<=ku; ++k) {
        int fk = 2*(k-kl) + fkl;
        for (int j=jl; j<=ju; ++j) {
          int fj = 2*(j-jl) + fjl;
#pragma ivdep
          for (int i=il; i<=iu; ++i) {
            int fi = 2*(i-il) + fil;
            dst(v,fk  ,fj,  fi  )=(
              + 125.*src(v,k-1,j-1,i-1)+  750.*src(v,k-1,j-1,i  )-  75.*src(v,k-1,j-1,i+1)
              + 750.*src(v,k-1,j,  i-1)+ 4500.*src(v,k-1,j,  i  )- 450.*src(v,k-1,j,  i+1)
              -  75.*src(v,k-1,j+1,i-1)-  450.*src(v,k-1,j+1,i  )+  45.*src(v,k-1,j+1,i+1)
              + 750.*src(v,k,  j-1,i-1)+ 4500.*src(v,k,  j-1,i  )- 450.*src(v,k,  j-1,i+1)
              +4500.*src(v,k,  j,  i-1)+27000.*src(v,k,  j,  i  )-2700.*src(v,k,  j,  i+1)
              - 450.*src(v,k,  j+1,i-1)- 2700.*src(v,k,  j+1,i  )+ 270.*src(v,k,  j+1,i+1)
              -  75.*src(v,k+1,j-1,i-1)-  450.*src(v,k+1,j-1,i  )+  45.*src(v,k+1,j-1,i+1)
              - 450.*src(v,k+1,j,  i-1)- 2700.*src(v,k+1,j,  i  )+ 270.*src(v,k+1,j,  i+1)
              +  45.*src(v,k+1,j+1,i-1)+  270.*src(v,k+1,j+1,i  )-  27.*src(v,k+1,j+1,i+1)
                                 )/32768.0;
            dst(v,fk,  fj,  fi+1)=(
              -  75.*src(v,k-1,j-1,i-1)+  750.*src(v,k-1,j-1,i  )+ 125.*src(v,k-1,j-1,i+1)
              - 450.*src(v,k-1,j,  i-1)+ 4500.*src(v,k-1,j,  i  )+ 750.*src(v,k-1,j,  i+1)
              +  45.*src(v,k-1,j+1,i-1)-  450.*src(v,k-1,j+1,i  )-  75.*src(v,k-1,j+1,i+1)
              - 450.*src(v,k,  j-1,i-1)+ 4500.*src(v,k,  j-1,i  )+ 750.*src(v,k,  j-1,i+1)
              -2700.*src(v,k,  j,  i-1)+27000.*src(v,k,  j,  i  )+4500.*src(v,k,  j,  i+1)
              + 270.*src(v,k,  j+1,i-1)- 2700.*src(v,k,  j+1,i  )- 450.*src(v,k,  j+1,i+1)
              +  45.*src(v,k+1,j-1,i-1)-  450.*src(v,k+1,j-1,i  )-  75.*src(v,k+1,j-1,i+1)
              + 270.*src(v,k+1,j,  i-1)- 2700.*src(v,k+1,j,  i  )- 450.*src(v,k+1,j,  i+1)
              -  27.*src(v,k+1,j+1,i-1)+  270.*src(v,k+1,j+1,i  )+  45.*src(v,k+1,j+1,i+1)
                                 )/32768.0;
            dst(v,fk  ,fj+1,fi  )=(
              -  75.*src(v,k-1,j-1,i-1)-  450.*src(v,k-1,j-1,i  )+  45.*src(v,k-1,j-1,i+1)
              + 750.*src(v,k-1,j,  i-1)+ 4500.*src(v,k-1,j,  i  )- 450.*src(v,k-1,j,  i+1)
              + 125.*src(v,k-1,j+1,i-1)+  750.*src(v,k-1,j+1,i  )-  75.*src(v,k-1,j+1,i+1)
              - 450.*src(v,k,  j-1,i-1)- 2700.*src(v,k,  j-1,i  )+ 270.*src(v,k,  j-1,i+1)
              +4500.*src(v,k,  j,  i-1)+27000.*src(v,k,  j,  i  )-2700.*src(v,k,  j,  i+1)
              + 750.*src(v,k,  j+1,i-1)+ 4500.*src(v,k,  j+1,i  )- 450.*src(v,k,  j+1,i+1)
              +  45.*src(v,k+1,j-1,i-1)+  270.*src(v,k+1,j-1,i  )-  27.*src(v,k+1,j-1,i+1)
              - 450.*src(v,k+1,j,  i-1)- 2700.*src(v,k+1,j,  i  )+ 270.*src(v,k+1,j,  i+1)
              -  75.*src(v,k+1,j+1,i-1)-  450.*src(v,k+1,j+1,i  )+  45.*src(v,k+1,j+1,i+1)
                                 )/32768.0;
            dst(v,fk,  fj+1,fi+1)=(
              +  45.*src(v,k-1,j-1,i-1)-  450.*src(v,k-1,j-1,i  )-  75.*src(v,k-1,j-1,i+1)
              - 450.*src(v,k-1,j,  i-1)+ 4500.*src(v,k-1,j,  i  )+ 750.*src(v,k-1,j,  i+1)
              -  75.*src(v,k-1,j+1,i-1)+  750.*src(v,k-1,j+1,i  )+ 125.*src(v,k-1,j+1,i+1)
              + 270.*src(v,k,  j-1,i-1)- 2700.*src(v,k,  j-1,i  )- 450.*src(v,k,  j-1,i+1)
              -2700.*src(v,k,  j,  i-1)+27000.*src(v,k,  j,  i  )+4500.*src(v,k,  j,  i+1)
              - 450.*src(v,k,  j+1,i-1)+ 4500.*src(v,k,  j+1,i  )+ 750.*src(v,k,  j+1,i+1)
              -  27.*src(v,k+1,j-1,i-1)+  270.*src(v,k+1,j-1,i  )+  45.*src(v,k+1,j-1,i+1)
              + 270.*src(v,k+1,j,  i-1)- 2700.*src(v,k+1,j,  i  )- 450.*src(v,k+1,j,  i+1)
              +  45.*src(v,k+1,j+1,i-1)-  450.*src(v,k+1,j+1,i  )-  75.*src(v,k+1,j+1,i+1)
                                 )/32768.0;
            dst(v,fk+1,fj,  fi  )=(
              -  75.*src(v,k-1,j-1,i-1)-  450.*src(v,k-1,j-1,i  )+  45.*src(v,k-1,j-1,i+1)
              - 450.*src(v,k-1,j,  i-1)- 2700.*src(v,k-1,j,  i  )+ 270.*src(v,k-1,j,  i+1)
              +  45.*src(v,k-1,j+1,i-1)+  270.*src(v,k-1,j+1,i  )-  27.*src(v,k-1,j+1,i+1)
              + 750.*src(v,k,  j-1,i-1)+ 4500.*src(v,k,  j-1,i  )- 450.*src(v,k,  j-1,i+1)
              +4500.*src(v,k,  j,  i-1)+27000.*src(v,k,  j,  i  )-2700.*src(v,k,  j,  i+1)
              - 450.*src(v,k,  j+1,i-1)- 2700.*src(v,k,  j+1,i  )+ 270.*src(v,k,  j+1,i+1)
              + 125.*src(v,k+1,j-1,i-1)+  750.*src(v,k+1,j-1,i  )-  75.*src(v,k+1,j-1,i+1)
              + 750.*src(v,k+1,j,  i-1)+ 4500.*src(v,k+1,j,  i  )- 450.*src(v,k+1,j,  i+1)
              -  75.*src(v,k+1,j+1,i-1)-  450.*src(v,k+1,j+1,i  )+  45.*src(v,k+1,j+1,i+1)
                                 )/32768.0;
            dst(v,fk+1,fj,  fi+1)=(
              +  45.*src(v,k-1,j-1,i-1)-  450.*src(v,k-1,j-1,i  )-  75.*src(v,k-1,j-1,i+1)
              + 270.*src(v,k-1,j,  i-1)- 2700.*src(v,k-1,j,  i  )- 450.*src(v,k-1,j,  i+1)
              -  27.*src(v,k-1,j+1,i-1)+  270.*src(v,k-1,j+1,i  )+  45.*src(v,k-1,j+1,i+1)
              - 450.*src(v,k,  j-1,i-1)+ 4500.*src(v,k,  j-1,i  )+ 750.*src(v,k,  j-1,i+1)
              -2700.*src(v,k,  j,  i-1)+27000.*src(v,k,  j,  i  )+4500.*src(v,k,  j,  i+1)
              + 270.*src(v,k,  j+1,i-1)- 2700.*src(v,k,  j+1,i  )- 450.*src(v,k,  j+1,i+1)
              -  75.*src(v,k+1,j-1,i-1)+  750.*src(v,k+1,j-1,i  )+ 125.*src(v,k+1,j-1,i+1)
              - 450.*src(v,k+1,j,  i-1)+ 4500.*src(v,k+1,j,  i  )+ 750.*src(v,k+1,j,  i+1)
              +  45.*src(v,k+1,j+1,i-1)-  450.*src(v,k+1,j+1,i  )-  75.*src(v,k+1,j+1,i+1)
                                 )/32768.0;
            dst(v,fk+1,fj+1,fi  )=(
              +  45.*src(v,k-1,j-1,i-1)+  270.*src(v,k-1,j-1,i  )-  27.*src(v,k-1,j-1,i+1)
              - 450.*src(v,k-1,j,  i-1)- 2700.*src(v,k-1,j,  i  )+ 270.*src(v,k-1,j,  i+1)
              -  75.*src(v,k-1,j+1,i-1)-  450.*src(v,k-1,j+1,i  )+  45.*src(v,k-1,j+1,i+1)
              - 450.*src(v,k,  j-1,i-1)- 2700.*src(v,k,  j-1,i  )+ 270.*src(v,k,  j-1,i+1)
              +4500.*src(v,k,  j,  i-1)+27000.*src(v,k,  j,  i  )-2700.*src(v,k,  j,  i+1)
              + 750.*src(v,k,  j+1,i-1)+ 4500.*src(v,k,  j+1,i  )- 450.*src(v,k,  j+1,i+1)
              -  75.*src(v,k+1,j-1,i-1)-  450.*src(v,k+1,j-1,i  )+  45.*src(v,k+1,j-1,i+1)
              + 750.*src(v,k+1,j,  i-1)+ 4500.*src(v,k+1,j,  i  )- 450.*src(v,k+1,j,  i+1)
              + 125.*src(v,k+1,j+1,i-1)+  750.*src(v,k+1,j+1,i  )-  75.*src(v,k+1,j+1,i+1)
                                 )/32768.0;
            dst(v,fk+1,fj+1,fi+1)=(
              -  27.*src(v,k-1,j-1,i-1)+  270.*src(v,k-1,j-1,i  )+  45.*src(v,k-1,j-1,i+1)
              + 270.*src(v,k-1,j,  i-1)- 2700.*src(v,k-1,j,  i  )- 450.*src(v,k-1,j,  i+1)
              +  45.*src(v,k-1,j+1,i-1)-  450.*src(v,k-1,j+1,i  )-  75.*src(v,k-1,j+1,i+1)
              + 270.*src(v,k,  j-1,i-1)- 2700.*src(v,k,  j-1,i  )- 450.*src(v,k,  j-1,i+1)
              -2700.*src(v,k,  j,  i-1)+27000.*src(v,k,  j,  i  )+4500.*src(v,k,  j,  i+1)
              - 450.*src(v,k,  j+1,i-1)+ 4500.*src(v,k,  j+1,i  )+ 750.*src(v,k,  j+1,i+1)
              +  45.*src(v,k+1,j-1,i-1)-  450.*src(v,k+1,j-1,i  )-  75.*src(v,k+1,j-1,i+1)
              - 450.*src(v,k+1,j,  i-1)+ 4500.*src(v,k+1,j,  i  )+ 750.*src(v,k+1,j,  i+1)
              -  75.*src(v,k+1,j+1,i-1)+  750.*src(v,k+1,j+1,i  )+ 125.*src(v,k+1,j+1,i+1)
                                 )/32768.0;
          }
        }
      }
    }
  } else {
    for (int v=0; v<nvar_; ++v) {
      for (int k=kl; k<=ku; ++k) {
        int fk = 2*(k-kl) + fkl;
        for (int j=jl; j<=ju; ++j) {
          int fj = 2*(j-jl) + fjl;
#pragma ivdep
          for (int i=il; i<=iu; ++i) {
            int fi = 2*(i-il) + fil;
            dst(v,fk  ,fj,  fi  )=(
              + 125.*src(v,k-1,j-1,i-1)+  750.*src(v,k-1,j-1,i  )-  75.*src(v,k-1,j-1,i+1)
              + 750.*src(v,k-1,j,  i-1)+ 4500.*src(v,k-1,j,  i  )- 450.*src(v,k-1,j,  i+1)
              -  75.*src(v,k-1,j+1,i-1)-  450.*src(v,k-1,j+1,i  )+  45.*src(v,k-1,j+1,i+1)
              + 750.*src(v,k,  j-1,i-1)+ 4500.*src(v,k,  j-1,i  )- 450.*src(v,k,  j-1,i+1)
              +4500.*src(v,k,  j,  i-1)+27000.*src(v,k,  j,  i  )-2700.*src(v,k,  j,  i+1)
              - 450.*src(v,k,  j+1,i-1)- 2700.*src(v,k,  j+1,i  )+ 270.*src(v,k,  j+1,i+1)
              -  75.*src(v,k+1,j-1,i-1)-  450.*src(v,k+1,j-1,i  )+  45.*src(v,k+1,j-1,i+1)
              - 450.*src(v,k+1,j,  i-1)- 2700.*src(v,k+1,j,  i  )+ 270.*src(v,k+1,j,  i+1)
              +  45.*src(v,k+1,j+1,i-1)+  270.*src(v,k+1,j+1,i  )-  27.*src(v,k+1,j+1,i+1)
                                 )/32768.0;
            dst(v,fk,  fj,  fi+1)=(
              -  75.*src(v,k-1,j-1,i-1)+  750.*src(v,k-1,j-1,i  )+ 125.*src(v,k-1,j-1,i+1)
              - 450.*src(v,k-1,j,  i-1)+ 4500.*src(v,k-1,j,  i  )+ 750.*src(v,k-1,j,  i+1)
              +  45.*src(v,k-1,j+1,i-1)-  450.*src(v,k-1,j+1,i  )-  75.*src(v,k-1,j+1,i+1)
              - 450.*src(v,k,  j-1,i-1)+ 4500.*src(v,k,  j-1,i  )+ 750.*src(v,k,  j-1,i+1)
              -2700.*src(v,k,  j,  i-1)+27000.*src(v,k,  j,  i  )+4500.*src(v,k,  j,  i+1)
              + 270.*src(v,k,  j+1,i-1)- 2700.*src(v,k,  j+1,i  )- 450.*src(v,k,  j+1,i+1)
              +  45.*src(v,k+1,j-1,i-1)-  450.*src(v,k+1,j-1,i  )-  75.*src(v,k+1,j-1,i+1)
              + 270.*src(v,k+1,j,  i-1)- 2700.*src(v,k+1,j,  i  )- 450.*src(v,k+1,j,  i+1)
              -  27.*src(v,k+1,j+1,i-1)+  270.*src(v,k+1,j+1,i  )+  45.*src(v,k+1,j+1,i+1)
                                 )/32768.0;
            dst(v,fk  ,fj+1,fi  )=(
              -  75.*src(v,k-1,j-1,i-1)-  450.*src(v,k-1,j-1,i  )+  45.*src(v,k-1,j-1,i+1)
              + 750.*src(v,k-1,j,  i-1)+ 4500.*src(v,k-1,j,  i  )- 450.*src(v,k-1,j,  i+1)
              + 125.*src(v,k-1,j+1,i-1)+  750.*src(v,k-1,j+1,i  )-  75.*src(v,k-1,j+1,i+1)
              - 450.*src(v,k,  j-1,i-1)- 2700.*src(v,k,  j-1,i  )+ 270.*src(v,k,  j-1,i+1)
              +4500.*src(v,k,  j,  i-1)+27000.*src(v,k,  j,  i  )-2700.*src(v,k,  j,  i+1)
              + 750.*src(v,k,  j+1,i-1)+ 4500.*src(v,k,  j+1,i  )- 450.*src(v,k,  j+1,i+1)
              +  45.*src(v,k+1,j-1,i-1)+  270.*src(v,k+1,j-1,i  )-  27.*src(v,k+1,j-1,i+1)
              - 450.*src(v,k+1,j,  i-1)- 2700.*src(v,k+1,j,  i  )+ 270.*src(v,k+1,j,  i+1)
              -  75.*src(v,k+1,j+1,i-1)-  450.*src(v,k+1,j+1,i  )+  45.*src(v,k+1,j+1,i+1)
                                 )/32768.0;
            dst(v,fk,  fj+1,fi+1)=(
              +  45.*src(v,k-1,j-1,i-1)-  450.*src(v,k-1,j-1,i  )-  75.*src(v,k-1,j-1,i+1)
              - 450.*src(v,k-1,j,  i-1)+ 4500.*src(v,k-1,j,  i  )+ 750.*src(v,k-1,j,  i+1)
              -  75.*src(v,k-1,j+1,i-1)+  750.*src(v,k-1,j+1,i  )+ 125.*src(v,k-1,j+1,i+1)
              + 270.*src(v,k,  j-1,i-1)- 2700.*src(v,k,  j-1,i  )- 450.*src(v,k,  j-1,i+1)
              -2700.*src(v,k,  j,  i-1)+27000.*src(v,k,  j,  i  )+4500.*src(v,k,  j,  i+1)
              - 450.*src(v,k,  j+1,i-1)+ 4500.*src(v,k,  j+1,i  )+ 750.*src(v,k,  j+1,i+1)
              -  27.*src(v,k+1,j-1,i-1)+  270.*src(v,k+1,j-1,i  )+  45.*src(v,k+1,j-1,i+1)
              + 270.*src(v,k+1,j,  i-1)- 2700.*src(v,k+1,j,  i  )- 450.*src(v,k+1,j,  i+1)
              +  45.*src(v,k+1,j+1,i-1)-  450.*src(v,k+1,j+1,i  )-  75.*src(v,k+1,j+1,i+1)
                                 )/32768.0;
            dst(v,fk+1,fj,  fi  )=(
              -  75.*src(v,k-1,j-1,i-1)-  450.*src(v,k-1,j-1,i  )+  45.*src(v,k-1,j-1,i+1)
              - 450.*src(v,k-1,j,  i-1)- 2700.*src(v,k-1,j,  i  )+ 270.*src(v,k-1,j,  i+1)
              +  45.*src(v,k-1,j+1,i-1)+  270.*src(v,k-1,j+1,i  )-  27.*src(v,k-1,j+1,i+1)
              + 750.*src(v,k,  j-1,i-1)+ 4500.*src(v,k,  j-1,i  )- 450.*src(v,k,  j-1,i+1)
              +4500.*src(v,k,  j,  i-1)+27000.*src(v,k,  j,  i  )-2700.*src(v,k,  j,  i+1)
              - 450.*src(v,k,  j+1,i-1)- 2700.*src(v,k,  j+1,i  )+ 270.*src(v,k,  j+1,i+1)
              + 125.*src(v,k+1,j-1,i-1)+  750.*src(v,k+1,j-1,i  )-  75.*src(v,k+1,j-1,i+1)
              + 750.*src(v,k+1,j,  i-1)+ 4500.*src(v,k+1,j,  i  )- 450.*src(v,k+1,j,  i+1)
              -  75.*src(v,k+1,j+1,i-1)-  450.*src(v,k+1,j+1,i  )+  45.*src(v,k+1,j+1,i+1)
                                 )/32768.0;
            dst(v,fk+1,fj,  fi+1)=(
              +  45.*src(v,k-1,j-1,i-1)-  450.*src(v,k-1,j-1,i  )-  75.*src(v,k-1,j-1,i+1)
              + 270.*src(v,k-1,j,  i-1)- 2700.*src(v,k-1,j,  i  )- 450.*src(v,k-1,j,  i+1)
              -  27.*src(v,k-1,j+1,i-1)+  270.*src(v,k-1,j+1,i  )+  45.*src(v,k-1,j+1,i+1)
              - 450.*src(v,k,  j-1,i-1)+ 4500.*src(v,k,  j-1,i  )+ 750.*src(v,k,  j-1,i+1)
              -2700.*src(v,k,  j,  i-1)+27000.*src(v,k,  j,  i  )+4500.*src(v,k,  j,  i+1)
              + 270.*src(v,k,  j+1,i-1)- 2700.*src(v,k,  j+1,i  )- 450.*src(v,k,  j+1,i+1)
              -  75.*src(v,k+1,j-1,i-1)+  750.*src(v,k+1,j-1,i  )+ 125.*src(v,k+1,j-1,i+1)
              - 450.*src(v,k+1,j,  i-1)+ 4500.*src(v,k+1,j,  i  )+ 750.*src(v,k+1,j,  i+1)
              +  45.*src(v,k+1,j+1,i-1)-  450.*src(v,k+1,j+1,i  )-  75.*src(v,k+1,j+1,i+1)
                                 )/32768.0;
            dst(v,fk+1,fj+1,fi  )=(
              +  45.*src(v,k-1,j-1,i-1)+  270.*src(v,k-1,j-1,i  )-  27.*src(v,k-1,j-1,i+1)
              - 450.*src(v,k-1,j,  i-1)- 2700.*src(v,k-1,j,  i  )+ 270.*src(v,k-1,j,  i+1)
              -  75.*src(v,k-1,j+1,i-1)-  450.*src(v,k-1,j+1,i  )+  45.*src(v,k-1,j+1,i+1)
              - 450.*src(v,k,  j-1,i-1)- 2700.*src(v,k,  j-1,i  )+ 270.*src(v,k,  j-1,i+1)
              +4500.*src(v,k,  j,  i-1)+27000.*src(v,k,  j,  i  )-2700.*src(v,k,  j,  i+1)
              + 750.*src(v,k,  j+1,i-1)+ 4500.*src(v,k,  j+1,i  )- 450.*src(v,k,  j+1,i+1)
              -  75.*src(v,k+1,j-1,i-1)-  450.*src(v,k+1,j-1,i  )+  45.*src(v,k+1,j-1,i+1)
              + 750.*src(v,k+1,j,  i-1)+ 4500.*src(v,k+1,j,  i  )- 450.*src(v,k+1,j,  i+1)
              + 125.*src(v,k+1,j+1,i-1)+  750.*src(v,k+1,j+1,i  )-  75.*src(v,k+1,j+1,i+1)
                                 )/32768.0;
            dst(v,fk+1,fj+1,fi+1)=(
              -  27.*src(v,k-1,j-1,i-1)+  270.*src(v,k-1,j-1,i  )+  45.*src(v,k-1,j-1,i+1)
              + 270.*src(v,k-1,j,  i-1)- 2700.*src(v,k-1,j,  i  )- 450.*src(v,k-1,j,  i+1)
              +  45.*src(v,k-1,j+1,i-1)-  450.*src(v,k-1,j+1,i  )-  75.*src(v,k-1,j+1,i+1)
              + 270.*src(v,k,  j-1,i-1)- 2700.*src(v,k,  j-1,i  )- 450.*src(v,k,  j-1,i+1)
              -2700.*src(v,k,  j,  i-1)+27000.*src(v,k,  j,  i  )+4500.*src(v,k,  j,  i+1)
              - 450.*src(v,k,  j+1,i-1)+ 4500.*src(v,k,  j+1,i  )+ 750.*src(v,k,  j+1,i+1)
              +  45.*src(v,k+1,j-1,i-1)-  450.*src(v,k+1,j-1,i  )-  75.*src(v,k+1,j-1,i+1)
              - 450.*src(v,k+1,j,  i-1)+ 4500.*src(v,k+1,j,  i  )+ 750.*src(v,k+1,j,  i+1)
              -  75.*src(v,k+1,j+1,i-1)+  750.*src(v,k+1,j+1,i  )+ 125.*src(v,k+1,j+1,i+1)
                                 )/32768.0;
          }
        }
      }
    }
  }

  return;
}


//----------------------------------------------------------------------------------------
//! \fn void Multigrid::CalculateMultipoleCoefficients(AthenaArray<Real> &mpcoeff)
//  \brief Actual implementation of calculation of multipole expansion coeficients

void Multigrid::CalculateMultipoleCoefficients(AthenaArray<Real> &mpcoeff) {
  AthenaArray<Real> &src = src_[nlevel_-1];
  MGCoordinates &coord = coord_[nlevel_-1];
  int is, ie, js, je, ks, ke;
  is=js=ks=ngh_;
  ie=is+size_.nx1-1, je=js+size_.nx2-1, ke=ks+size_.nx3-1;
  // *** Note ***: Currently this calculates coefficients of the zeroth variable only.
  // It is trivial to extend it, but I'm afraid it slows down the code considerably
  // as it requires non-continuous memory access.
  Real vol = (coord.x1f(is+1)-coord.x1f(is)) * (coord.x2f(js+1)-coord.x2f(js))
           * (coord.x3f(ks+1)-coord.x3f(ks));
  Real xorigin = pmy_driver_->mpo_(0);
  Real yorigin = pmy_driver_->mpo_(1);
  Real zorigin = pmy_driver_->mpo_(2);
  if (pmy_driver_->mporder_ == 4) {
    Real m0=0.0, m1=0.0, m2=0.0, m3=0.0, m4=0.0, m5=0.0, m6=0.0, m7=0.0, m8=0.0, m9=0.0,
         m10=0.0, m11=0.0, m12=0.0, m13=0.0, m14=0.0, m15=0.0, m16=0.0, m17=0.0, m18=0.0,
         m19=0.0, m20=0.0, m21=0.0, m22=0.0, m23=0.0, m24=0.0;
    if (pmy_driver_->nodipole_) {
      for (int k = ks; k <= ke; ++k) {
        Real z = coord.x3v(k) - zorigin;
        Real z2 = z*z;
        for (int j = js; j <= je; ++j) {
          Real y = coord.x2v(j) - yorigin;
          Real y2 = y*y, yz = y*z;
#pragma ivdep
          for (int i = is; i <= ie; ++i) {
            Real x = coord.x1v(i) - xorigin;
            Real x2 = x*x, xy = x*y, zx = z*x;
            Real r2 = x2 + y2 + z2;
            Real hx2my2 = 0.5*(x2-y2);
            Real x2mty2 = x2-3.0*y2;
            Real tx2my2 = 3.0*x2-y2;
            Real fz2mr2 = 5.0*z2-r2;
            Real sz2mr2 = 7.0*z2-r2;
            Real sz2mtr2 = 7.0*z2-3.0*r2;
            Real s = src(k,j,i) * vol;
            // Y00
            m0  += s;
            // r^2*(Y2-2, Y2-1, Y20, Y21, Y22)
            m4  += s*xy;
            m5  += s*yz;
            m6  += s*(3.0*z2-r2);
            m7  += s*zx;
            m8  += s*hx2my2;
            // r^3*(Y3-3, Y3-2, Y3-1, Y30, Y31, Y32, Y33)
            m9  += s*y*tx2my2;
            m10 += s*xy*z;
            m11 += s*y*fz2mr2;
            m12 += s*z*(z2-3.0*r2);
            m13 += s*x*fz2mr2;
            m14 += s*z*hx2my2;
            m15 += s*x*x2mty2;
            // r^3*(Y3-3, Y3-2, Y3-1, Y30, Y31, Y32, Y33)
            m16 += s*xy*hx2my2;
            m17 += s*yz*tx2my2;
            m18 += s*xy*sz2mr2;
            m19 += s*yz*sz2mtr2;
            m20 += s*(35.0*z2*z2-30.0*z2*r2+3.0*r2*r2);
            m21 += s*zx*sz2mtr2;
            m22 += s*hx2my2*sz2mr2;
            m23 += s*zx*x2mty2;
            m24 += s*0.125*(x2*x2mty2-y2*tx2my2);
          }
        }
      }
    } else {
      for (int k = ks; k <= ke; ++k) {
        Real z = coord.x3v(k) - zorigin;
        Real z2 = z*z;
        for (int j = js; j <= je; ++j) {
          Real y = coord.x2v(j) - yorigin;
          Real y2 = y*y, yz = y*z;
#pragma ivdep
          for (int i = is; i <= ie; ++i) {
            Real x = coord.x1v(i) - xorigin;
            Real x2 = x*x, xy = x*y, zx = z*x;
            Real r2 = x2 + y2 + z2;
            Real hx2my2 = 0.5*(x2-y2);
            Real x2mty2 = x2-3.0*y2;
            Real tx2my2 = 3.0*x2-y2;
            Real fz2mr2 = 5.0*z2-r2;
            Real sz2mr2 = 7.0*z2-r2;
            Real sz2mtr2 = 7.0*z2-3.0*r2;
            Real s = src(k,j,i) * vol;
            // Y00
            m0  += s;
            // r*(Y1-1, Y10, Y11)
            m1  += s*y;
            m2  += s*z;
            m3  += s*x;
            // r^2*(Y2-2, Y2-1, Y20, Y21, Y22)
            m4  += s*xy;
            m5  += s*yz;
            m6  += s*(3.0*z2-r2);
            m7  += s*zx;
            m8  += s*hx2my2;
            // r^3*(Y3-3, Y3-2, Y3-1, Y30, Y31, Y32, Y33)
            m9  += s*y*tx2my2;
            m10 += s*xy*z;
            m11 += s*y*fz2mr2;
            m12 += s*z*(z2-3.0*r2);
            m13 += s*x*fz2mr2;
            m14 += s*z*hx2my2;
            m15 += s*x*x2mty2;
            // r^4*(Y4-4, Y4-3, Y4-2, Y4-1, Y40, Y41, Y42, Y43, Y44)
            m16 += s*xy*hx2my2;
            m17 += s*yz*tx2my2;
            m18 += s*xy*sz2mr2;
            m19 += s*yz*sz2mtr2;
            m20 += s*(35.0*z2*z2-30.0*z2*r2+3.0*r2*r2);
            m21 += s*zx*sz2mtr2;
            m22 += s*hx2my2*sz2mr2;
            m23 += s*zx*x2mty2;
            m24 += s*0.125*(x2*x2mty2-y2*tx2my2);
          }
        }
      }
    }
    mpcoeff(0)  += m0;
    mpcoeff(1)  += m1;
    mpcoeff(2)  += m2;
    mpcoeff(3)  += m3;
    mpcoeff(4)  += m4;
    mpcoeff(5)  += m5;
    mpcoeff(6)  += m6;
    mpcoeff(7)  += m7;
    mpcoeff(8)  += m8;
    mpcoeff(9)  += m9;
    mpcoeff(10) += m10;
    mpcoeff(11) += m11;
    mpcoeff(12) += m12;
    mpcoeff(13) += m13;
    mpcoeff(14) += m14;
    mpcoeff(15) += m15;
    mpcoeff(16) += m16;
    mpcoeff(17) += m17;
    mpcoeff(18) += m18;
    mpcoeff(19) += m19;
    mpcoeff(20) += m20;
    mpcoeff(21) += m21;
    mpcoeff(22) += m22;
    mpcoeff(23) += m23;
    mpcoeff(24) += m24;
  } else if (pmy_driver_->mporder_ == 2) {
    Real m0=0.0, m1=0.0, m2=0.0, m3=0.0, m4=0.0, m5=0.0, m6=0.0, m7=0.0, m8=0.0;
    if (pmy_driver_->nodipole_) {
      for (int k = ks; k <= ke; ++k) {
        Real z = coord.x3v(k) - zorigin;
        Real z2 = z*z;
        for (int j = js; j <= je; ++j) {
          Real y = coord.x2v(j) - yorigin;
          Real y2 = y*y, yz = y*z;
#pragma ivdep
          for (int i = is; i <= ie; ++i) {
            Real x = coord.x1v(i) - xorigin;
            Real x2 = x*x, xy = x*y, zx = z*x;
            Real r2 = x2 + y2 + z2;
            Real s = src(k,j,i) * vol;
            // Y00
            m0 += s;
            // r^2*(Y2-2, Y2-1, Y20, Y21, Y22)
            m4 += s*xy;
            m5 += s*yz;
            m6 += s*(3.0*z2-r2);
            m7 += s*zx;
            m8 += s*0.5*(x2-y2);
          }
        }
      }
    } else {
      for (int k = ks; k <= ke; ++k) {
        Real z = coord.x3v(k) - zorigin;
        Real z2 = z*z;
        for (int j = js; j <= je; ++j) {
          Real y = coord.x2v(j) - yorigin;
          Real y2 = y*y, yz = y*z;
#pragma ivdep
          for (int i = is; i <= ie; ++i) {
            Real x = coord.x1v(i) - xorigin;
            Real x2 = x*x, xy = x*y, zx = z*x;
            Real r2 = x2 + y2 + z2;
            Real s = src(k,j,i) * vol;
            // Y00
            m0 += s;
            // r*(Y1-1, Y10, Y11)
            m1 += s*y;
            m2 += s*z;
            m3 += s*x;
            // r^2*(Y2-2, Y2-1, Y20, Y21, Y22)
            m4 += s*xy;
            m5 += s*yz;
            m6 += s*(3.0*z2-r2);
            m7 += s*zx;
            m8 += s*0.5*(x2-y2);
          }
        }
      }
    }
    mpcoeff(0) += m0;
    mpcoeff(1) += m1;
    mpcoeff(2) += m2;
    mpcoeff(3) += m3;
    mpcoeff(4) += m4;
    mpcoeff(5) += m5;
    mpcoeff(6) += m6;
    mpcoeff(7) += m7;
    mpcoeff(8) += m8;
  }
}


//----------------------------------------------------------------------------------------
//! \fn void Multigrid::CalculateCenterOfMass(AthenaArray<Real> &mpcoeff)
//  \brief Calculate the position of the center of mass from the dipole moment

void Multigrid::CalculateCenterOfMass(AthenaArray<Real> &mpcoeff) {
  AthenaArray<Real> &src = src_[nlevel_-1];
  MGCoordinates &coord = coord_[nlevel_-1];
  int is, ie, js, je, ks, ke;
  is=js=ks=ngh_;
  ie=is+size_.nx1-1, je=js+size_.nx2-1, ke=ks+size_.nx3-1;
  Real vol = (coord.x1f(is+1)-coord.x1f(is)) * (coord.x2f(js+1)-coord.x2f(js))
           * (coord.x3f(ks+1)-coord.x3f(ks));
  Real m0 = 0.0, m1 = 0.0, m2 = 0.0, m3 = 0.0;
  for (int k = ks; k <= ke; ++k) {
    Real z = coord.x3v(k);
    for (int j = js; j <= je; ++j) {
      Real y = coord.x2v(j);
#pragma ivdep
      for (int i = is; i <= ie; ++i) {
        Real x = coord.x1v(i);
        Real s = src(k,j,i) * vol;
        m0 += s;
        m1 += s*y;
        m2 += s*z;
        m3 += s*x;
      }
    }
  }
  mpcoeff(0) += m0;
  mpcoeff(1) += m1;
  mpcoeff(2) += m2;
  mpcoeff(3) += m3;
}

//----------------------------------------------------------------------------------------
//! \fn void MGCoordinates::AllocateMGCoordinates(int nx, int ny, int nz)
//  \brief Allocate coordinate arrays for multigrid

void MGCoordinates::AllocateMGCoordinates(int nx, int ny, int nz) {
  x1f.NewAthenaArray(nx+1);
  x2f.NewAthenaArray(ny+1);
  x3f.NewAthenaArray(nz+1);
  x1v.NewAthenaArray(nx);
  x2v.NewAthenaArray(ny);
  x3v.NewAthenaArray(nz);
  return;
}


//----------------------------------------------------------------------------------------
//! \fn void MGCoordinates::CalculateMGCoordinates(const RegionSize &size,
//                                                 int ll, int ngh)
//  \brief Calculate coordinates for Multigrid
//         Currently uniform Cartesian only

void MGCoordinates::CalculateMGCoordinates(const RegionSize &size, int ll, int ngh) {
  int ncx = (size.nx1>>ll), ncy = (size.nx2>>ll), ncz = (size.nx3>>ll);
  Real dx = (size.x1max-size.x1min)/ncx;
  Real dy = (size.x2max-size.x2min)/ncy;
  Real dz = (size.x3max-size.x3min)/ncz;
  for (int i = 0; i <= ncx+2*ngh; ++i)
    x1f(i) = size.x1min + (i-ngh)*dx;
  x1f(ngh) = size.x1min;
  x1f(ncx+ngh) = size.x1max;
  for (int i = 0; i < ncx+2*ngh; ++i)
    x1v(i) = 0.5*(x1f(i)+x1f(i+1));

  for (int j = 0; j <= ncy+2*ngh; ++j)
    x2f(j) = size.x2min + (j-ngh)*dy;
  x2f(ngh) = size.x2min;
  x2f(ncy+ngh) = size.x2max;
  for (int j = 0; j < ncy+2*ngh; ++j)
    x2v(j) = 0.5*(x2f(j)+x2f(j+1));

  for (int k = 0; k <= ncz+2*ngh; ++k)
    x3f(k) = size.x3min + (k-ngh)*dz;
  x3f(ngh) = size.x3min;
  x3f(ncz+ngh) = size.x3max;
  for (int k = 0; k < ncz+2*ngh; ++k)
    x3v(k) = 0.5*(x3f(k)+x3f(k+1));
}

<|MERGE_RESOLUTION|>--- conflicted
+++ resolved
@@ -63,15 +63,9 @@
 
   nlevel_=0;
   if (pmy_block_ == nullptr) { // root
-<<<<<<< HEAD
     int nbx(0), nby(0), nbz(0);
     for (int l=0; l<20; l++) {
-      if (size_.nx1%(1<<l)==0 && size_.nx2%(1<<l)==0 && size_.nx3%(1<<l)==0) {
-=======
-    int nbx, nby, nbz;
-    for (int l = 0; l < 20; l++) {
       if (size_.nx1%(1<<l) == 0 && size_.nx2%(1<<l) == 0 && size_.nx3%(1<<l) == 0) {
->>>>>>> cf41e301
         nbx=size_.nx1/(1<<l), nby=size_.nx2/(1<<l), nbz=size_.nx3/(1<<l);
         nlevel_=l+1;
       }
