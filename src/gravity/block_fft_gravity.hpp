--- conflicted
+++ resolved
@@ -77,13 +77,10 @@
   FFTMPI_NS::FFT3d *pf3dgrf_; // FFT3d instance for FFT'ing open BC Green's func.
 #endif
 #endif
-<<<<<<< HEAD
+  bool is_particle_gravity;
   // buffers for roll-unroll method
   AthenaArray<Real> roll_var, roll_buf, send_buf, recv_buf, pflux;
   AthenaArray<Real> send_gbuf, recv_gbuf; // ghost zone buffers at y boundaries
-=======
-  bool is_particle_gravity;
->>>>>>> 18961396
 };
 
 #endif // GRAVITY_BLOCK_FFT_GRAVITY_HPP_