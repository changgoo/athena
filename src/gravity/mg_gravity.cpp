//========================================================================================
// Athena++ astrophysical MHD code
// Copyright(C) 2014 James M. Stone <jmstone@princeton.edu> and other code contributors
// Licensed under the 3-clause BSD License, see LICENSE file for details
//========================================================================================
//! \file mg_gravity.cpp
//! \brief create multigrid solver for gravity

// C headers

// C++ headers
#include <algorithm>
#include <iostream>
#include <sstream>    // sstream
#include <stdexcept>  // runtime_error
#include <string>     // c_str()

// Athena++ headers
#include "../athena.hpp"
#include "../athena_arrays.hpp"
#include "../coordinates/coordinates.hpp"
#include "../globals.hpp"
#include "../hydro/hydro.hpp"
#include "../mesh/mesh.hpp"
#include "../multigrid/multigrid.hpp"
#include "../parameter_input.hpp"
<<<<<<< HEAD
#include "../particles/particles.hpp"
=======
#include "../task_list/grav_task_list.hpp"
>>>>>>> cf41e301
#include "gravity.hpp"
#include "mg_gravity.hpp"

#ifdef MPI_PARALLEL
#include <mpi.h>
#endif

class MeshBlock;

//----------------------------------------------------------------------------------------
//! \fn MGGravityDriver::MGGravityDriver(Mesh *pm, ParameterInput *pin)
//! \brief MGGravityDriver constructor

MGGravityDriver::MGGravityDriver(Mesh *pm, ParameterInput *pin)
    : MultigridDriver(pm, pm->MGGravityBoundaryFunction_,
                      pm->MGGravitySourceMaskFunction_, 1) {
  four_pi_G_ = pmy_mesh_->four_pi_G_;
  eps_ = pin->GetOrAddReal("gravity", "threshold", -1.0);
  niter_ = pin->GetOrAddInteger("gravity", "niteration", -1);
  ffas_ = pin->GetOrAddBoolean("gravity", "fas", ffas_);
  std::string m = pin->GetOrAddString("gravity", "mgmode", "none");
  std::transform(m.begin(), m.end(), m.begin(), ::tolower);
  if (m == "fmg") {
    mode_ = 0;
  } else if (m == "mgi") {
    mode_ = 1; // Iterative
  } else {
    std::stringstream msg;
    msg << "### FATAL ERROR in MGGravityDriver::MGGravityDriver" << std::endl
        << "The \"mgmode\" parameter in the <gravity> block is invalid." << std::endl
        << "FMG: Full Multigrid + Multigrid iteration (default)" << std::endl
        << "MGI: Multigrid Iteration" << std::endl;
    ATHENA_ERROR(msg);
  }
  if (eps_ < 0.0 && niter_ < 0) {
    std::stringstream msg;
    msg << "### FATAL ERROR in MGGravityDriver::MGGravityDriver" << std::endl
        << "Either \"threshold\" or \"niteration\" parameter must be set "
        << "in the <gravity> block." << std::endl
        << "When both parameters are specified, \"niteration\" is ignored." << std::endl
        << "Set \"threshold = 0.0\" for automatic convergence control." << std::endl;
    ATHENA_ERROR(msg);
  }
  if (four_pi_G_ < 0.0) {
    std::stringstream msg;
    msg << "### FATAL ERROR in MGGravityDriver::MGGravityDriver" << std::endl
        << "Gravitational constant must be set in the Mesh::InitUserMeshData "
        << "using the SetGravitationalConstant or SetFourPiG function." << std::endl;
    ATHENA_ERROR(msg);
  }

  mg_mesh_bcs_[inner_x1] =
              GetMGBoundaryFlag(pin->GetOrAddString("gravity", "ix1_bc", "none"));
  mg_mesh_bcs_[outer_x1] =
              GetMGBoundaryFlag(pin->GetOrAddString("gravity", "ox1_bc", "none"));
  mg_mesh_bcs_[inner_x2] =
              GetMGBoundaryFlag(pin->GetOrAddString("gravity", "ix2_bc", "none"));
  mg_mesh_bcs_[outer_x2] =
              GetMGBoundaryFlag(pin->GetOrAddString("gravity", "ox2_bc", "none"));
  mg_mesh_bcs_[inner_x3] =
              GetMGBoundaryFlag(pin->GetOrAddString("gravity", "ix3_bc", "none"));
  mg_mesh_bcs_[outer_x3] =
              GetMGBoundaryFlag(pin->GetOrAddString("gravity", "ox3_bc", "none"));
  CheckBoundaryFunctions();
  if (mporder_ >= 0) {
    mporder_ = pin->GetOrAddInteger("gravity", "mporder", 0);
    autompo_ = pin->GetOrAddBoolean("gravity", "auto_mporigin", true);
    nodipole_ = pin->GetOrAddBoolean("gravity", "nodipole", false);
    AllocateMultipoleCoefficients();
    if (mporder_ != 2 && mporder_ != 4) {
      std::stringstream msg;
      msg << "### FATAL ERROR in MGGravityDriver::MGGravityDriver" << std::endl
          << "To use multipole expansion for boundary conditions, "
          << "\"mporder\" must be specified in the <gravity> block." << std::endl
          << "Currently we support only mporder = 2 (up to quadrapole) "
          << "and 4 (hexadecapole)." << std::endl;
      ATHENA_ERROR(msg);
    }
    if (autompo_) {
      if (nodipole_) {
        std::stringstream msg;
        msg << "### FATAL ERROR in MGGravityDriver::MGGravityDriver" << std::endl
        << "\"auto_mporigin\"(default) and \"nodipole\" cannot be used together."
        << std::endl << "To use\"nodipole\", set \"auto_mporigin = false\" and "
        << "specify the origin for multipole expansion explicitly." << std::endl;
        ATHENA_ERROR(msg);
      }
    } else {
      mpo_(0) = pin->GetReal("gravity", "mporigin_x1");
      mpo_(1) = pin->GetReal("gravity", "mporigin_x2");
      mpo_(2) = pin->GetReal("gravity", "mporigin_x3");
    }
  }

  mgtlist_ = new MultigridTaskList(this);

  // Allocate the root multigrid
  mgroot_ = new MGGravity(this, nullptr);

  gtlist_ = new GravityBoundaryTaskList(pin, pm);
}


//----------------------------------------------------------------------------------------
//! \fn MGGravityDriver::~MGGravityDriver()
//! \brief MGGravityDriver destructor

MGGravityDriver::~MGGravityDriver() {
  delete gtlist_;
  delete mgroot_;
  delete mgtlist_;
}


//----------------------------------------------------------------------------------------
//! \fn MGGravity::MGGravity(MultigridDriver *pmd, MeshBlock *pmb)
//! \brief MGGravity constructor

MGGravity::MGGravity(MultigridDriver *pmd, MeshBlock *pmb) : Multigrid(pmd, pmb, 1, 1) {
  btype = BoundaryQuantity::mggrav;
  btypef = BoundaryQuantity::mggrav_f;
  pmgbval = new MGGravityBoundaryValues(this, mg_block_bcs_);
}


//----------------------------------------------------------------------------------------
//! \fn MGGravity::~MGGravity()
//! \brief MGGravity deconstructor

MGGravity::~MGGravity() {
  delete pmgbval;
}


//----------------------------------------------------------------------------------------
//! \fn void MGGravityDriver::Solve(int stage)
//! \brief load the data and solve

void MGGravityDriver::Solve(int stage) {
  four_pi_G_ = pmy_mesh_->four_pi_G_;
  // Construct the Multigrid array
  vmg_.clear();
  for (int i = 0; i < pmy_mesh_->nblocal; ++i)
    vmg_.push_back(pmy_mesh_->my_blocks(i)->pmg);

  // load the source
#pragma omp parallel for num_threads(nthreads_)
  for (auto itr = vmg_.begin(); itr < vmg_.end(); itr++) {
    Multigrid *pmg = *itr;
    // assume all the data are located on the same node
<<<<<<< HEAD
    AthenaArray<Real> rho;
    rho.InitWithShallowSlice(pmg->pmy_block_->phydro->u,4,IDN,1);

    if (pmy_mesh_->particle_gravity) {
      AthenaArray<Real> rhosum(rho);
      for (Particles *ppar : pmg->pmy_block_->ppars_grav) {
        AthenaArray<Real> rhop(ppar->ppm->GetMassDensity());
        for (int k = pmg->pmy_block_->ks; k <= pmg->pmy_block_->ke; ++k)
          for (int j = pmg->pmy_block_->js; j <= pmg->pmy_block_->je; ++j)
            for (int i = pmg->pmy_block_->is; i <= pmg->pmy_block_->ie; ++i)
              rhosum(k,j,i) += rhop(k,j,i);
      }
      pmg->LoadSource(rhosum, 0, NGHOST, four_pi_G_);
    } else {
      pmg->LoadSource(rho, 0, NGHOST, four_pi_G_);
    }
    if (mode_ >= 2) // iterative mode - load initial guess
=======
    pmg->LoadSource(pmg->pmy_block_->phydro->u, IDN, NGHOST, four_pi_G_);
    if (mode_ == 1) // iterative mode - load initial guess
>>>>>>> cf41e301
      pmg->LoadFinestData(pmg->pmy_block_->pgrav->phi, 0, NGHOST);
  }

  SetupMultigrid();

  if (mode_ == 0) {
    SolveFMGCycle();
  } else {
    if (eps_ >= 0.0)
      SolveIterative();
    else
      SolveIterativeFixedTimes();
  }

  // Return the result
#pragma omp parallel for num_threads(nthreads_)
  for (auto itr = vmg_.begin(); itr < vmg_.end(); itr++) {
    Multigrid *pmg = *itr;
    Gravity *pgrav = pmg->pmy_block_->pgrav;
    pmg->RetrieveResult(pgrav->phi, 0, NGHOST);
    if(pgrav->output_defect)
      pmg->RetrieveDefect(pgrav->def, 0, NGHOST);
  }

  if (vmg_[0]->pmy_block_->pgrav->fill_ghost)
    gtlist_->DoTaskListOneStage(pmy_mesh_, stage);

  return;
}


//----------------------------------------------------------------------------------------
//! \fn  void MGGravity::Smooth(AthenaArray<Real> &u, const AthenaArray<Real> &src,
//!        int rlev, int il, int iu, int jl, int ju, int kl, int ku, int color, bool th)
//! \brief Implementation of the Red-Black Gauss-Seidel Smoother
//!        rlev = relative level from the finest level of this Multigrid block

void MGGravity::Smooth(AthenaArray<Real> &u, const AthenaArray<Real> &src, int rlev,
                int il, int iu, int jl, int ju, int kl, int ku, int color, bool th) {
  Real dx;
  if (rlev <= 0) dx = rdx_*static_cast<Real>(1<<(-rlev));
  else           dx = rdx_/static_cast<Real>(1<<rlev);
  Real dx2 = SQR(dx);
  Real isix = omega_/6.0;
  color ^= pmy_driver_->coffset_;
  if (th == true && (ku-kl) >=  minth_) {
#pragma omp parallel for num_threads(pmy_driver_->nthreads_)
    for (int k=kl; k<=ku; k++) {
      for (int j=jl; j<=ju; j++) {
        int c = (color + k + j) & 1;
#pragma ivdep
        for (int i=il+c; i<=iu; i+=2)
          u(0,k,j,i) -= ((6.0*u(0,k,j,i) - u(0,k+1,j,i) - u(0,k,j+1,i) - u(0,k,j,i+1)
                        - u(0,k-1,j,i) - u(0,k,j-1,i) - u(0,k,j,i-1))
                         + src(0,k,j,i)*dx2)*isix;
      }
    }
  } else {
    for (int k=kl; k<=ku; k++) {
      for (int j=jl; j<=ju; j++) {
        int c = (color + k + j) & 1;
#pragma ivdep
        for (int i=il+c; i<=iu; i+=2)
          u(0,k,j,i) -= ((6.0*u(0,k,j,i) - u(0,k+1,j,i) - u(0,k,j+1,i) - u(0,k,j,i+1)
                        - u(0,k-1,j,i) - u(0,k,j-1,i) - u(0,k,j,i-1))
                         + src(0,k,j,i)*dx2)*isix;
      }
    }
  }

// Jacobi solver for debugging
/*  const Real isix = 1.0/7.0;
  static AthenaArray<Real> temp;
  if (!temp.IsAllocated())
    temp.NewAthenaArray(1,66,66,66);
  for (int k=kl; k<=ku; k++) {
    for (int j=jl; j<=ju; j++) {
      for (int i=il; i<=iu; i++)
        temp(0,k,j,i) = u(0,k,j,i) - (((6.0*u(0,k,j,i) - u(0,k+1,j,i) - u(0,k,j+1,i)
                      - u(0,k,j,i+1) - u(0,k-1,j,i) - u(0,k,j-1,i) - u(0,k,j,i-1))
                      + src(0,k,j,i)*dx2)*isix);
    }
  }
  for (int k=kl; k<=ku; k++) {
    for (int j=jl; j<=ju; j++) {
      for (int i=il; i<=iu; i++)
      u(0,k,j,i) = temp(0,k,j,i);
    }
  }*/
  return;
}


//----------------------------------------------------------------------------------------
//! \fn  void MGGravity::CalculateDefect(AthenaArray<Real> &def,
//!           const AthenaArray<Real> &u, const AthenaArray<Real> &src, int rlev,
//!           int il, int iu, int jl, int ju, int kl, int ku, bool th)
//! \brief Implementation of the Defect calculation
//!        rlev = relative level from the finest level of this Multigrid block

void MGGravity::CalculateDefect(AthenaArray<Real> &def, const AthenaArray<Real> &u,
                                const AthenaArray<Real> &src, int rlev,
                                int il, int iu, int jl, int ju, int kl, int ku, bool th) {
  Real dx;
  if (rlev <= 0) dx = rdx_*static_cast<Real>(1<<(-rlev));
  else           dx = rdx_/static_cast<Real>(1<<rlev);
  Real idx2 = 1.0/SQR(dx);
  if (th == true && (ku-kl) >=  minth_) {
#pragma omp parallel for num_threads(pmy_driver_->nthreads_)
    for (int k=kl; k<=ku; k++) {
      for (int j=jl; j<=ju; j++) {
#pragma omp simd
        for (int i=il; i<=iu; i++)
          def(0,k,j,i) = (6.0*u(0,k,j,i) - u(0,k+1,j,i) - u(0,k,j+1,i) - u(0,k,j,i+1)
                         - u(0,k-1,j,i) - u(0,k,j-1,i) - u(0,k,j,i-1))*idx2
                         + src(0,k,j,i);
      }
    }
  } else {
    for (int k=kl; k<=ku; k++) {
      for (int j=jl; j<=ju; j++) {
#pragma omp simd
        for (int i=il; i<=iu; i++)
          def(0,k,j,i) = (6.0*u(0,k,j,i) - u(0,k+1,j,i) - u(0,k,j+1,i) - u(0,k,j,i+1)
                         - u(0,k-1,j,i) - u(0,k,j-1,i) - u(0,k,j,i-1))*idx2
                         + src(0,k,j,i);
      }
    }
  }

  return;
}


//----------------------------------------------------------------------------------------
//! \fn  void MGGravity::CalculateFASRHS(AthenaArray<Real> &src,
//!                      const AthenaArray<Real> &u, int rlev,
//!                      int il, int iu, int jl, int ju, int kl, int ku, bool th)
//! \brief Implementation of the RHS calculation for FAS
//!        rlev = relative level from the finest level of this Multigrid block

void MGGravity::CalculateFASRHS(AthenaArray<Real> &src, const AthenaArray<Real> &u,
                int rlev, int il, int iu, int jl, int ju, int kl, int ku, bool th) {
  Real dx;
  if (rlev <= 0) dx = rdx_*static_cast<Real>(1<<(-rlev));
  else           dx = rdx_/static_cast<Real>(1<<rlev);
  Real idx2 = 1.0/SQR(dx);
  if (th == true && (ku-kl) >=  minth_) {
#pragma omp parallel for num_threads(pmy_driver_->nthreads_)
    for (int k=kl; k<=ku; k++) {
      for (int j=jl; j<=ju; j++) {
#pragma omp simd
        for (int i=il; i<=iu; i++)
          src(0,k,j,i) -= (6.0*u(0,k,j,i) - u(0,k+1,j,i) - u(0,k,j+1,i) - u(0,k,j,i+1)
                          - u(0,k-1,j,i) - u(0,k,j-1,i) - u(0,k,j,i-1))*idx2;
      }
    }
  } else {
    for (int k=kl; k<=ku; k++) {
      for (int j=jl; j<=ju; j++) {
#pragma omp simd
        for (int i=il; i<=iu; i++)
          src(0,k,j,i) -= (6.0*u(0,k,j,i) - u(0,k+1,j,i) - u(0,k,j+1,i) - u(0,k,j,i+1)
                          - u(0,k-1,j,i) - u(0,k,j-1,i) - u(0,k,j,i-1))*idx2;
      }
    }
  }
  return;
}


//----------------------------------------------------------------------------------------
//! \fn void MGGravityDriver::ProlongateOctetBoundariesFluxCons(AthenaArray<Real> &dst,
//                            AthenaArray<Real> &cbuf, const AthenaArray<bool> &ncoarse)
//! \brief prolongate octet boundaries using the flux conservation formula

void MGGravityDriver::ProlongateOctetBoundariesFluxCons(AthenaArray<Real> &dst,
                      AthenaArray<Real> &cbuf, const AthenaArray<bool> &ncoarse) {
  constexpr Real ot = 1.0/3.0;
  const int ngh = mgroot_->ngh_;
  const AthenaArray<Real> &u = dst;
  const int ci = ngh, cj = ngh, ck = ngh, l = ngh, r = ngh + 1;

  // x1face
  for (int ox1=-1; ox1<=1; ox1+=2) {
    if (ncoarse(1, 1, ox1+1)) {
      int i, fi, fig;
      if (ox1 > 0) i = ngh + 1, fi = ngh + 1, fig = ngh + 2;
      else         i = ngh - 1, fi = ngh,     fig = ngh - 1;
      Real ccval = cbuf(0, ck, cj, i);
      Real gx2c = 0.125*(cbuf(0, ck, cj+1, i) - cbuf(0, ck, cj-1, i));
      Real gx3c = 0.125*(cbuf(0, ck+1, cj, i) - cbuf(0, ck-1, cj, i));
      dst(0, l, l, fig) = ot*(2.0*(ccval - gx2c - gx3c) + u(0, l, l, fi));
      dst(0, l, r, fig) = ot*(2.0*(ccval + gx2c - gx3c) + u(0, l, r, fi));
      dst(0, r, l, fig) = ot*(2.0*(ccval - gx2c + gx3c) + u(0, r, l, fi));
      dst(0, r, r, fig) = ot*(2.0*(ccval + gx2c + gx3c) + u(0, r, r, fi));
    }
  }

  // x2face
  for (int ox2=-1; ox2<=1; ox2+=2) {
    if (ncoarse(1, ox2+1, 1)) {
      int j, fj, fjg;
      if (ox2 > 0) j = ngh + 1, fj = ngh + 1, fjg = ngh + 2;
      else         j = ngh - 1, fj = ngh,     fjg = ngh - 1;
      Real ccval = cbuf(0, ck, j, ci);
      Real gx1c = 0.125*(cbuf(0, ck, j, ci+1) - cbuf(0, ck, j, ci-1));
      Real gx3c = 0.125*(cbuf(0, ck+1, j, ci) - cbuf(0, ck-1, j, ci));
      dst(0, l, fjg, l) = ot*(2.0*(ccval - gx1c - gx3c) + u(0, l, fj, l));
      dst(0, l, fjg, r) = ot*(2.0*(ccval + gx1c - gx3c) + u(0, l, fj, r));
      dst(0, r, fjg, l) = ot*(2.0*(ccval - gx1c + gx3c) + u(0, r, fj, l));
      dst(0, r, fjg, r) = ot*(2.0*(ccval + gx1c + gx3c) + u(0, r, fj, r));
    }
  }

  // x3face
  for (int ox3=-1; ox3<=1; ox3+=2) {
    if (ncoarse(ox3+1, 1, 1)) {
      int k, fk, fkg;
      if (ox3 > 0) k = ngh + 1, fk = ngh + 1, fkg = ngh + 2;
      else         k = ngh - 1, fk = ngh,     fkg = ngh - 1;
      Real ccval = cbuf(0, k, cj, ci);
      Real gx1c = 0.125*(cbuf(0, k, cj, ci+1) - cbuf(0, k, cj, ci-1));
      Real gx2c = 0.125*(cbuf(0, k, cj+1, ci) - cbuf(0, k, cj-1, ci));
      dst(0, fkg, l, l) = ot*(2.0*(ccval - gx1c - gx2c) + u(0, fk, l, l));
      dst(0, fkg, l, r) = ot*(2.0*(ccval + gx1c - gx2c) + u(0, fk, l, r));
      dst(0, fkg, r, l) = ot*(2.0*(ccval - gx1c + gx2c) + u(0, fk, r, l));
      dst(0, fkg, r, r) = ot*(2.0*(ccval + gx1c + gx2c) + u(0, fk, r, r));
    }
  }

  return;
}
<|MERGE_RESOLUTION|>--- conflicted
+++ resolved
@@ -24,11 +24,8 @@
 #include "../mesh/mesh.hpp"
 #include "../multigrid/multigrid.hpp"
 #include "../parameter_input.hpp"
-<<<<<<< HEAD
 #include "../particles/particles.hpp"
-=======
 #include "../task_list/grav_task_list.hpp"
->>>>>>> cf41e301
 #include "gravity.hpp"
 #include "mg_gravity.hpp"
 
@@ -179,7 +176,6 @@
   for (auto itr = vmg_.begin(); itr < vmg_.end(); itr++) {
     Multigrid *pmg = *itr;
     // assume all the data are located on the same node
-<<<<<<< HEAD
     AthenaArray<Real> rho;
     rho.InitWithShallowSlice(pmg->pmy_block_->phydro->u,4,IDN,1);
 
@@ -196,11 +192,7 @@
     } else {
       pmg->LoadSource(rho, 0, NGHOST, four_pi_G_);
     }
-    if (mode_ >= 2) // iterative mode - load initial guess
-=======
-    pmg->LoadSource(pmg->pmy_block_->phydro->u, IDN, NGHOST, four_pi_G_);
     if (mode_ == 1) // iterative mode - load initial guess
->>>>>>> cf41e301
       pmg->LoadFinestData(pmg->pmy_block_->pgrav->phi, 0, NGHOST);
   }
 
