//========================================================================================
// Athena++ astrophysical MHD code
// Copyright(C) 2014 James M. Stone <jmstone@princeton.edu> and other code contributors
// Licensed under the 3-clause BSD License, see LICENSE file for details
//========================================================================================
//! \file gravity.cpp
//! \brief implementation of functions in class Gravity

// C headers

// C++ headers
#include <iostream>
#include <sstream>    // sstream
#include <stdexcept>  // runtime_error
#include <string>     // c_str()
#include <vector>

// Athena++ headers
#include "../athena.hpp"
#include "../athena_arrays.hpp"
#include "../bvals/bvals.hpp"
#include "../bvals/bvals_interfaces.hpp"
#include "../bvals/cc/bvals_cc.hpp"
#include "../coordinates/coordinates.hpp"
#include "../mesh/mesh.hpp"
#include "../parameter_input.hpp"
#include "../utils/buffer_utils.hpp"
#include "gravity.hpp"
#include "mg_gravity.hpp"

//! constructor, initializes data structures and parameters
// TODO(felker): change "MeshBlock *pmb" to reference member, set in initializer list
//----------------------------------------------------------------------------------------
//! \fn Gravity::Gravity(MeshBlock *pmb, ParameterInput *pin)
//! \brief Gravity constructor
Gravity::Gravity(MeshBlock *pmb, ParameterInput *pin) :
    pmy_block(pmb), phi(pmb->ncells3, pmb->ncells2, pmb->ncells1),
    coarse_phi(NHYDRO, pmb->ncc3, pmb->ncc2, pmb->ncc1,
              (pmb->pmy_mesh->multilevel ? AthenaArray<Real>::DataStatus::allocated :
               AthenaArray<Real>::DataStatus::empty)),
    empty_flux{AthenaArray<Real>(), AthenaArray<Real>(), AthenaArray<Real>()},
<<<<<<< HEAD
    gconst(pmb->pmy_mesh->four_pi_G_/4./PI), four_pi_G(pmb->pmy_mesh->four_pi_G_),
    gbvar(pmb, &phi, nullptr, empty_flux) {
=======
    four_pi_G(pmb->pmy_mesh->four_pi_G_),
    output_defect(false), fill_ghost(false),
    gbvar(pmb, &phi, &coarse_phi, empty_flux, false) {
>>>>>>> cf41e301
  if (four_pi_G == 0.0) {
    std::stringstream msg;
    msg << "### FATAL ERROR in Gravity::Gravity" << std::endl
        << "Gravitational constant must be set in the Mesh::InitUserMeshData "
        << "using the SetGravitationalConstant or SetFourPiG function." << std::endl;
    ATHENA_ERROR(msg);
    return;
  }

  if (SELF_GRAVITY_ENABLED == 2) {
    output_defect = pin->GetOrAddBoolean("gravity", "output_defect", false);
    if (output_defect)
      def.NewAthenaArray(pmb->ncells3, pmb->ncells2, pmb->ncells1);
    if (pmb->pmy_mesh->multilevel) {
      fill_ghost = pin->GetOrAddBoolean("gravity", "fill_ghost", false);
      if (fill_ghost) {
        int nf1 = pmb->block_size.nx2*pmb->block_size.nx3;
        int nf2 = pmb->block_size.nx1*pmb->block_size.nx3;
        int nf3 = pmb->block_size.nx1*pmb->block_size.nx2;
        fbuf_[inner_x1].NewAthenaArray(nf1);
        fbuf_[outer_x1].NewAthenaArray(nf1);
        fbuf_[inner_x2].NewAthenaArray(nf2);
        fbuf_[outer_x2].NewAthenaArray(nf2);
        fbuf_[inner_x3].NewAthenaArray(nf3);
        fbuf_[outer_x3].NewAthenaArray(nf3);
      }
    }
  }

  // using Gravity as an example of: containing full object members instead of pointer
  // memebers, construting BoundaryVariable composite obj (no default ctor) in Gravity
  // ctor initializer list, avoiding dynamically-managed memory and the need for a
  // user-provided dtor.

  // Enroll CellCenteredBoundaryVariable object
  gbvar.bvar_index = pmb->pbval->bvars.size();
  pmb->pbval->bvars.push_back(&gbvar);
<<<<<<< HEAD
  pmb->pbval->bvars_fft_grav.push_back(&gbvar);
}
=======
  pmb->pbval->pgbvar = &gbvar;
}


//----------------------------------------------------------------------------------------
//! \fn Gravity::SaveFaceBoundaries()
//! \brief Save face boundary values for multigrid + mesh refinement
void Gravity::SaveFaceBoundaries() {
  int mylevel = pmy_block->pbval->nblevel[1][1][1];
  int is = pmy_block->is, ie = pmy_block->ie,
      js = pmy_block->js, je = pmy_block->je,
      ks = pmy_block->ks, ke = pmy_block->ke;

  if (pmy_block->pbval->nblevel[1][1][0] < mylevel) {
    int p = 0;
    BufferUtility::PackData(phi, fbuf_[inner_x1].data(), 0, 0,
                            is-1, is-1, js,   je,   ks,   ke,   p);
  }
  if (pmy_block->pbval->nblevel[1][1][2] < mylevel) {
    int p = 0;
    BufferUtility::PackData(phi, fbuf_[outer_x1].data(), 0, 0,
                            is+1, is+1, js,   je,   ks,   ke,   p);
  }
  if (pmy_block->pbval->nblevel[1][0][1] < mylevel) {
    int p = 0;
    BufferUtility::PackData(phi, fbuf_[inner_x2].data(), 0, 0,
                            is,   ie,   js-1, js-1, ks,   ke,   p);
  }
  if (pmy_block->pbval->nblevel[1][2][1] < mylevel) {
    int p = 0;
    BufferUtility::PackData(phi, fbuf_[outer_x2].data(), 0, 0,
                            is,   ie,   je+1, je+1, ks,   ke,   p);
  }
  if (pmy_block->pbval->nblevel[0][1][1] < mylevel) {
    int p = 0;
    BufferUtility::PackData(phi, fbuf_[inner_x3].data(), 0, 0,
                            is,   ie,   js,   je,   ks-1, ks-1, p);
  }
  if (pmy_block->pbval->nblevel[2][1][1] < mylevel) {
    int p = 0;
    BufferUtility::PackData(phi, fbuf_[outer_x3].data(), 0, 0,
                            is,   ie,   js,   je,   ke+1, ke+1, p);
  }

  return;
}


//----------------------------------------------------------------------------------------
//! \fn Gravity::RestoreFaceBoundaries()
//! \brief Restore face boundary values for multigrid + mesh refinement
void Gravity::RestoreFaceBoundaries() {
  int mylevel = pmy_block->pbval->nblevel[1][1][1];
  int p = 0;
  int is = pmy_block->is, ie = pmy_block->ie,
      js = pmy_block->js, je = pmy_block->je,
      ks = pmy_block->ks, ke = pmy_block->ke;

  if (pmy_block->pbval->nblevel[1][1][0] < mylevel) {
    int p = 0;
    BufferUtility::UnpackData(fbuf_[inner_x1].data(), phi, 0, 0,
                              is-1, is-1, js,   je,   ks,   ke,   p);
  }
  if (pmy_block->pbval->nblevel[1][1][2] < mylevel) {
    int p = 0;
    BufferUtility::UnpackData(fbuf_[outer_x1].data(), phi, 0, 0,
                              is+1, is+1, js,   je,   ks,   ke,   p);
  }
  if (pmy_block->pbval->nblevel[1][0][1] < mylevel) {
    int p = 0;
    BufferUtility::UnpackData(fbuf_[inner_x2].data(), phi, 0, 0,
                              is,   ie,   js-1, js-1, ks,   ke,   p);
  }
  if (pmy_block->pbval->nblevel[1][2][1] < mylevel) {
    int p = 0;
    BufferUtility::UnpackData(fbuf_[outer_x2].data(), phi, 0, 0,
                              is,   ie,   je+1, je+1, ks,   ke,   p);
  }
  if (pmy_block->pbval->nblevel[0][1][1] < mylevel) {
    int p = 0;
    BufferUtility::UnpackData(fbuf_[inner_x3].data(), phi, 0, 0,
                              is,   ie,   js,   je,   ks-1, ks-1, p);
  }
  if (pmy_block->pbval->nblevel[2][1][1] < mylevel) {
    int p = 0;
    BufferUtility::UnpackData(fbuf_[outer_x3].data(), phi, 0, 0,
                              is,   ie,   js,   je,   ke+1, ke+1, p);
  }

  return;
}


//----------------------------------------------------------------------------------------
//! \fn Gravity::ExpandPhysicalBoundaries()
//! \brief Expand physical boundary values to NGHOST = 2 and to edges/corners.
void Gravity::ExpandPhysicalBoundaries() {
  int is = pmy_block->is, ie = pmy_block->ie,
      js = pmy_block->js, je = pmy_block->je,
      ks = pmy_block->ks, ke = pmy_block->ke;

  // push face boundary values
  if (pmy_block->pbval->nblevel[1][1][0] < 0) {
    for (int k = ks; k <= ke; k++) {
      for (int j = js; j <= je; j++)
        phi(k, j, is-2) = phi(k, j, is-1);
    }
  }
  if (pmy_block->pbval->nblevel[1][1][2] < 0) {
    for (int k = ks; k <= ke; k++) {
      for (int j = js; j <= je; j++)
        phi(k, j, ie+2) = phi(k, j, ie+1);
    }
  }
  if (pmy_block->pbval->nblevel[1][0][1] < 0) {
    for (int k = ks; k <= ke; k++) {
      for (int i = is; i <= ie; i++)
        phi(k, js-2, i) = phi(k, js-1, i);
    }
  }
  if (pmy_block->pbval->nblevel[1][2][1] < 0) {
    for (int k = ks; k <= ke; k++) {
      for (int i = is; i <= ie; i++)
        phi(k, je+2, i) = phi(k, je+1, i);
    }
  }
  if (pmy_block->pbval->nblevel[0][1][1] < 0) {
    for (int j = js; j <= je; j++) {
      for (int i = is; i <= ie; i++)
        phi(ks-2, j, i) = phi(ks-1, j, i);
    }
  }
  if (pmy_block->pbval->nblevel[2][1][1] < 0) {
    for (int j = js; j <= je; j++) {
      for (int i = is; i <= ie; i++)
        phi(ke+2, j, i) = phi(ke+1, j, i);
    }
  }

  // fill edges
  if (pmy_block->pbval->nblevel[1][0][0] < 0) {
    for (int k = ks; k <= ke; k++) {
      Real p = 0.5*(phi(k, js-1, is) + phi(k, js, is-1));
      phi(k, js-1, is-1) = p;
      phi(k, js-1, is-2) = p;
      phi(k, js-2, is-1) = p;
      phi(k, js-2, is-2) = p;
    }
  }
  if (pmy_block->pbval->nblevel[1][0][2] < 0) {
    for (int k = ks; k <= ke; k++) {
      Real p = 0.5*(phi(k, js-1, ie) + phi(k, js, ie+1));
      phi(k, js-1, ie+1) = p;
      phi(k, js-1, ie+2) = p;
      phi(k, js-2, ie+1) = p;
      phi(k, js-2, ie+2) = p;
    }
  }
  if (pmy_block->pbval->nblevel[1][2][0] < 0) {
    for (int k = ks; k <= ke; k++) {
      Real p = 0.5*(phi(k, je+1, is) + phi(k, je, is-1));
      phi(k, je+1, is-1) = p;
      phi(k, je+1, is-2) = p;
      phi(k, je+2, is-1) = p;
      phi(k, je+2, is-2) = p;
    }
  }
  if (pmy_block->pbval->nblevel[1][2][2] < 0) {
    for (int k = ks; k <= ke; k++) {
      Real p = 0.5*(phi(k, je+1, ie) + phi(k, je, ie+1));
      phi(k, je+1, ie+1) = p;
      phi(k, je+1, ie+2) = p;
      phi(k, je+2, ie+1) = p;
      phi(k, je+2, ie+2) = p;
    }
  }
  if (pmy_block->pbval->nblevel[0][1][0] < 0) {
    for (int j = js; j <= je; j++) {
      Real p = 0.5*(phi(ks-1, j, is) + phi(ks, j, is-1));
      phi(ks-1, j, is-1) = p;
      phi(ks-1, j, is-2) = p;
      phi(ks-2, j, is-1) = p;
      phi(ks-2, j, is-2) = p;
    }
  }
  if (pmy_block->pbval->nblevel[0][1][2] < 0) {
    for (int j = js; j <= je; j++) {
      Real p = 0.5*(phi(ks-1, j, ie) + phi(ks, j, ie+1));
      phi(ks-1, j, ie+1) = p;
      phi(ks-1, j, ie+2) = p;
      phi(ks-2, j, ie+1) = p;
      phi(ks-2, j, ie+2) = p;
    }
  }
  if (pmy_block->pbval->nblevel[2][1][0] < 0) {
    for (int j = js; j <= je; j++) {
      Real p = 0.5*(phi(ke+1, j, is) + phi(ke, j, is-1));
      phi(ke+1, j, is-1) = p;
      phi(ke+1, j, is-2) = p;
      phi(ke+2, j, is-1) = p;
      phi(ke+2, j, is-2) = p;
    }
  }
  if (pmy_block->pbval->nblevel[2][1][2] < 0) {
    for (int j = js; j <= je; j++) {
      Real p = 0.5*(phi(ke+1, j, ie) + phi(ke, j, ie+1));
      phi(ke+1, j, ie+1) = p;
      phi(ke+1, j, ie+2) = p;
      phi(ke+2, j, ie+1) = p;
      phi(ke+2, j, ie+2) = p;
    }
  }
  if (pmy_block->pbval->nblevel[0][0][1] < 0) {
    for (int i = is; i <= ie; i++) {
      Real p = 0.5*(phi(ks-1, js, i) + phi(ks, js-1, i));
      phi(ks-1, js-1, i) = p;
      phi(ks-1, js-2, i) = p;
      phi(ks-2, js-1, i) = p;
      phi(ks-2, js-2, i) = p;
    }
  }
  if (pmy_block->pbval->nblevel[0][2][1] < 0) {
    for (int i = is; i <= ie; i++) {
      Real p = 0.5*(phi(ks-1, je, i) + phi(ks, je+1, i));
      phi(ks-1, je+1, i) = p;
      phi(ks-1, je+2, i) = p;
      phi(ks-2, je+1, i) = p;
      phi(ks-2, je+2, i) = p;
    }
  }
  if (pmy_block->pbval->nblevel[2][0][1] < 0) {
    for (int i = is; i <= ie; i++) {
      Real p = 0.5*(phi(ke+1, js, i) + phi(ke, js-1, i));
      phi(ke+1, js-1, i) = p;
      phi(ke+1, js-2, i) = p;
      phi(ke+2, js-1, i) = p;
      phi(ke+2, js-2, i) = p;
    }
  }
  if (pmy_block->pbval->nblevel[2][2][1] < 0) {
    for (int i = is; i <= ie; i++) {
      Real p = 0.5*(phi(ke+1, je, i) + phi(ke, je+1, i));
      phi(ke+1, je+1, i) = p;
      phi(ke+1, je+2, i) = p;
      phi(ke+2, je+1, i) = p;
      phi(ke+2, je+2, i) = p;
    }
  }

  // fill corners
  if (pmy_block->pbval->nblevel[0][0][0] < 0) {
    Real p = (phi(ks, js-1, is-1) + phi(ks-1, js, is-1) + phi(ks-1, js-1, is))/3.0;
    phi(ks-1, js-1, is-1) = p;
    phi(ks-1, js-1, is-2) = p;
    phi(ks-1, js-2, is-1) = p;
    phi(ks-1, js-2, is-2) = p;
    phi(ks-2, js-1, is-1) = p;
    phi(ks-2, js-1, is-2) = p;
    phi(ks-2, js-2, is-1) = p;
    phi(ks-2, js-2, is-2) = p;
  }
  if (pmy_block->pbval->nblevel[0][0][2] < 0) {
    Real p = (phi(ks, js-1, ie+1) + phi(ks-1, js, ie+1) + phi(ks-1, js-1, ie))/3.0;
    phi(ks-1, js-1, ie+1) = p;
    phi(ks-1, js-1, ie+2) = p;
    phi(ks-1, js-2, ie+1) = p;
    phi(ks-1, js-2, ie+2) = p;
    phi(ks-2, js-1, ie+1) = p;
    phi(ks-2, js-1, ie+2) = p;
    phi(ks-2, js-2, ie+1) = p;
    phi(ks-2, js-2, ie+2) = p;
  }
  if (pmy_block->pbval->nblevel[0][2][0] < 0) {
    Real p = (phi(ks, je+1, is-1) + phi(ks-1, je, is-1) + phi(ks-1, je+1, is))/3.0;
    phi(ks-1, je+1, is-1) = p;
    phi(ks-1, je+1, is-2) = p;
    phi(ks-1, je+2, is-1) = p;
    phi(ks-1, je+2, is-2) = p;
    phi(ks-2, je+1, is-1) = p;
    phi(ks-2, je+1, is-2) = p;
    phi(ks-2, je+2, is-1) = p;
    phi(ks-2, je+2, is-2) = p;
  }
  if (pmy_block->pbval->nblevel[2][0][0] < 0) {
    Real p = (phi(ke, js-1, is-1) + phi(ke+1, js, is-1) + phi(ke+1, js-1, is))/3.0;
    phi(ke+1, js-1, is-1) = p;
    phi(ke+1, js-1, is-2) = p;
    phi(ke+1, js-2, is-1) = p;
    phi(ke+1, js-2, is-2) = p;
    phi(ke+2, js-1, is-1) = p;
    phi(ke+2, js-1, is-2) = p;
    phi(ke+2, js-2, is-1) = p;
    phi(ke+2, js-2, is-2) = p;
  }
  if (pmy_block->pbval->nblevel[0][2][2] < 0) {
    Real p = (phi(ks, je+1, ie+1) + phi(ks-1, je, ie+1) + phi(ks-1, je+1, ie))/3.0;
    phi(ks-1, je+1, ie+1) = p;
    phi(ks-1, je+1, ie+2) = p;
    phi(ks-1, je+2, ie+1) = p;
    phi(ks-1, je+2, ie+2) = p;
    phi(ks-2, je+1, ie+1) = p;
    phi(ks-2, je+1, ie+2) = p;
    phi(ks-2, je+2, ie+1) = p;
    phi(ks-2, je+2, ie+2) = p;
  }
  if (pmy_block->pbval->nblevel[2][0][2] < 0) {
    Real p = (phi(ke, js-1, ie+1) + phi(ke+1, js, ie+1) + phi(ke+1, js-1, ie))/3.0;
    phi(ke+1, js-1, ie+1) = p;
    phi(ke+1, js-1, ie+2) = p;
    phi(ke+1, js-2, ie+1) = p;
    phi(ke+1, js-2, ie+2) = p;
    phi(ke+2, js-1, ie+1) = p;
    phi(ke+2, js-1, ie+2) = p;
    phi(ke+2, js-2, ie+1) = p;
    phi(ke+2, js-2, ie+2) = p;
  }
  if (pmy_block->pbval->nblevel[2][2][0] < 0) {
    Real p = (phi(ke, je+1, is-1) + phi(ke+1, je, is-1) + phi(ke+1, je+1, is))/3.0;
    phi(ke+1, je+1, is-1) = p;
    phi(ke+1, je+1, is-2) = p;
    phi(ke+1, je+2, is-1) = p;
    phi(ke+1, je+2, is-2) = p;
    phi(ke+2, je+1, is-1) = p;
    phi(ke+2, je+1, is-2) = p;
    phi(ke+2, je+2, is-1) = p;
    phi(ke+2, je+2, is-2) = p;
  }
  if (pmy_block->pbval->nblevel[2][2][2] < 0) {
    Real p = (phi(ke, je+1, ie+1) + phi(ke+1, je, ie+1) + phi(ke+1, je+1, ie))/3.0;
    phi(ke+1, je+1, ie+1) = p;
    phi(ke+1, je+1, ie+2) = p;
    phi(ke+1, je+2, ie+1) = p;
    phi(ke+1, je+2, ie+2) = p;
    phi(ke+2, je+1, ie+1) = p;
    phi(ke+2, je+1, ie+2) = p;
    phi(ke+2, je+2, ie+1) = p;
    phi(ke+2, je+2, ie+2) = p;
  }

  return;
}
>>>>>>> cf41e301
<|MERGE_RESOLUTION|>--- conflicted
+++ resolved
@@ -39,14 +39,9 @@
               (pmb->pmy_mesh->multilevel ? AthenaArray<Real>::DataStatus::allocated :
                AthenaArray<Real>::DataStatus::empty)),
     empty_flux{AthenaArray<Real>(), AthenaArray<Real>(), AthenaArray<Real>()},
-<<<<<<< HEAD
-    gconst(pmb->pmy_mesh->four_pi_G_/4./PI), four_pi_G(pmb->pmy_mesh->four_pi_G_),
-    gbvar(pmb, &phi, nullptr, empty_flux) {
-=======
     four_pi_G(pmb->pmy_mesh->four_pi_G_),
     output_defect(false), fill_ghost(false),
     gbvar(pmb, &phi, &coarse_phi, empty_flux, false) {
->>>>>>> cf41e301
   if (four_pi_G == 0.0) {
     std::stringstream msg;
     msg << "### FATAL ERROR in Gravity::Gravity" << std::endl
@@ -84,10 +79,7 @@
   // Enroll CellCenteredBoundaryVariable object
   gbvar.bvar_index = pmb->pbval->bvars.size();
   pmb->pbval->bvars.push_back(&gbvar);
-<<<<<<< HEAD
   pmb->pbval->bvars_fft_grav.push_back(&gbvar);
-}
-=======
   pmb->pbval->pgbvar = &gbvar;
 }
 
@@ -429,4 +421,3 @@
 
   return;
 }
->>>>>>> cf41e301
