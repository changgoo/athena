--- conflicted
+++ resolved
@@ -38,15 +38,11 @@
       Lx1_(pmb->pmy_mesh->mesh_size.x1max - pmb->pmy_mesh->mesh_size.x1min),
       Lx2_(pmb->pmy_mesh->mesh_size.x2max - pmb->pmy_mesh->mesh_size.x2min),
       Lx3_(pmb->pmy_mesh->mesh_size.x3max - pmb->pmy_mesh->mesh_size.x3min),
-<<<<<<< HEAD
-      I_(0.0,1.0),
+      I_(0.0,1.0), is_particle_gravity(pmb->pmy_mesh->particle_gravity),
       roll_var(nx3+2*NGHOST, nx1+2*NGHOST, nx2+2*NGHOST),
       roll_buf(nx3+2*NGHOST, nx1+2*NGHOST, nx2+2*NGHOST),
       send_buf(nx3*nx2), recv_buf(nx3*nx2), pflux(nx2+1+2*NGHOST),
       send_gbuf(nx3*nx1*NGHOST), recv_gbuf(nx3*nx1*NGHOST) {
-=======
-      I_(0.0,1.0), is_particle_gravity(pmb->pmy_mesh->particle_gravity) {
->>>>>>> 18961396
   gtlist_ = new FFTGravitySolverTaskList(pin, pmb->pmy_mesh);
   gbflag = GetGravityBoundaryFlag(pin->GetString("self_gravity", "grav_bc"));
   grfflag = GetGreenFuncFlag(pin->GetOrAddString("self_gravity", "green_function",
@@ -433,7 +429,24 @@
 void BlockFFTGravity::Solve(int stage) {
 #ifdef FFT
 #ifdef MPI_PARALLEL
-<<<<<<< HEAD
+
+  // Compute mass density of particles.
+  AthenaArray<Real> rho, rhosum;
+  rho.InitWithShallowSlice(pmy_block_->phydro->u,4,IDN,1);
+
+  // BlockFFT assume nblocal = 1 so that no need to loop over meshblocks
+  if (is_particle_gravity) {
+    rhosum.NewAthenaArray(pmy_block_->ncells3, pmy_block_->ncells2, pmy_block_->ncells1);
+    Particles::FindDensityOnMesh(pmy_block_->pmy_mesh, false, true);
+    for (Particles *ppar : pmy_block_->ppar_grav) {
+      AthenaArray<Real> rhop(ppar->GetMassDensity());
+      for (int k = pmy_block_->ks; k <= pmy_block_->ke; ++k)
+        for (int j = pmy_block_->js; j <= pmy_block_->je; ++j)
+          for (int i = pmy_block_->is; i <= pmy_block_->ie; ++i)
+            rhosum(k,j,i) = rho(k,j,i) + rhop(k,j,i);
+    }
+  }
+
   // =====================================================================================
   // Case 1:
   // x: shear_periodic
@@ -451,38 +464,9 @@
     Real qomL = qshear_*Omega_0_*Lx1_;
     Real dt = time-(static_cast<int>(qomL*time/Lx2_))*Lx2_/qomL;
     Real qomt = qshear_*Omega_0_*dt;
-    AthenaArray<Real> rho;
-=======
-  // Compute mass density of particles.
-  AthenaArray<Real> rho, rhosum;
-  rho.InitWithShallowSlice(pmy_block_->phydro->u,4,IDN,1);
-
-  // BlockFFT assume nblocal = 1 so that no need to loop over meshblocks
-  if (is_particle_gravity) {
-    rhosum.NewAthenaArray(pmy_block_->ncells3, pmy_block_->ncells2, pmy_block_->ncells1);
-    Particles::FindDensityOnMesh(pmy_block_->pmy_mesh, false, true);
-    for (Particles *ppar : pmy_block_->ppar_grav) {
-      AthenaArray<Real> rhop(ppar->GetMassDensity());
-      for (int k = pmy_block_->ks; k <= pmy_block_->ke; ++k)
-        for (int j = pmy_block_->js; j <= pmy_block_->je; ++j)
-          for (int i = pmy_block_->is; i <= pmy_block_->ie; ++i)
-            rhosum(k,j,i) = rho(k,j,i) + rhop(k,j,i);
-    }
-  }
-
-  if (SHEAR_PERIODIC) {
-    // For shearing-periodic BC, we use a 'phase shift' method, instead of
-    // a roll-unroll method in old Athena. It was found that the phase shift
-    // method introduces spurious error when the sheared distance at the boundary
-    // is not an integer multiple of the cell width. To cure this, we solve the
-    // Poisson equation at the nearest two 'integer times' when the sheared distance
-    // is an integer multiple of the cell width, and then linearly interpolate the
-    // solution in time.
-    Real time = pmy_block_->pmy_mesh->time;
-    Real qomt = qshear_*Omega_0_*time;
-
->>>>>>> 18961396
     Real p,eps;
+
+  
 
     // left integer time
     p = std::floor(qomt*Lx1_/Lx2_*(Real)Nx2);
@@ -529,15 +513,14 @@
     Real time = pmy_block_->pmy_mesh->time;
     Real qomL = qshear_*Omega_0_*Lx1_;
     Real dt = time-(static_cast<int>(qomL*time/Lx2_))*Lx2_/qomL;
-    AthenaArray<Real> rho;
-    rho.InitWithShallowSlice(pmy_block_->phydro->u,4,IDN,1);
 
     // Make y axis fast (required for RemapFluxPlm or RemapFluxPpm)
     // TODO(SMOON) isn't (i,k,j) more efficient than (k,i,j)?
     for (int k=ks; k<=ke; k++) {
       for (int i=is; i<=ie; i++) {
         for (int j=js-NGHOST; j<=je+NGHOST; j++) {
-          roll_var(k,i,j) = rho(k,j,i);
+          if (is_particle_gravity) roll_var(k,i,j) = rhosum(k,j,i);
+          else roll_var(k,i,j) = rho(k,j,i);
         }
       }
     }
@@ -592,13 +575,9 @@
     // 8x-extended domain is assumed. Instead of zero-padding the density, we
     // multiply the appropriate phase shift to each parity and then combine them
     // to compute the full 8x-extended convolution.
-<<<<<<< HEAD
-    AthenaArray<Real> rho;
-    rho.InitWithShallowSlice(pmy_block_->phydro->u,4,IDN,1);
+
     // ZeroClear is necessary because we "add" each parity contributions
     // to pgrav->phi.
-=======
->>>>>>> 18961396
     pmy_block_->pgrav->phi.ZeroClear();
     for (int pz=0; pz<=1; ++pz) {
       for (int py=0; py<=1; ++py) {
