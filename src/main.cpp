//========================================================================================
// Athena++ astrophysical MHD code
// Copyright(C) 2014 James M. Stone <jmstone@princeton.edu> and other code contributors
// Licensed under the 3-clause BSD License, see LICENSE file for details
//========================================================================================
//================================= Athena++ Main Program ================================
//! \file main.cpp
//! \brief Athena++ main program
//!
//! Based on the Athena MHD code (Cambridge version), originally written in 2002-2005 by
//! Jim Stone, Tom Gardiner, and Peter Teuben, with many important contributions by many
//! other developers after that, i.e. 2005-2014.
//!
//! Athena++ was started in Jan 2014.  The core design was finished during 4-7/2014 at the
//! KITP by Jim Stone.  GR was implemented by Chris White and AMR by Kengo Tomida during
//! 2014-2016.  Contributions from many others have continued to the present.
//========================================================================================

// C headers

// C++ headers
#include <cmath>      // sqrt()
#include <csignal>    // ISO C/C++ signal() and sigset_t, sigemptyset() POSIX C extensions
#include <cstdint>    // int64_t
#include <cstdio>     // sscanf()
#include <cstdlib>    // strtol
#include <ctime>      // clock(), CLOCKS_PER_SEC, clock_t
#include <exception>  // exception
#include <iomanip>    // setprecision()
#include <iostream>   // cout, endl
#include <limits>     // max_digits10
#include <new>        // bad_alloc
#include <string>     // string

// Athena++ headers
#include "athena.hpp"
#include "fft/turbulence.hpp"
#include "globals.hpp"
#include "gravity/block_fft_gravity.hpp"
#include "gravity/fft_gravity.hpp"
#include "gravity/mg_gravity.hpp"
#include "mesh/mesh.hpp"
#include "outputs/io_wrapper.hpp"
#include "outputs/outputs.hpp"
#include "parameter_input.hpp"
#include "particles/particles.hpp"
#include "utils/utils.hpp"

// MPI/OpenMP headers
#ifdef MPI_PARALLEL
#include <mpi.h>
#endif

#ifdef OPENMP_PARALLEL
#include <omp.h>
#endif

//----------------------------------------------------------------------------------------
//! \fn int main(int argc, char *argv[])
//! \brief Athena++ main program

int main(int argc, char *argv[]) {
  std::string athena_version = "version 21.0 - January 2021";
  char *input_filename = nullptr, *restart_filename = nullptr;
  char *prundir = nullptr;
  int res_flag = 0;   // set to 1 if -r        argument is on cmdline
  int narg_flag = 0;  // set to 1 if -n        argument is on cmdline
  int iarg_flag = 0;  // set to 1 if -i <file> argument is on cmdline
  int mesh_flag = 0;  // set to <nproc> if -m <nproc> argument is on cmdline
  int wtlim = 0;
  std::uint64_t mbcnt = 0;
  std::uint64_t npcnt = 0;

  //--- Step 1. --------------------------------------------------------------------------
  // Initialize MPI environment, if necessary

#ifdef MPI_PARALLEL
#ifdef OPENMP_PARALLEL
  int mpiprv;
  if (MPI_SUCCESS != MPI_Init_thread(&argc, &argv, MPI_THREAD_MULTIPLE, &mpiprv)) {
    std::cout << "### FATAL ERROR in main" << std::endl
              << "MPI Initialization failed." << std::endl;
    return(0);
  }
  if (mpiprv != MPI_THREAD_MULTIPLE) {
    std::cout << "### FATAL ERROR in main" << std::endl
              << "MPI_THREAD_MULTIPLE must be supported for the hybrid parallelzation. "
              << MPI_THREAD_MULTIPLE << " : " << mpiprv
              << std::endl;
    MPI_Finalize();
    return(0);
  }
#else  // no OpenMP
  if (MPI_SUCCESS != MPI_Init(&argc, &argv)) {
    std::cout << "### FATAL ERROR in main" << std::endl
              << "MPI Initialization failed." << std::endl;
    return(0);
  }
#endif  // OPENMP_PARALLEL
  // Get process id (rank) in MPI_COMM_WORLD
  if (MPI_SUCCESS != MPI_Comm_rank(MPI_COMM_WORLD, &(Globals::my_rank))) {
    std::cout << "### FATAL ERROR in main" << std::endl
              << "MPI_Comm_rank failed." << std::endl;
    MPI_Finalize();
    return(0);
  }

  // Get total number of MPI processes (ranks)
  if (MPI_SUCCESS != MPI_Comm_size(MPI_COMM_WORLD, &Globals::nranks)) {
    std::cout << "### FATAL ERROR in main" << std::endl
              << "MPI_Comm_size failed." << std::endl;
    MPI_Finalize();
    return(0);
  }
#else  // no MPI
  Globals::my_rank = 0;
  Globals::nranks  = 1;
#endif  // MPI_PARALLEL

  //--- Step 2. --------------------------------------------------------------------------
  // Check for command line options and respond.

  for (int i=1; i<argc; i++) {
    // If argv[i] is a 2 character string of the form "-?" then:
    if (*argv[i] == '-'  && *(argv[i]+1) != '\0' && *(argv[i]+2) == '\0') {
      // check validity of command line options + arguments:
      char opt_letter = *(argv[i]+1);
      switch(opt_letter) {
        // options that do not take arguments:
        case 'n':
        case 'c':
        case 'h':
          break;
          // options that require arguments:
        default:
          if ((i+1 >= argc) // flag is at the end of the command line options
              || (*argv[i+1] == '-') ) { // flag is followed by another flag
            if (Globals::my_rank == 0) {
              std::cout << "### FATAL ERROR in main" << std::endl
                        << "-" << opt_letter << " must be followed by a valid argument\n";
#ifdef MPI_PARALLEL
              MPI_Finalize();
#endif
              return(0);
            }
          }
      }
      switch(*(argv[i]+1)) {
        case 'i':                      // -i <input_filename>
          input_filename = argv[++i];
          iarg_flag = 1;
          break;
        case 'r':                      // -r <restart_file>
          res_flag = 1;
          restart_filename = argv[++i];
          break;
        case 'd':                      // -d <run_directory>
          prundir = argv[++i];
          break;
        case 'n':
          narg_flag = 1;
          break;
        case 'm':                      // -m <nproc>
          mesh_flag = static_cast<int>(std::strtol(argv[++i], nullptr, 10));
          break;
        case 't':                      // -t <hh:mm:ss>
          int wth, wtm, wts;
          std::sscanf(argv[++i], "%d:%d:%d", &wth, &wtm, &wts);
          wtlim = wth*3600 + wtm*60 + wts;
          break;
        case 'c':
          if (Globals::my_rank == 0) ShowConfig();
#ifdef MPI_PARALLEL
          MPI_Finalize();
#endif
          return(0);
          break;
        case 'h':
        default:
          if (Globals::my_rank == 0) {
            std::cout << "Athena++ " << athena_version << std::endl;
            std::cout << "Usage: " << argv[0] << " [options] [block/par=value ...]\n";
            std::cout << "Options:" << std::endl;
            std::cout << "  -i <file>       specify input file [athinput]\n";
            std::cout << "  -r <file>       restart with this file\n";
            std::cout << "  -d <directory>  specify run dir [current dir]\n";
            std::cout << "  -n              parse input file and quit\n";
            std::cout << "  -c              show configuration and quit\n";
            std::cout << "  -m <nproc>      output mesh structure and quit\n";
            std::cout << "  -t hh:mm:ss     wall time limit for final output\n";
            std::cout << "  -h              this help\n";
            ShowConfig();
          }
#ifdef MPI_PARALLEL
          MPI_Finalize();
#endif
          return(0);
          break;
      }
    } // else if argv[i] not of form "-?" ignore it here (tested in ModifyFromCmdline)
  }

  if (restart_filename == nullptr && input_filename == nullptr) {
    // no input file is given
    std::cout << "### FATAL ERROR in main" << std::endl
              << "No input file or restart file is specified." << std::endl;
#ifdef MPI_PARALLEL
    MPI_Finalize();
#endif
    return(0);
  }

  // Set up the signal handler
  SignalHandler::SignalHandlerInit();
  if (Globals::my_rank == 0 && wtlim > 0)
    SignalHandler::SetWallTimeAlarm(wtlim);

  // Note steps 3-6 are protected by a simple error handler
  //--- Step 3. --------------------------------------------------------------------------
  // Construct object to store input parameters, then parse input file and command line.
  // With MPI, the input is read by every process in parallel using MPI-IO.

  ParameterInput *pinput;
  IOWrapper infile, restartfile;
#ifdef ENABLE_EXCEPTIONS
  try {
#endif
    pinput = new ParameterInput;
    if (res_flag == 1) {
      restartfile.Open(restart_filename, IOWrapper::FileMode::read);
      pinput->LoadFromFile(restartfile);
      // If both -r and -i are specified, make sure next_time gets corrected.
      // This needs to be corrected on the restart file because we need the old dt.
      if (iarg_flag == 1) pinput->RollbackNextTime();
      // leave the restart file open for later use
    }
    if (iarg_flag == 1) {
      // if both -r and -i are specified, override the parameters using the input file
      infile.Open(input_filename, IOWrapper::FileMode::read);
      pinput->LoadFromFile(infile);
      infile.Close();
    }
    pinput->ModifyFromCmdline(argc ,argv);
#ifdef ENABLE_EXCEPTIONS
  }
  catch(std::bad_alloc& ba) {
    std::cout << "### FATAL ERROR in main" << std::endl
              << "memory allocation failed initializing class ParameterInput: "
              << ba.what() << std::endl;
    if (res_flag == 1) restartfile.Close();
#ifdef MPI_PARALLEL
    MPI_Finalize();
#endif
    return(0);
  }
  catch(std::exception const& ex) {
    std::cout << ex.what() << std::endl;  // prints diagnostic message
    if (res_flag == 1) restartfile.Close();
#ifdef MPI_PARALLEL
    MPI_Finalize();
#endif
    return(0);
  }
#endif // ENABLE_EXCEPTIONS

  //--- Step 4. --------------------------------------------------------------------------
  // Construct and initialize Mesh

  Mesh *pmesh;
#ifdef ENABLE_EXCEPTIONS
  try {
#endif
    if (res_flag == 0) {
      pmesh = new Mesh(pinput, mesh_flag);
    } else {
      pmesh = new Mesh(pinput, restartfile, mesh_flag);
    }
#ifdef ENABLE_EXCEPTIONS
  }
  catch(std::bad_alloc& ba) {
    std::cout << "### FATAL ERROR in main" << std::endl
              << "memory allocation failed initializing class Mesh: "
              << ba.what() << std::endl;
    if (res_flag == 1) restartfile.Close();
#ifdef MPI_PARALLEL
    MPI_Finalize();
#endif
    return(0);
  }
  catch(std::exception const& ex) {
    std::cout << ex.what() << std::endl;  // prints diagnostic message
    if (res_flag == 1) restartfile.Close();
#ifdef MPI_PARALLEL
    MPI_Finalize();
#endif
    return(0);
  }
#endif // ENABLE_EXCEPTIONS

  // With current mesh time possibly read from restart file, correct next_time for outputs
  if (iarg_flag == 1 && res_flag == 1) {
    // if both -r and -i are specified, ensure that next_time  >= mesh_time - dt
    pinput->ForwardNextTime(pmesh->time);
  }

  // Dump input parameters and quit if code was run with -n option.
  if (narg_flag) {
    if (Globals::my_rank == 0) pinput->ParameterDump(std::cout);
    if (res_flag == 1) restartfile.Close();
#ifdef MPI_PARALLEL
    MPI_Finalize();
#endif
    return(0);
  }

  if (res_flag == 1) restartfile.Close(); // close the restart file here

  // Quit if -m was on cmdline.  This option builds and outputs mesh structure.
  if (mesh_flag > 0) {
#ifdef MPI_PARALLEL
    MPI_Finalize();
#endif
    return(0);
  }

  //--- Step 5. --------------------------------------------------------------------------
  // Construct and initialize TaskList

  TimeIntegratorTaskList *ptlist;
#ifdef ENABLE_EXCEPTIONS
  try {
#endif
    ptlist = new TimeIntegratorTaskList(pinput, pmesh);
#ifdef ENABLE_EXCEPTIONS
  }
  catch(std::bad_alloc& ba) {
    std::cout << "### FATAL ERROR in main" << std::endl << "memory allocation failed "
              << "in creating task list " << ba.what() << std::endl;
#ifdef MPI_PARALLEL
    MPI_Finalize();
#endif
    return(0);
  }
#endif // ENABLE_EXCEPTIONS

  SuperTimeStepTaskList *pststlist = nullptr;
  if (STS_ENABLED) {
#ifdef ENABLE_EXCEPTIONS
    try {
#endif
      pststlist = new SuperTimeStepTaskList(pinput, pmesh, ptlist);
#ifdef ENABLE_EXCEPTIONS
    }
    catch(std::bad_alloc& ba) {
      std::cout << "### FATAL ERROR in main" << std::endl << "memory allocation failed "
                << "in creating task list " << ba.what() << std::endl;
#ifdef MPI_PARALLEL
      MPI_Finalize();
#endif
      return(0);
    }
#endif // ENABLE_EXCEPTIONS
  }

  //--- Step 6. --------------------------------------------------------------------------
  // Set initial conditions by calling problem generator, or reading restart file

#ifdef ENABLE_EXCEPTIONS
  try {
#endif
    pmesh->Initialize(res_flag, pinput);
#ifdef ENABLE_EXCEPTIONS
  }
  catch(std::bad_alloc& ba) {
    std::cout << "### FATAL ERROR in main" << std::endl << "memory allocation failed "
              << "in problem generator " << ba.what() << std::endl;
#ifdef MPI_PARALLEL
    MPI_Finalize();
#endif
    return(0);
  }
  catch(std::exception const& ex) {
    std::cout << ex.what() << std::endl;  // prints diagnostic message
#ifdef MPI_PARALLEL
    MPI_Finalize();
#endif
    return(0);
  }
#endif // ENABLE_EXCEPTIONS

  //--- Step 7. --------------------------------------------------------------------------
  // Change to run directory, initialize outputs object, and make output of ICs

  Outputs *pouts;
#ifdef ENABLE_EXCEPTIONS
  try {
#endif
    ChangeRunDir(prundir);
    pouts = new Outputs(pmesh, pinput);
    if (res_flag == 0) pouts->MakeOutputs(pmesh, pinput);
#ifdef ENABLE_EXCEPTIONS
  }
  catch(std::bad_alloc& ba) {
    std::cout << "### FATAL ERROR in main" << std::endl
              << "memory allocation failed setting initial conditions: "
              << ba.what() << std::endl;
#ifdef MPI_PARALLEL
    MPI_Finalize();
#endif
    return(0);
  }
  catch(std::exception const& ex) {
    std::cout << ex.what() << std::endl;  // prints diagnostic message
#ifdef MPI_PARALLEL
    MPI_Finalize();
#endif
    return(0);
  }
#endif // ENABLE_EXCEPTIONS

  //=== Step 8. === START OF MAIN INTEGRATION LOOP =======================================
  // For performance, there is no error handler protecting this step (except outputs)

  if (Globals::my_rank == 0) {
    std::cout << "\nSetup complete, entering main loop...\n" << std::endl;
  }

  clock_t tstart = clock();
#ifdef OPENMP_PARALLEL
  double omp_start_time = omp_get_wtime();
#endif

  while ((pmesh->time < pmesh->tlim) &&
         (pmesh->nlim < 0 || pmesh->ncycle < pmesh->nlim)) {
    double t0, t1, t2, t2_0, t2_1, t2_2, t3, t4;
    double dt_before, dt_turb, dt_int = 0, dt_grav = 0, dt_after;
    t0 = MarkTime();
    if (Globals::my_rank == 0)
      pmesh->OutputCycleDiagnostics();

    if (STS_ENABLED) {
      pmesh->sts_loc = TaskType::op_split_before;
      // compute nstages for this STS
      if (pmesh->sts_integrator == "rkl2") { // default
        pststlist->nstages =
            static_cast<int>
              (0.5*(-1. + std::sqrt(9. + 16.*(0.5*pmesh->dt)/pmesh->dt_parabolic))) + 1;
      } else { // rkl1
        pststlist->nstages =
            static_cast<int>
              (0.5*(-1. + std::sqrt(1. + 8.*pmesh->dt/pmesh->dt_parabolic))) + 1;
      }
      if (pststlist->nstages % 2 == 0) { // guarantee odd nstages for STS
        pststlist->nstages += 1;
      }
      // take super-timestep
      for (int stage=1; stage<=pststlist->nstages; ++stage)
        pststlist->DoTaskListOneStage(pmesh, stage);

      pmesh->sts_loc = TaskType::main_int;
    }

    t1 = MarkTime();
    if (pmesh->turb_flag > 1) pmesh->ptrbd->Driving(); // driven turbulence
    t2 = MarkTime();
    dt_before = t1 - t0;
    dt_turb = t2 - t1;
    for (int stage=1; stage<=ptlist->nstages; ++stage) {
      t2_0 = MarkTime();
      ptlist->DoTaskListOneStage(pmesh, stage);
<<<<<<< HEAD
      t2_1 = MarkTime();
      if (SELF_GRAVITY_ENABLED == 1) // fft (flag 0 for discrete kernel, 1 for continuous)
        pmesh->pfgrd->Solve(stage, 0);
      else if (SELF_GRAVITY_ENABLED == 2) // multigrid
        pmesh->pmgrd->Solve(stage);
      t2_2 = MarkTime();
      dt_int += t2_1 - t2_0;
      dt_grav += t2_2 - t2_1;
=======
      if (ptlist->CheckNextMainStage(stage)) {
        if (SELF_GRAVITY_ENABLED == 1) // fft (0: discrete kernel, 1: continuous kernel)
          pmesh->pfgrd->Solve(stage, 0);
        else if (SELF_GRAVITY_ENABLED == 2) // multigrid
          pmesh->pmgrd->Solve(stage);
        else if (SELF_GRAVITY_ENABLED == 3) // fft using BlockFFT
          pmesh->my_blocks(0)->pfft->Solve(stage);
      }
>>>>>>> bfca3e86
    }
    t3 = MarkTime();
    if (STS_ENABLED && pmesh->sts_integrator == "rkl2") {
      pmesh->sts_loc = TaskType::op_split_after;
      // take super-timestep
      for (int stage=1; stage<=pststlist->nstages; ++stage)
        pststlist->DoTaskListOneStage(pmesh, stage);
    }
    pmesh->UserWorkInLoop();
    pmesh->ncycle++;
    pmesh->time += pmesh->dt;
    mbcnt += pmesh->nbtotal;
    if (PARTICLES) npcnt += pmesh->my_blocks(0)->ppar->GetTotalNumber(pmesh);
    pmesh->step_since_lb++;

    pmesh->LoadBalancingAndAdaptiveMeshRefinement(pinput);

    pmesh->NewTimeStep();

#ifdef ENABLE_EXCEPTIONS
    try {
#endif
      if (pmesh->time < pmesh->tlim) // skip the final output as it happens later
        pouts->MakeOutputs(pmesh,pinput);
#ifdef ENABLE_EXCEPTIONS
    }
    catch(std::bad_alloc& ba) {
      std::cout << "### FATAL ERROR in main" << std::endl
                << "memory allocation failed during output: " << ba.what() <<std::endl;
#ifdef MPI_PARALLEL
      MPI_Finalize();
#endif
      return(0);
    }
    catch(std::exception const& ex) {
      std::cout << ex.what() << std::endl;  // prints diagnostic message
#ifdef MPI_PARALLEL
      MPI_Finalize();
#endif
      return(0);
    }
#endif // ENABLE_EXCEPTIONS

    // check for signals
    if (SignalHandler::CheckSignalFlags() != 0) {
      break;
    }
    t4 = MarkTime();
    dt_after = t4-t3;

    // output timing result
    double dt_array[5] = {dt_before, dt_turb, dt_int, dt_grav, dt_after};
    ptlist->OutputAllTaskTime(pmesh->ncycle,pinput->GetString("job","problem_id"));
    OutputLoopTime(pmesh->ncycle,dt_array,pinput->GetString("job","problem_id"));
  } // END OF MAIN INTEGRATION LOOP ======================================================
  // Make final outputs, print diagnostics, clean up and terminate

  if (Globals::my_rank == 0 && wtlim > 0)
    SignalHandler::CancelWallTimeAlarm();

  //--- Step 9. --------------------------------------------------------------------------
  // Make the final outputs
#ifdef ENABLE_EXCEPTIONS
  try {
#endif
    pouts->MakeOutputs(pmesh,pinput,true);
#ifdef ENABLE_EXCEPTIONS
  }
  catch(std::bad_alloc& ba) {
    std::cout << "### FATAL ERROR in main" << std::endl
              << "memory allocation failed during output: " << ba.what() <<std::endl;
#ifdef MPI_PARALLEL
    MPI_Finalize();
#endif
    return(0);
  }
  catch(std::exception const& ex) {
    std::cout << ex.what() << std::endl;  // prints diagnostic message
#ifdef MPI_PARALLEL
    MPI_Finalize();
#endif
    return(0);
  }
#endif // ENABLE_EXCEPTIONS

  pmesh->UserWorkAfterLoop(pinput);

  //--- Step 10. -------------------------------------------------------------------------
  // Print diagnostic messages related to the end of the simulation
  if (Globals::my_rank == 0) {
    pmesh->OutputCycleDiagnostics();
    if (SignalHandler::GetSignalFlag(SIGTERM) != 0) {
      std::cout << std::endl << "Terminating on Terminate signal" << std::endl;
    } else if (SignalHandler::GetSignalFlag(SIGINT) != 0) {
      std::cout << std::endl << "Terminating on Interrupt signal" << std::endl;
    } else if (SignalHandler::GetSignalFlag(SIGALRM) != 0) {
      std::cout << std::endl << "Terminating on wall-time limit" << std::endl;
    } else if (pmesh->ncycle == pmesh->nlim) {
      std::cout << std::endl << "Terminating on cycle limit" << std::endl;
    } else {
      std::cout << std::endl << "Terminating on time limit" << std::endl;
    }

    std::cout << "time=" << pmesh->time << " cycle=" << pmesh->ncycle << std::endl;
    std::cout << "tlim=" << pmesh->tlim << " nlim=" << pmesh->nlim << std::endl;

    if (pmesh->adaptive) {
      std::cout << std::endl << "Number of MeshBlocks = " << pmesh->nbtotal
                << "; " << pmesh->nbnew << "  created, " << pmesh->nbdel
                << " destroyed during this simulation." << std::endl;
    }

    // Calculate and print the zone-cycles/cpu-second and wall-second
#ifdef OPENMP_PARALLEL
    double omp_time = omp_get_wtime() - omp_start_time;
#endif
    clock_t tstop = clock();
    double cpu_time = (tstop>tstart ? static_cast<double> (tstop-tstart) :
                       1.0)/static_cast<double> (CLOCKS_PER_SEC);
    std::uint64_t zonecycles = mbcnt
      *static_cast<std::uint64_t> (pmesh->my_blocks(0)->GetNumberOfMeshBlockCells());

    double zc_cpus = static_cast<double> (zonecycles) / cpu_time;

    std::cout << std::endl << "zone-cycles = " << zonecycles << std::endl;
    std::cout << "cpu time used  = " << cpu_time << std::endl;
    std::cout << "zone-cycles/cpu_second = " << zc_cpus << std::endl;
    if (PARTICLES) {
      double npart_cpus = npcnt / cpu_time;
      std::cout << "total particle cycles = " << npcnt << std::endl;
      std::cout << "particles/cpu_second = " << npart_cpus << std::endl;
    }
#ifdef OPENMP_PARALLEL
    double zc_omps = static_cast<double> (zonecycles) / omp_time;
    std::cout << std::endl << "omp wtime used = " << omp_time << std::endl;
    std::cout << "zone-cycles/omp_wsecond = " << zc_omps << std::endl;
#endif
  }

  delete pinput;
  delete pmesh;
  delete ptlist;
  delete pouts;

#ifdef MPI_PARALLEL
  MPI_Finalize();
#endif

  return(0);
}<|MERGE_RESOLUTION|>--- conflicted
+++ resolved
@@ -468,16 +468,7 @@
     for (int stage=1; stage<=ptlist->nstages; ++stage) {
       t2_0 = MarkTime();
       ptlist->DoTaskListOneStage(pmesh, stage);
-<<<<<<< HEAD
       t2_1 = MarkTime();
-      if (SELF_GRAVITY_ENABLED == 1) // fft (flag 0 for discrete kernel, 1 for continuous)
-        pmesh->pfgrd->Solve(stage, 0);
-      else if (SELF_GRAVITY_ENABLED == 2) // multigrid
-        pmesh->pmgrd->Solve(stage);
-      t2_2 = MarkTime();
-      dt_int += t2_1 - t2_0;
-      dt_grav += t2_2 - t2_1;
-=======
       if (ptlist->CheckNextMainStage(stage)) {
         if (SELF_GRAVITY_ENABLED == 1) // fft (0: discrete kernel, 1: continuous kernel)
           pmesh->pfgrd->Solve(stage, 0);
@@ -486,7 +477,9 @@
         else if (SELF_GRAVITY_ENABLED == 3) // fft using BlockFFT
           pmesh->my_blocks(0)->pfft->Solve(stage);
       }
->>>>>>> bfca3e86
+      t2_2 = MarkTime();
+      dt_int += t2_1 - t2_0;
+      dt_grav += t2_2 - t2_1;
     }
     t3 = MarkTime();
     if (STS_ENABLED && pmesh->sts_integrator == "rkl2") {
