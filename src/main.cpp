--- conflicted
+++ resolved
@@ -42,13 +42,7 @@
 #include "outputs/outputs.hpp"
 #include "parameter_input.hpp"
 #include "utils/utils.hpp"
-<<<<<<< HEAD
 #include "task_list/task_list.hpp"
-#include "gravity/mggravity.hpp"
-#include "gravity/fftgravity.hpp"
-#include "fft/turbulence.hpp"
-=======
->>>>>>> 5fd9ea54
 
 // MPI/OpenMP headers
 #ifdef MPI_PARALLEL
@@ -399,7 +393,6 @@
       }
     }
 
-<<<<<<< HEAD
     //time radiation
     if (RADIATION_ENABLED) {
       clock_t tstart_rad = clock();
@@ -415,19 +408,6 @@
 #ifdef INCLUDE_CHEMISTRY
     pchemlist->DoTaskListOneSubstep(pmesh, 1);
 #endif
-    if(pmesh->turb_flag == 2) pmesh->ptrbd->Driving(); // driven turbulence
-
-    for (int step=1; step<=ptlist->nsub_steps; ++step) {
-      if(SELF_GRAVITY_ENABLED == 1) // fft (flag 0 for discrete kernel, 1 for continuous)
-        pmesh->pfgrd->Solve(step,0);
-      else if(SELF_GRAVITY_ENABLED == 2) // multigrid
-        pmesh->pmgrd->Solve(step);
-      //TODO: for now, there is a post-processing flag to calculte the new
-      //timestep. May just remove this for post-processing in the future
-      if (POST_PROCESSING_ENABLED == 0) {
-        ptlist->DoTaskListOneSubstep(pmesh, step);
-      }
-=======
     if (pmesh->turb_flag > 1) pmesh->ptrbd->Driving(); // driven turbulence
 
     for (int stage=1; stage<=ptlist->nstages; ++stage) {
@@ -435,8 +415,11 @@
         pmesh->pfgrd->Solve(stage, 0);
       else if (SELF_GRAVITY_ENABLED == 2) // multigrid
         pmesh->pmgrd->Solve(stage);
-      ptlist->DoTaskListOneStage(pmesh, stage);
->>>>>>> 5fd9ea54
+      //TODO: for now, there is a post-processing flag to calculte the new
+      //timestep. May just remove this for post-processing in the future
+      if (POST_PROCESSING_ENABLED == 0) {
+        ptlist->DoTaskListOneStage(pmesh, stage);
+      }
     }
 
     pmesh->ncycle++;
