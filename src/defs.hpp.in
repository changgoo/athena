--- conflicted
+++ resolved
@@ -104,11 +104,8 @@
 #define NWAVE @NWAVE_VALUE@
 #define NSCALARS @NUMBER_PASSIVE_SCALARS@
 #define NGHOST @NUMBER_GHOST_CELLS@
-<<<<<<< HEAD
 #define NGRAV @NGRAV_VARIABLES@
-=======
 #define NCR 4            //cosmic ray transport module variable
->>>>>>> 8a0d8ce9
 #define MAX_NSTAGE 6     // maximum number of stages per cycle for time-integrator
 #define MAX_NREGISTER 3  // maximum number of (u, b) register pairs for time-integrator
 
