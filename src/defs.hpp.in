--- conflicted
+++ resolved
@@ -68,13 +68,9 @@
 // number of internal hydro output variables
 #define NIFOV  @NUM_IFOV@
 
-<<<<<<< HEAD
 // number of species
 #define NSPECIES  @NUM_SPECIES@
 
-
-=======
->>>>>>> 9186ec69
 //--------------------------------------------------------------------------------------
 // macros associated with numerical algorithm (rarely modified)
 
