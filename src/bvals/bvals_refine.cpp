--- conflicted
+++ resolved
@@ -71,57 +71,6 @@
 #include "cc/hydro/bvals_hydro.hpp"
 #include "fc/bvals_fc.hpp"
 
-<<<<<<< HEAD
-
-// -----------
-// NOTE ON SWITCHING BETWEEN PRIMITIVE VS. CONSERVED AND STANDARD VS. COARSE BUFFERS HERE:
-// -----------
-
-// In both Mesh::Initialize and time_integartor.cpp, this wrapper function
-// ProlongateBoundaries expects to have Hydro (and passive scalar)-associated
-// BoundaryVariable objects with member pointers pointing to their CONSERVED VARIABLE
-// ARRAYS (standard and coarse buffers) by the time this function is called.
-
-// E.g. in time_integrator.cpp, the PROLONG task is called after SEND_HYD, SETB_HYD,
-// SEND_SCLR, SETB_SCLR, all of which indepedently switch to their associated CONSERVED
-// VARIABLE ARRAYS and before CON2PRIM which switches to PRIMITIVE VARIABLE ARRAYS.
-
-// However, this is currently not a strict requirement, since all below
-// MeshRefinement::Prolongate*() and Restrict*() calls refer directly to
-// MeshRefinement::pvars_cc_, pvars_fc_ vectors, NOT the var_cc, coarse_buf ptr members of
-// CellCenteredBoundaryVariable objects, e.g. And the first step in this function,
-// RestrictGhostCellsOnSameLevel, by default operates on the S/AMR-enrolled:
-// (u, coarse_cons) for Hydro and (s, coarse_s) for PassiveScalars
-// (also on (w, coarse_prim) for Hydro if GR):
-
-// -----------
-// There are three sets of variable pointers used in this file:
-// 1) BoundaryVariable pointer members: var_cc, coarse_buf
-// -- Only used in ApplyPhysicalBoundariesOnCoarseLevel()
-
-// 2) MeshRefinement tuples of pointers: pvars_cc_
-// -- Used in RestrictGhostCellsOnSameLevel() and ProlongateGhostCells()
-
-// 3) Hardcoded pointers through MeshBlock members (pmb->phydro->w, e.g. )
-// -- Used in ApplyPhysicalBoundariesOnCoarseLevel() and ProlongateGhostCells() where
-// physical quantities are coupled through EquationOfState
-
-// -----------
-// SUMMARY OF BELOW PTR CHANGES:
-// -----------
-// 1. RestrictGhostCellsOnSameLevel (MeshRefinement::pvars_cc)
-// --- change standard and coarse CONSERVED
-// (also temporarily change to standard and coarse PRIMITIVE for GR simulations)
-
-// 2. ApplyPhysicalBoundariesOnCoarseLevel (CellCenteredBoundaryVariable::var_cc)
-// --- ONLY var_cc (var_fc) is changed to = coarse_buf, PRIMITIVE
-// (automatically switches var_cc to standard and coarse_buf to coarse primitive
-// arrays after fn returns)
-
-// 3. ProlongateGhostCells (MeshRefinement::pvars_cc)
-// --- change to standard and coarse PRIMITIVE
-// (automatically switches back to conserved variables at the end of fn)
-=======
 //----------------------------------------------------------------------------------------
 //! \fn void BoundaryValues::ProlongateBoundaries(const Real time, const Real dt,
 //!                                       std::vector<BoundaryVariable *> bvars_subset)
@@ -141,7 +90,7 @@
 //!   not require ph, pf due to MeshRefinement::SetHydroRefinement(hydro_type)
 //! - downcast BoundaryVariable pointers to known derived class pointer types:
 //!   RTTI via dynamic_case
->>>>>>> 2aacb02f
+
 
 void BoundaryValues::ProlongateBoundaries(const Real time, const Real dt,
                                           std::vector<BoundaryVariable *> bvars_subset) {
