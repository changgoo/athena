#ifndef BVALS_BVALS_HPP_
#define BVALS_BVALS_HPP_
//========================================================================================
// Athena++ astrophysical MHD code
// Copyright(C) 2014 James M. Stone <jmstone@princeton.edu> and other code contributors
// Licensed under the 3-clause BSD License, see LICENSE file for details
//========================================================================================
//! \file bvals.hpp
//! \brief defines BoundaryBase, BoundaryValues classes used for setting BCs on all data

// C headers

// C++ headers
#include <string>   // string
#include <vector>

// Athena++ headers
#include "../athena.hpp"
#include "../athena_arrays.hpp"
#include "bvals_interfaces.hpp"

// MPI headers
#ifdef MPI_PARALLEL
#include <mpi.h>
#endif

// forward declarations
//! \todo (felker):
//! - how many of these foward declarations are actually needed now?
//! - Can #include "./bvals_interfaces.hpp" suffice?
class Mesh;
class MeshBlock;
class MeshBlockTree;
class ParameterInput;
class Coordinates;
class CellCenteredBoundaryVariable;
struct RegionSize;

//! free functions to return boundary flag given input string
BoundaryFlag GetBoundaryFlag(const std::string& input_string);
//! free functions to return string given boundary flag
std::string GetBoundaryString(BoundaryFlag input_flag);
//! confirming that the MeshBlock's boundaries are all valid selections
void CheckBoundaryFlag(BoundaryFlag block_flag, CoordinateDirection dir);
BoundaryFlag GetMGBoundaryFlag(const std::string& input_string);

//----------------------------------------------------------------------------------------
//! \class BoundaryBase
//! \brief Base class for all BoundaryValues classes (BoundaryValues and MGBoundaryValues)
//!
//! \note
//! - 1x pair (neighbor index, buffer ID) per entire SET of separate variable buffers
//!   (Hydro, Field, Passive Scalar, Gravity, etc.). Greedy allocation for worst-case
//!   of refined 3D; only 26 entries needed/initialized if unrefined 3D, e.g.
//!   - 1D refined or unrefined=2
//!   - 2D refined=12, unrefined=8
//!   - 3D refined=56, unrefined=26.
//!     Refinement adds: 3*6 faces + 1*12 edges = +30 neighbors

class BoundaryBase {
 public:
  BoundaryBase(Mesh *pm, LogicalLocation iloc, RegionSize isize,
               BoundaryFlag *input_bcs);
  virtual ~BoundaryBase();
  // 1x pair (neighbor index, buffer ID) per entire SET of separate variable buffers
  // (Hydro, Field, Passive Scalar, Gravity, etc.). Greedy allocation for worst-case
  // of refined 3D; only 26 entries needed/initialized if unrefined 3D, e.g.
  static NeighborIndexes ni[56];
  static int bufid[56];

  NeighborBlock neighbor[56];
  int nneighbor;
  int nblevel[3][3][3];
  LogicalLocation loc;
  BoundaryFlag block_bcs[6];

  static int CreateBvalsMPITag(int lid, int bufid, int phys);
  static int CreateBufferID(int ox1, int ox2, int ox3, int fi1, int fi2);
  static int BufferID(int dim, bool multilevel);
  static int FindBufferID(int ox1, int ox2, int ox3, int fi1, int fi2);

  void SearchAndSetNeighbors(MeshBlockTree &tree, int *ranklist, int *nslist);

 protected:
  // 1D refined or unrefined=2
  // 2D refined=12, unrefined=8
  // 3D refined=56, unrefined=26. Refinement adds: 3*6 faces + 1*12 edges = +30 neighbors
  static int maxneighbor_;

  // used only in fc/
  int num_north_polar_blocks_, num_south_polar_blocks_;
  SimpleNeighborBlock *polar_neighbor_north_, *polar_neighbor_south_;

  Mesh *pmy_mesh_;
  RegionSize block_size_;
  AthenaArray<Real> sarea_[2];

  // if a BoundaryPhysics or user fn should be applied at each MeshBlock boundary
  // false --> e.g. block, polar, (shear-) periodic boundaries (moved from BoundaryValues)
  bool apply_bndry_fn_[6]{};   // C++11: in-class initializer of non-static member
  // C++11: direct-list-initialization -> value init of array -> zero init of each scalar

 private:
  // calculate 3x shared static data members when constructing only the 1st class instance
  // int maxneighbor_=BufferID() computes ni[] and then calls bufid[]=CreateBufferID()
  static bool called_;
};

//----------------------------------------------------------------------------------------
//! \class BoundaryValues
//! \brief centralized class for interacting with each individual variable boundary data
//!        (design pattern ~ mediator)

class BoundaryValues : public BoundaryBase, //public BoundaryPhysics,
                       public BoundaryCommunication {
 public:
  BoundaryValues(MeshBlock *pmb, BoundaryFlag *input_bcs, ParameterInput *pin);
  ~BoundaryValues();

  //! variable-length arrays of references to BoundaryVariable instances
  //! containing all BoundaryVariable instances:
  std::vector<BoundaryVariable *> bvars;
  //! subset of bvars that are exchanged in the main TimeIntegratorTaskList
  std::vector<BoundaryVariable *> bvars_main_int;
  //! subset of bvars that are exchanged in the SuperTimeStepTaskList
  std::vector<BoundaryVariable *> bvars_sts;
<<<<<<< HEAD
  //! subset of bvars that are exchanged in the FFTGravitySolverTaskList
  std::vector<BoundaryVariable *> bvars_fft_grav;
  //! subset of bvars that are exchanged for particle mesh gravity and outputs
  std::vector<BoundaryVariable *> bvars_pm, bvars_pm_grav;
=======
  //! Pointer to the Gravity Boundary Variable
  CellCenteredBoundaryVariable *pgbvar;
>>>>>>> cf41e301

  // inherited functions (interface shared with BoundaryVariable objects):
  // ------
  // called before time-stepper:
  void SetupPersistentMPI() final; // setup MPI requests

  // called before and during time-stepper:
  void StartReceiving(BoundaryCommSubset phase) final {return;};
  void ClearBoundary(BoundaryCommSubset phase) final {return;};
  void StartReceivingShear(BoundaryCommSubset phase) final {return;};
  void ComputeShear(const Real time_fc, const Real time_int);

  // non-inhertied / unique functions (do not exist in BoundaryVariable objects):
  // (these typically involve a coupled interaction of boundary variable/quantities)
  // ------
  void StartReceivingSubset(BoundaryCommSubset phase,
                            std::vector<BoundaryVariable *> bvars_subset);
  void ClearBoundarySubset(BoundaryCommSubset phase,
                           std::vector<BoundaryVariable *> bvars_subset);
  void ApplyPhysicalBoundaries(const Real time, const Real dt,
                               std::vector<BoundaryVariable *> bvars_subset);
  void ProlongateBoundaries(const Real time, const Real dt,
                            std::vector<BoundaryVariable *> bvars_subset);

  // temporary workaround for self-gravity
  void ProlongateGravityBoundaries(const Real time, const Real dt);

  // compute the shear at each integrator stage
  //! \todo (felker):
  //! - consider making this fn private again if calling within StartRecv()
  void FindShearBlock(const Real time);

  //! safety check of user's boundary fns in Mesh::Initialize before SetupPersistentMPI()
  void CheckUserBoundaries();

  int AdvanceCounterPhysID(int num_phys);

 private:
  MeshBlock *pmy_block_;      // ptr to MeshBlock containing this BoundaryValues
  int nface_, nedge_;         // used only in fc/flux_correction_fc.cpp calculations

  //! if a BoundaryPhysics or user fn should be applied at each MeshBlock boundary
  //! false --> e.g. block, polar, (shear-) periodic boundaries
  bool apply_bndry_fn_[6]{};   // C++11: in-class initializer of non-static member
  // C++11: direct-list-initialization -> value init of array -> zero init of each scalar

  //! For spherical polar coordinates edge-case: if one MeshBlock wraps entirely around
  //! the pole (azimuthally), shift the k-axis by nx3/2 for cell- and face-centered
  //! variables, & emf, using this temporary 1D array.
  AthenaArray<Real> azimuthal_shift_;

  //! local counter for generating unique MPI tags for per-MeshBlock BoundaryVariable
  //! communication (subset of Mesh::next_phys_id_)
  int bvars_next_phys_id_;

  // Shearing box (shared with Field and Hydro)
  // KGF: remove the redundancies in these variables:
  int shearing_box; // flag for shearing box: 0 = none, 1: xy, 2: xz
  int joverlap_, joverlap_flux_; // # of cells the shear runs over one block
<<<<<<< HEAD
=======
  Real ssize_;                  // # of ghost cells in x-z plane
>>>>>>> cf41e301
  Real eps_, eps_flux_;          // fraction part of the shear
  Real qomL_;
  int xorder_, xgh_;
  AthenaArray<Real> pflux_;    // pencil buffer for remapping

  std::int64_t nblx2;
  //! it is possible for a MeshBlock to have is_shear={true, true},
  //! if it is the only block along x1
  bool is_shear[2]; // inner_x1=0, outer_x1=1
  SimpleNeighborBlock *shbb_[2];
  std::int64_t loc_shear[2];  // x1 LogicalLocation of block(s) on inner/outer shear bndry

  // tomo-ono: 3x arrays and 4x arrays are required for int and fc, respectively
  ShearNeighborData<4> sb_data_[2];
  ShearNeighborData<3> sb_flux_data_[2];

  // ProlongateBoundaries() wraps the following S/AMR-operations (within nneighbor loop):
  // (the next function is also called within 3x nested loops over nk,nj,ni)
  void RestrictGhostCellsOnSameLevel(const NeighborBlock& nb, int nk, int nj, int ni);
  void ApplyPhysicalBoundariesOnCoarseLevel(
      const NeighborBlock& nb, const Real time, const Real dt,
      int si, int ei, int sj, int ej, int sk, int ek,
      std::vector<BoundaryVariable *> bvars_subset);
  void ProlongateGhostCells(const NeighborBlock& nb,
                            int si, int ei, int sj, int ej, int sk, int ek);

  // temporary workaround for self-gravity
  void RestrictGravityGhostCellsOnSameLevel(const NeighborBlock& nb,
                                            int nk, int nj, int ni);
  void ProlongateGravityGhostCells(int si, int ei, int sj, int ej, int sk, int ek);

  void DispatchBoundaryFunctions(
      MeshBlock *pmb, Coordinates *pco, Real time, Real dt,
      int il, int iu, int jl, int ju, int kl, int ku, int ngh,
      AthenaArray<Real> &prim, FaceField &b, AthenaArray<Real> &bcc,
      AthenaArray<Real> &u_cr, BoundaryFace face,
      std::vector<BoundaryVariable *> bvars_subset);

  void CheckPolarBoundaries();  // called in BoundaryValues() ctor

  // temporary--- Added by @tomidakn on 2015-11-27 in f0f989f85f
  //! \todo (felker):
  //! - consider removing this friendship designation
  friend class Mesh;
  //! currently, this class friendship is required for copying send/recv buffers between
  //! BoundaryVariable objects within different MeshBlocks on the same MPI rank:
  friend class BoundaryVariable;
  friend class FaceCenteredBoundaryVariable;  // needs nface_, nedge_, num_north/south_...
  //! \todo (felker):
  //! - consider removing these friendship designations:
  friend class CellCenteredBoundaryVariable;
  friend class HydroBoundaryVariable; // needed for shearing box quantities
  friend class ParticleMeshBoundaryVariable; // needed for shearing box quantities
  friend class Particles; // needed for shearing box quantities
};
#endif // BVALS_BVALS_HPP_<|MERGE_RESOLUTION|>--- conflicted
+++ resolved
@@ -124,15 +124,12 @@
   std::vector<BoundaryVariable *> bvars_main_int;
   //! subset of bvars that are exchanged in the SuperTimeStepTaskList
   std::vector<BoundaryVariable *> bvars_sts;
-<<<<<<< HEAD
   //! subset of bvars that are exchanged in the FFTGravitySolverTaskList
   std::vector<BoundaryVariable *> bvars_fft_grav;
   //! subset of bvars that are exchanged for particle mesh gravity and outputs
   std::vector<BoundaryVariable *> bvars_pm, bvars_pm_grav;
-=======
   //! Pointer to the Gravity Boundary Variable
   CellCenteredBoundaryVariable *pgbvar;
->>>>>>> cf41e301
 
   // inherited functions (interface shared with BoundaryVariable objects):
   // ------
@@ -192,10 +189,7 @@
   // KGF: remove the redundancies in these variables:
   int shearing_box; // flag for shearing box: 0 = none, 1: xy, 2: xz
   int joverlap_, joverlap_flux_; // # of cells the shear runs over one block
-<<<<<<< HEAD
-=======
   Real ssize_;                  // # of ghost cells in x-z plane
->>>>>>> cf41e301
   Real eps_, eps_flux_;          // fraction part of the shear
   Real qomL_;
   int xorder_, xgh_;
