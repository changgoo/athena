--- conflicted
+++ resolved
@@ -1,7 +1,7 @@
 // General relativistic black hole accretion generator, azimuthally symmetric flows
 
 // Primary header
-#include "../fluid/fluid.hpp"
+#include "../mesh.hpp"
 
 // C++ headers
 #include <cmath>  // pow(), sin(), sqrt()
@@ -10,9 +10,9 @@
 #include "../athena.hpp"                   // enums, Real
 #include "../athena_arrays.hpp"            // AthenaArray
 #include "../coordinates/coordinates.hpp"  // PrimToCons()
+#include "../fluid/fluid.hpp"              // Fluid
 #include "../fluid/bvals/bvals.hpp"        // EnrollBoundaryFunction()
 #include "../fluid/eos/eos.hpp"            // GetGamma()
-#include "../mesh.hpp"                     // MeshBlock, MeshDomain, Mesh
 #include "../parameter_input.hpp"          // ParameterInput
 
 // Declarations
@@ -31,6 +31,8 @@
 
 // Function for setting initial conditions
 // Inputs:
+//   pfl: Fluid
+//   pfd: Field (unused)
 //   pin: parameters
 // Outputs: (none)
 // Notes:
@@ -40,11 +42,7 @@
 void Mesh::ProblemGenerator(Fluid *pfl, Field *pfd, ParameterInput *pin)
 {
   // Prepare index bounds
-<<<<<<< HEAD
-  pb = pmy_block;
-=======
   MeshBlock *pb = pfl->pmy_block;
->>>>>>> 40aa9e6b
   int il = pb->is - NGHOST;
   int iu = pb->ie + NGHOST;
   int jl = pb->js;
@@ -62,14 +60,8 @@
     ku += (NGHOST);
   }
 
-<<<<<<< HEAD
   // Get ratio of specific heats
   gamma_adi = pf_eos->GetGamma();
-=======
-  // Read and set ratio of specific heats
-  Real gamma_adi = pfl->pf_eos->GetGamma();
-  Real gamma_adi_red = gamma_adi / (gamma_adi - 1.0);
->>>>>>> 40aa9e6b
 
   // Read other properties
   k_adi = pin->GetReal("problem", "k");
@@ -122,8 +114,7 @@
     }
   g.DeleteAthenaArray();
   g_inv.DeleteAthenaArray();
-<<<<<<< HEAD
-  pb->pcoord->PrimToCons(w, u);
+  pb->pcoord->PrimToCons(pfl->w, pfl->u);
 
   // Enroll boundary functions
   pb->pfluid->pf_bcs->EnrollBoundaryFunction(inner_x1, FixedInner);
@@ -380,9 +371,6 @@
         cons(IM3,k,j,i) = rho_h * u0 * u_3;
       }
     }
-=======
-  pb->pcoord->PrimToCons(pfl->w, pfl->u);
->>>>>>> 40aa9e6b
   return;
 }
 
