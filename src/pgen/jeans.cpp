--- conflicted
+++ resolved
@@ -100,11 +100,6 @@
 
   if (SELF_GRAVITY_ENABLED) {
     SetGravitationalConstant(gconst);
-<<<<<<< HEAD
-    Real eps = pin->GetOrAddReal("self_gravity","grav_eps", 0.0);
-    SetGravityThreshold(eps);
-=======
->>>>>>> cf41e301
   }
 
   if (Globals::my_rank==0) {
