//========================================================================================
// Athena++ astrophysical MHD code
// Copyright(C) 2014 James M. Stone <jmstone@princeton.edu> and other code contributors
// Licensed under the 3-clause BSD License, see LICENSE file for details
//========================================================================================
//! \file turb.cpp
//! \brief Problem generator for turbulence driver

// C headers

// C++ headers
#include <cmath>
#include <ctime>
#include <sstream>
#include <stdexcept>

// Athena++ headers
#include "../athena.hpp"
#include "../athena_arrays.hpp"
#include "../coordinates/coordinates.hpp"
#include "../eos/eos.hpp"
#include "../fft/athena_fft.hpp"
#include "../fft/perturbation.hpp"
#include "../field/field.hpp"
#include "../globals.hpp"
#include "../hydro/hydro.hpp"
#include "../mesh/mesh.hpp"
#include "../parameter_input.hpp"
#include "../utils/utils.hpp"

#ifdef OPENMP_PARALLEL
#include <omp.h>
#endif

// user function
void CollectCounters(Mesh *pm);

int turb_flag;
Real rho0=1.0;
TurbulenceDriver *ptrbd;
//========================================================================================
//! \fn void Mesh::InitUserMeshData(ParameterInput *pin)
//  \brief
//========================================================================================
void Mesh::InitUserMeshData(ParameterInput *pin) {
  if (SELF_GRAVITY_ENABLED) {
<<<<<<< HEAD
    Real four_pi_G = pin->GetReal("self_gravity","four_pi_G");
    Real eps = pin->GetOrAddReal("self_gravity","grav_eps", 0.0);
=======
    Real four_pi_G = pin->GetReal("problem","four_pi_G");
>>>>>>> cf41e301
    SetFourPiG(four_pi_G);
  }
  return;
}

//========================================================================================
//! \fn void MeshBlock::ProblemGenerator(ParameterInput *pin)
//  \brief
//========================================================================================

void MeshBlock::ProblemGenerator(ParameterInput *pin) {
  for (int k=ks; k<=ke; k++) {
    for (int j=js; j<=je; j++) {
      for (int i=is; i<=ie; i++) {
        phydro->u(IDN,k,j,i) = rho0;

        phydro->u(IM1,k,j,i) = 0.0;
        phydro->u(IM2,k,j,i) = 0.0;
        phydro->u(IM3,k,j,i) = 0.0;

        if (NON_BAROTROPIC_EOS) {
          phydro->u(IEN,k,j,i) = 1.0;
        }
      }
    }
  }
}

//========================================================================================
//! \fn void Mesh::PostInitialize(ParameterInput *pin)
//  \brief
//========================================================================================
void Mesh::PostInitialize(int res_flag, ParameterInput *pin) {
  turb_flag = pin->GetOrAddInteger("problem","turb_flag",0);
  if (turb_flag != 0) {
    ptrbd = new TurbulenceDriver(this, pin);

    if (res_flag == 0) {
      if (turb_flag == 3) {
        MeshBlock *pmb = my_blocks(0);
        Real dx = pmb->pcoord->dx1v(0);
        // get rough estimate of dt
        dt = std::cbrt(1.5*rho0/ptrbd->dedt*SQR(dx));
      }
      ptrbd->Driving();
      if (turb_flag == 1) delete ptrbd;
    }
  }
}

//========================================================================================
//! \fn void Mesh::UserWorkInLoop()
//  \brief
//========================================================================================
void Mesh::UserWorkInLoop() {
  if (turb_flag > 1) ptrbd->Driving(); // driven turbulence
  // check number of bad cells
  CollectCounters(this);
}

//========================================================================================
//! \fn void Mesh::UserWorkAfterLoop()
//  \brief
//========================================================================================
void Mesh::UserWorkAfterLoop(ParameterInput *pin) {
  if (turb_flag > 1) delete ptrbd; // driven turbulence
}

//========================================================================================
//! \fn void CollectCounters(Mesh *pm)
//! \brief collect counters
//========================================================================================
void CollectCounters(Mesh *pm) {
  int nbad_d=0, nbad_p=0;

  // summing up over meshblocks within the rank
  for (int b=0; b<pm->nblocal; ++b) {
    MeshBlock *pmb = pm->my_blocks(b);
    nbad_d += pmb->nbad_d;
    nbad_p += pmb->nbad_p;
  }

  // calculate total feedback region volume
#ifdef MPI_PARALLEL
  MPI_Allreduce(MPI_IN_PLACE, &nbad_d, 1, MPI_INT, MPI_SUM, MPI_COMM_WORLD);
  MPI_Allreduce(MPI_IN_PLACE, &nbad_p, 1, MPI_INT, MPI_SUM, MPI_COMM_WORLD);
#endif

  if (Globals::my_rank == 0) {
    if (nbad_p > 0) std::cerr << nbad_p << " cells had negative pressure" << std::endl;
    if (nbad_d > 0) std::cerr << nbad_d << " cells had negative density" << std::endl;
  }
}<|MERGE_RESOLUTION|>--- conflicted
+++ resolved
@@ -44,12 +44,7 @@
 //========================================================================================
 void Mesh::InitUserMeshData(ParameterInput *pin) {
   if (SELF_GRAVITY_ENABLED) {
-<<<<<<< HEAD
-    Real four_pi_G = pin->GetReal("self_gravity","four_pi_G");
-    Real eps = pin->GetOrAddReal("self_gravity","grav_eps", 0.0);
-=======
     Real four_pi_G = pin->GetReal("problem","four_pi_G");
->>>>>>> cf41e301
     SetFourPiG(four_pi_G);
   }
   return;
