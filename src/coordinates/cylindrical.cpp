--- conflicted
+++ resolved
@@ -330,7 +330,45 @@
   return;
 }
 
-<<<<<<< HEAD
+//----------------------------------------------------------------------------------------
+// Coordinate (Geometric) source term function for STS
+
+void Cylindrical::AddCoordTermsDivergence_STS(
+    const Real dt, int stage, const AthenaArray<Real> *flux,
+    AthenaArray<Real> &u, AthenaArray<Real> &flux_div) {
+
+  HydroDiffusion &hd = pmy_block->phydro->hdif;
+  bool do_hydro_diffusion = (hd.hydro_diffusion_defined &&
+                             (hd.nu_iso > 0.0 || hd.nu_aniso > 0.0));
+
+  if (do_hydro_diffusion) {
+    for (int k=pmy_block->ks; k<=pmy_block->ke; ++k) {
+      for (int j=pmy_block->js; j<=pmy_block->je; ++j) {
+#pragma omp simd
+        for (int i=pmy_block->is; i<=pmy_block->ie; ++i) {
+          // src_1 = <M_{phi phi}><1/r>
+          Real m_pp = 0.5*(hd.visflx[X2DIR](IM2,k,j+1,i) + hd.visflx[X2DIR](IM2,k,j,i));
+          u(IM1,k,j,i) += dt*coord_src1_i_(i)*m_pp;
+
+          // src_2 = -< M_{phi r} ><1/r>
+          Real& x_i   = x1f(i);
+          Real& x_ip1 = x1f(i+1);
+          u(IM2,k,j,i) -= dt*coord_src2_i_(i)*(x_i*flux[X1DIR](IM2,k,j,i)
+                                               + x_ip1*flux[X1DIR](IM2,k,j,i+1));
+
+          if (stage == 1 && pmy_block->pmy_mesh->sts_integrator=="rkl2") {
+            flux_div(IM1,k,j,i) += 0.5*pmy_block->pmy_mesh->dt*coord_src1_i_(i)*m_pp;
+            flux_div(IM2,k,j,i) -= 0.5*pmy_block->pmy_mesh->dt*coord_src2_i_(i)
+                                   * (x_i*flux[X1DIR](IM2,k,j,i)
+                                      + x_ip1*flux[X1DIR](IM2,k,j,i+1));
+          }
+        }
+      }
+    }
+  }
+  return;
+}
+
 //--------------------------------------------------------------------------------------
 //! \fn void Cylindrical::CartesianToMeshCoords(
 //          Real x, Real y, Real z, Real& x1, Real& x2, Real& x3) const
@@ -394,43 +432,4 @@
   vx = vx1 * x1 - vx2 * x2;
   vy = vx1 * x2 + vx2 * x1;
   vz = vx3;
-=======
-//----------------------------------------------------------------------------------------
-// Coordinate (Geometric) source term function for STS
-
-void Cylindrical::AddCoordTermsDivergence_STS(
-    const Real dt, int stage, const AthenaArray<Real> *flux,
-    AthenaArray<Real> &u, AthenaArray<Real> &flux_div) {
-
-  HydroDiffusion &hd = pmy_block->phydro->hdif;
-  bool do_hydro_diffusion = (hd.hydro_diffusion_defined &&
-                             (hd.nu_iso > 0.0 || hd.nu_aniso > 0.0));
-
-  if (do_hydro_diffusion) {
-    for (int k=pmy_block->ks; k<=pmy_block->ke; ++k) {
-      for (int j=pmy_block->js; j<=pmy_block->je; ++j) {
-#pragma omp simd
-        for (int i=pmy_block->is; i<=pmy_block->ie; ++i) {
-          // src_1 = <M_{phi phi}><1/r>
-          Real m_pp = 0.5*(hd.visflx[X2DIR](IM2,k,j+1,i) + hd.visflx[X2DIR](IM2,k,j,i));
-          u(IM1,k,j,i) += dt*coord_src1_i_(i)*m_pp;
-
-          // src_2 = -< M_{phi r} ><1/r>
-          Real& x_i   = x1f(i);
-          Real& x_ip1 = x1f(i+1);
-          u(IM2,k,j,i) -= dt*coord_src2_i_(i)*(x_i*flux[X1DIR](IM2,k,j,i)
-                                               + x_ip1*flux[X1DIR](IM2,k,j,i+1));
-
-          if (stage == 1 && pmy_block->pmy_mesh->sts_integrator=="rkl2") {
-            flux_div(IM1,k,j,i) += 0.5*pmy_block->pmy_mesh->dt*coord_src1_i_(i)*m_pp;
-            flux_div(IM2,k,j,i) -= 0.5*pmy_block->pmy_mesh->dt*coord_src2_i_(i)
-                                   * (x_i*flux[X1DIR](IM2,k,j,i)
-                                      + x_ip1*flux[X1DIR](IM2,k,j,i+1));
-          }
-        }
-      }
-    }
-  }
-  return;
->>>>>>> 409a0950
 }