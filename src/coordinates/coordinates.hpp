#ifndef COORDINATES_COORDINATES_HPP_
#define COORDINATES_COORDINATES_HPP_
//========================================================================================
// Athena++ astrophysical MHD code
// Copyright(C) 2014 James M. Stone <jmstone@princeton.edu> and other code contributors
// Licensed under the 3-clause BSD License, see LICENSE file for details
//========================================================================================
//! \file coordinates.hpp
//  \brief defines abstract base and derived classes for coordinates.  These classes
//  provide data and functions to compute/store coordinate positions and spacing, as well
//  as geometrical factors (areas, volumes, coordinate source terms) for various
//  coordinate systems.

// C headers

// C++ headers
#include <iostream>
#include <sstream>

// Athena++ headers
#include "../athena.hpp"
#include "../athena_arrays.hpp"
#include "../hydro/srcterms/hydro_srcterms.hpp"
#include "../mesh/mesh.hpp"

// forward declarations
class MeshBlock;
class ParameterInput;

//----------------------------------------------------------------------------------------
//! \class Coordinates
//  \brief abstract base class for all coordinate derived classes

class Coordinates {
 public:
  friend class HydroSourceTerms;
  Coordinates(MeshBlock *pmb, ParameterInput *pin, bool flag = false);
  virtual ~Coordinates() = default;

  // data
  MeshBlock *pmy_block;  // ptr to MeshBlock containing this Coordinates
  AthenaArray<Real> dx1f, dx2f, dx3f, x1f, x2f, x3f;    // face   spacing and positions
  AthenaArray<Real> dx1v, dx2v, dx3v, x1v, x2v, x3v;    // volume spacing and positions
  AthenaArray<Real> x1s2, x1s3, x2s1, x2s3, x3s1, x3s2; // area averaged positions for AMR
  // geometry coefficients (only used in SphericalPolar, Cylindrical, Cartesian)
  AthenaArray<Real> h2f, dh2fd1, h31f, h32f, dh31fd1, dh32fd2;
  AthenaArray<Real> h2v, dh2vd1, h31v, h32v, dh31vd1, dh32vd2;

  // functions...
  // ...to compute length of edges
  virtual void Edge1Length(const int k, const int j, const int il, const int iu,
                           AthenaArray<Real> &len);
  virtual void Edge2Length(const int k, const int j, const int il, const int iu,
                           AthenaArray<Real> &len);
  virtual void Edge3Length(const int k, const int j, const int il, const int iu,
                           AthenaArray<Real> &len);
  virtual Real GetEdge1Length(const int k, const int j, const int i);
  virtual Real GetEdge2Length(const int k, const int j, const int i);
  virtual Real GetEdge3Length(const int k, const int j, const int i);
  // ...to compute length connecting cell centers (for non-ideal MHD)
  virtual void VolCenter1Length(const int k, const int j, const int il, const int iu,
                                AthenaArray<Real> &len);
  virtual void VolCenter2Length(const int k, const int j, const int il, const int iu,
                                AthenaArray<Real> &len);
  virtual void VolCenter3Length(const int k, const int j, const int il, const int iu,
                                AthenaArray<Real> &len);
  // ...to compute physical width at cell center
  virtual void CenterWidth1(const int k, const int j, const int il, const int iu,
                            AthenaArray<Real> &dx1);
  virtual void CenterWidth2(const int k, const int j, const int il, const int iu,
                            AthenaArray<Real> &dx2);
  virtual void CenterWidth3(const int k, const int j, const int il, const int iu,
                            AthenaArray<Real> &dx3);

  // ...to compute area of faces
  virtual void Face1Area(const int k, const int j, const int il, const int iu,
                         AthenaArray<Real> &area);
  virtual void Face2Area(const int k, const int j, const int il, const int iu,
                         AthenaArray<Real> &area);
  virtual void Face3Area(const int k, const int j, const int il, const int iu,
                         AthenaArray<Real> &area);
  virtual Real GetFace1Area(const int k, const int j, const int i);
  virtual Real GetFace2Area(const int k, const int j, const int i);
  virtual Real GetFace3Area(const int k, const int j, const int i);
  // ...to compute area of faces joined by cell centers (for non-ideal MHD)
  virtual void VolCenterFace1Area(const int k, const int j, const int il, const int iu,
                                  AthenaArray<Real> &area);
  virtual void VolCenterFace2Area(const int k, const int j, const int il, const int iu,
                                  AthenaArray<Real> &area);
  virtual void VolCenterFace3Area(const int k, const int j, const int il, const int iu,
                                  AthenaArray<Real> &area);

  // ...to compute Laplacian of quantities in the coord system and orthogonal subspaces
  virtual void Laplacian(
      const AthenaArray<Real> &s, AthenaArray<Real> &delta_s,
      const int il, const int iu, const int jl, const int ju, const int kl, const int ku,
      const int nl, const int nu);
  virtual void LaplacianX1(
      const AthenaArray<Real> &s, AthenaArray<Real> &delta_s,
      const int n, const int k, const int j, const int il, const int iu);
  virtual void LaplacianX1All(
      const AthenaArray<Real> &s, AthenaArray<Real> &delta_s,
      const int nl, const int nu, const int kl, const int ku,
      const int jl, const int ju, const int il, const int iu);
  virtual void LaplacianX2(
      const AthenaArray<Real> &s, AthenaArray<Real> &delta_s,
      const int n, const int k, const int j, const int il, const int iu);
  virtual void LaplacianX2All(
      const AthenaArray<Real> &s, AthenaArray<Real> &delta_s,
      const int nl, const int nu, const int kl, const int ku,
      const int jl, const int ju, const int il, const int iu);
  virtual void LaplacianX3(
      const AthenaArray<Real> &s, AthenaArray<Real> &delta_s,
      const int n, const int k, const int j, const int il, const int iu);
  virtual void LaplacianX3All(
      const AthenaArray<Real> &s, AthenaArray<Real> &delta_s,
      const int nl, const int nu, const int kl, const int ku,
      const int jl, const int ju, const int il, const int iu);

  // ...to compute volume of cells
  virtual void CellVolume(const int k, const int j, const int il, const int iu,
                          AthenaArray<Real> &vol);
  virtual Real GetCellVolume(const int k, const int j, const int i);

  // ...to compute geometrical source terms
  virtual void AddCoordTermsDivergence(const Real dt, const AthenaArray<Real> *flux,
                             const AthenaArray<Real> &prim, const AthenaArray<Real> &bcc,
                             AthenaArray<Real> &u);

  // ...to determine if index is a pole
  bool IsPole(int j);

  // ...to make coordinate transformations
  virtual void CartesianToMeshCoords(
      Real x, Real y, Real z, Real& x1, Real& x2, Real& x3) const;
  virtual void MeshCoordsToCartesian(
      Real x1, Real x2, Real x3, Real& x, Real& y, Real& z) const;
  virtual void MeshCoordsToIndices(
      Real x1, Real x2, Real x3, Real& xi1, Real& xi2, Real& xi3) const;
  virtual void IndicesToMeshCoords(
      Real xi1, Real xi2, Real xi3, Real& x1, Real& x2, Real& x3) const;
  virtual void CartesianToMeshCoordsVector(
      Real x, Real y, Real z, Real vx, Real vy, Real vz,
      Real& vx1, Real& vx2, Real& vx3) const;
  virtual void MeshCoordsToCartesianVector(
      Real x1, Real x2, Real x3, Real vx1, Real vx2, Real vx3,
      Real& vx, Real& vy, Real& vz) const;

  // In GR, functions...
  // ...to return private variables
  Real GetMass() const {return bh_mass_;}
  Real GetSpin() const {return bh_spin_;}

  // ...to compute metric
  void Metric(
      Real x1, Real x2, Real x3, ParameterInput *pin, AthenaArray<Real> &g,
      AthenaArray<Real> &g_inv, AthenaArray<Real> &dg_dx1, AthenaArray<Real> &dg_dx2,
      AthenaArray<Real> &dg_dx3);
  virtual void CellMetric(const int k, const int j, const int il, const int iu,
                          AthenaArray<Real> &g, AthenaArray<Real> &gi) {}
  virtual void Face1Metric(const int k, const int j, const int il, const int iu,
                           AthenaArray<Real> &g, AthenaArray<Real> &g_inv) {}
  virtual void Face2Metric(const int k, const int j, const int il, const int iu,
                           AthenaArray<Real> &g, AthenaArray<Real> &g_inv) {}
  virtual void Face3Metric(const int k, const int j, const int il, const int iu,
                           AthenaArray<Real> &g, AthenaArray<Real> &g_inv) {}

  // ...to transform primitives to locally flat space
  virtual void PrimToLocal1(
      const int k, const int j, const int il, const int iu,
      const AthenaArray<Real> &b1_vals, AthenaArray<Real> &prim_left,
      AthenaArray<Real> &prim_right, AthenaArray<Real> &bx) {}
  virtual void PrimToLocal2(
      const int k, const int j, const int il, const int iu,
      const AthenaArray<Real> &b2_vals, AthenaArray<Real> &prim_left,
      AthenaArray<Real> &prim_right, AthenaArray<Real> &bx) {}
  virtual void PrimToLocal3(
      const int k, const int j, const int il, const int iu,
      const AthenaArray<Real> &b3_vals, AthenaArray<Real> &prim_left,
      AthenaArray<Real> &prim_right, AthenaArray<Real> &bx) {}

  // ...to transform fluxes in locally flat space to global frame
  virtual void FluxToGlobal1(
      const int k, const int j, const int il, const int iu,
      const AthenaArray<Real> &cons, const AthenaArray<Real> &bbx,
      AthenaArray<Real> &flux, AthenaArray<Real> &ey, AthenaArray<Real> &ez) {}
  virtual void FluxToGlobal2(
      const int k, const int j, const int il, const int iu,
      const AthenaArray<Real> &cons, const AthenaArray<Real> &bbx,
      AthenaArray<Real> &flux, AthenaArray<Real> &ey, AthenaArray<Real> &ez) {}
  virtual void FluxToGlobal3(
      const int k, const int j, const int il, const int iu,
      const AthenaArray<Real> &cons, const AthenaArray<Real> &bbx,
      AthenaArray<Real> &flux, AthenaArray<Real> &ey, AthenaArray<Real> &ez) {}

  // ...to raise (lower) covariant (contravariant) components of a vector
  virtual void RaiseVectorCell(Real a_0, Real a_1, Real a_2, Real a_3, int k, int j,
                               int i, Real *pa0, Real *pa1, Real *pa2, Real *pa3) {}
  virtual void LowerVectorCell(Real a0, Real a1, Real a2, Real a3, int k, int j, int i,
                               Real *pa_0, Real *pa_1, Real *pa_2, Real *pa_3) {}

 protected:
  bool coarse_flag;  // true if this coordinate object is parent (coarse) mesh in AMR
  Mesh *pm;
  int il, iu, jl, ju, kl, ku, ng;  // limits of indices of arrays (normal or coarse)
  int nc1, nc2, nc3;               // # cells in each dir of arrays (normal or coarse)
  // Scratch arrays for coordinate factors
  // Format: coord_<type>[<direction>]_<index>[<count>]_
  //   type: vol[ume], area, etc.
  //   direction: 1/2/3 depending on which face, edge, etc. is in play
  //   index: i/j/k indicating which coordinates index array
  //   count: 1/2/... in case multiple arrays are needed for different terms
  AthenaArray<Real> coord_vol_i_, coord_vol_i1_, coord_vol_i2_;
  AthenaArray<Real> coord_vol_j_, coord_vol_j1_, coord_vol_j2_;
  AthenaArray<Real> coord_vol_k1_;
  AthenaArray<Real> coord_vol_kji_;
  AthenaArray<Real> coord_area1_i_, coord_area1_i1_;
  AthenaArray<Real> coord_area1_j_, coord_area1_j1_, coord_area1_j2_;
  AthenaArray<Real> coord_area1_k1_;
  AthenaArray<Real> coord_area1_kji_;
  AthenaArray<Real> coord_area2_i_, coord_area2_i1_, coord_area2_i2_;
  AthenaArray<Real> coord_area2_j_, coord_area2_j1_, coord_area2_j2_;
  AthenaArray<Real> coord_area2_k1_;
  AthenaArray<Real> coord_area2_kji_;
  AthenaArray<Real> coord_area3_i_, coord_area3_i1_, coord_area3_i2_;
  AthenaArray<Real> coord_area3_j1_, coord_area3_j2_;
  AthenaArray<Real> coord_area3_kji_;
  AthenaArray<Real> coord_area1vc_i_,coord_area1vc_j_; //nonidealmhd additions
  AthenaArray<Real> coord_area2vc_i_,coord_area2vc_j_; //nonidealmhd additions
  AthenaArray<Real> coord_area3vc_i_; //nonidealmhd addition
  AthenaArray<Real> coord_len1_i1_, coord_len1_i2_;
  AthenaArray<Real> coord_len1_j1_, coord_len1_j2_;
  AthenaArray<Real> coord_len1_kji_;
  AthenaArray<Real> coord_len2_i1_;
  AthenaArray<Real> coord_len2_j1_, coord_len2_j2_;
  AthenaArray<Real> coord_len2_kji_;
  AthenaArray<Real> coord_len3_i1_;
  AthenaArray<Real> coord_len3_j1_, coord_len3_j2_;
  AthenaArray<Real> coord_len3_k1_;
  AthenaArray<Real> coord_len3_kji_;
  AthenaArray<Real> coord_width1_i1_;
  AthenaArray<Real> coord_width1_kji_;
  AthenaArray<Real> coord_width2_i1_;
  AthenaArray<Real> coord_width2_j1_;
  AthenaArray<Real> coord_width2_kji_;
  AthenaArray<Real> coord_width3_j1_, coord_width3_j2_, coord_width3_j3_;
  AthenaArray<Real> coord_width3_k1_;
  AthenaArray<Real> coord_width3_ji1_;
  AthenaArray<Real> coord_width3_kji_;
  AthenaArray<Real> coord_src_j1_, coord_src_j2_;
  AthenaArray<Real> coord_src_kji_;
  AthenaArray<Real> coord_src1_i_;
  AthenaArray<Real> coord_src1_j_;
  AthenaArray<Real> coord_src2_i_;
  AthenaArray<Real> coord_src2_j_;
  AthenaArray<Real> coord_src3_j_;

  // Scratch arrays for physical source terms
  AthenaArray<Real> phy_src1_i_, phy_src2_i_;

  // GR-specific scratch arrays
  AthenaArray<Real> metric_cell_i1_, metric_cell_i2_;
  AthenaArray<Real> metric_cell_j1_, metric_cell_j2_;
  AthenaArray<Real> metric_cell_kji_;
  AthenaArray<Real> metric_face1_i1_, metric_face1_i2_;
  AthenaArray<Real> metric_face1_j1_, metric_face1_j2_;
  AthenaArray<Real> metric_face1_kji_;
  AthenaArray<Real> metric_face2_i1_, metric_face2_i2_;
  AthenaArray<Real> metric_face2_j1_, metric_face2_j2_;
  AthenaArray<Real> metric_face2_kji_;
  AthenaArray<Real> metric_face3_i1_, metric_face3_i2_;
  AthenaArray<Real> metric_face3_j1_, metric_face3_j2_;
  AthenaArray<Real> metric_face3_kji_;
  AthenaArray<Real> trans_face1_i1_, trans_face1_i2_;
  AthenaArray<Real> trans_face1_j1_;
  AthenaArray<Real> trans_face1_ji1_, trans_face1_ji2_, trans_face1_ji3_,
    trans_face1_ji4_, trans_face1_ji5_, trans_face1_ji6_, trans_face1_ji7_;
  AthenaArray<Real> trans_face1_kji_;
  AthenaArray<Real> trans_face2_i1_, trans_face2_i2_;
  AthenaArray<Real> trans_face2_j1_;
  AthenaArray<Real> trans_face2_ji1_, trans_face2_ji2_, trans_face2_ji3_,
    trans_face2_ji4_, trans_face2_ji5_, trans_face2_ji6_;
  AthenaArray<Real> trans_face2_kji_;
  AthenaArray<Real> trans_face3_i1_, trans_face3_i2_;
  AthenaArray<Real> trans_face3_j1_;
  AthenaArray<Real> trans_face3_ji1_, trans_face3_ji2_, trans_face3_ji3_,
    trans_face3_ji4_, trans_face3_ji5_, trans_face3_ji6_;
  AthenaArray<Real> trans_face3_kji_;
  AthenaArray<Real> g_, gi_;

  // GR-specific variables
  Real bh_mass_;
  Real bh_spin_;
};

//----------------------------------------------------------------------------------------
//! \class Cartesian
//  \brief derived class for Cartesian coordinates.  None of the virtual funcs
//  in the Coordinates abstract base class need to be overridden.

class Cartesian : public Coordinates {
  friend class HydroSourceTerms;

 public:
  Cartesian(MeshBlock *pmb, ParameterInput *pin, bool flag);
<<<<<<< HEAD
  ~Cartesian();

  // functions to make coordinate transformations.
  void CartesianToMeshCoords(Real x, Real y, Real z, Real& x1, Real& x2, Real& x3) const;
  void MeshCoordsToCartesian(Real x1, Real x2, Real x3, Real& x, Real& y, Real& z) const;
  void CartesianToMeshCoordsVector(
      Real x, Real y, Real z, Real vx, Real vy, Real vz,
      Real& vx1, Real& vx2, Real& vx3) const;
  void MeshCoordsToCartesianVector(
      Real x1, Real x2, Real x3, Real vx1, Real vx2, Real vx3,
      Real& vx, Real& vy, Real& vz) const;
=======
>>>>>>> f3ccc071
};

//----------------------------------------------------------------------------------------
//! \class Cylindrical
//  \brief derived class for Cylindrical coordinates.  Some of the length, area,
//  and volume functions in the Coordinates abstract base class are overridden

class Cylindrical : public Coordinates {
  friend class HydroSourceTerms;

 public:
  Cylindrical(MeshBlock *pmb, ParameterInput *pin, bool flag);

  // functions...
  // ...to compute length of edges
  void Edge2Length(const int k, const int j, const int il, const int iu,
                   AthenaArray<Real> &len) final;
  Real GetEdge2Length(const int k, const int j, const int i) final;
  // ...to compute length connecting cell centers (for non-ideal MHD)
  void VolCenter2Length(const int k, const int j, const int il, const int iu,
                        AthenaArray<Real> &len) final;
  // ...to compute physical width at cell center
  void CenterWidth2(const int k, const int j, const int il, const int iu,
                    AthenaArray<Real> &dx2) final;

  // ...to compute area of faces
  void Face1Area(const int k, const int j, const int il, const int iu,
                 AthenaArray<Real> &area) final;
  void Face3Area(const int k, const int j, const int il, const int iu,
                 AthenaArray<Real> &area) final;
  Real GetFace1Area(const int k, const int j, const int i) final;
  Real GetFace3Area(const int k, const int j, const int i) final;
  // ...to compute area of faces joined by cell centers (for non-ideal MHD)
  void VolCenterFace1Area(const int k, const int j, const int il, const int iu,
                          AthenaArray<Real> &area) final;
  void VolCenterFace3Area(const int k, const int j, const int il, const int iu,
                          AthenaArray<Real> &area) final;
  // ...to compute volumes of cells
  void CellVolume(const int k, const int j, const int il, const int iu,
                  AthenaArray<Real> &vol) final;
  Real GetCellVolume(const int k, const int j, const int i) final;

  // ...to compute geometrical source terms
  void AddCoordTermsDivergence(const Real dt, const AthenaArray<Real> *flux,
                     const AthenaArray<Real> &prim, const AthenaArray<Real> &bcc,
                     AthenaArray<Real> &u) final;

  // functions to make coordinate transformations.
  void CartesianToMeshCoords(Real x, Real y, Real z, Real& x1, Real& x2, Real& x3) const;
  void MeshCoordsToCartesian(Real x1, Real x2, Real x3, Real& x, Real& y, Real& z) const;
  void CartesianToMeshCoordsVector(
      Real x, Real y, Real z, Real vx, Real vy, Real vz,
      Real& vx1, Real& vx2, Real& vx3) const;
  void MeshCoordsToCartesianVector(
      Real x1, Real x2, Real x3, Real vx1, Real vx2, Real vx3,
      Real& vx, Real& vy, Real& vz) const;
};

//----------------------------------------------------------------------------------------
//! \class SphericalPolar
//  \brief derived class for spherical polar coordinates.  Many of the length, area,
//  and volume functions in the Coordinates abstract base class are overridden.

class SphericalPolar : public Coordinates {
  friend class HydroSourceTerms;

 public:
  SphericalPolar(MeshBlock *pmb, ParameterInput *pin, bool flag);

  // functions...
  // ...to compute length of edges
  void Edge2Length(const int k, const int j, const int il, const int iu,
                   AthenaArray<Real> &len) final;
  void Edge3Length(const int k, const int j, const int il, const int iu,
                   AthenaArray<Real> &len) final;
  Real GetEdge2Length(const int k, const int j, const int i) final;
  Real GetEdge3Length(const int k, const int j, const int i) final;
  // ...to compute length connecting cell centers (for non-ideal MHD)
  void VolCenter2Length(const int k, const int j, const int il, const int iu,
                        AthenaArray<Real> &len) final;
  void VolCenter3Length(const int k, const int j, const int il, const int iu,
                        AthenaArray<Real> &len) final;
  // ...to compute physical width at cell center
  void CenterWidth2(const int k, const int j, const int il, const int iu,
                    AthenaArray<Real> &dx2) final;
  void CenterWidth3(const int k, const int j, const int il, const int iu,
                    AthenaArray<Real> &dx3) final;

  // ...to compute area of faces
  void Face1Area(const int k, const int j, const int il, const int iu,
                 AthenaArray<Real> &area) final;
  void Face2Area(const int k, const int j, const int il, const int iu,
                 AthenaArray<Real> &area) final;
  void Face3Area(const int k, const int j, const int il, const int iu,
                 AthenaArray<Real> &area) final;
  Real GetFace1Area(const int k, const int j, const int i) final;
  Real GetFace2Area(const int k, const int j, const int i) final;
  Real GetFace3Area(const int k, const int j, const int i) final;
  // ...to compute area of faces joined by cell centers (for non-ideal MHD)
  void VolCenterFace1Area(const int k, const int j, const int il, const int iu,
                          AthenaArray<Real> &area) final;
  void VolCenterFace2Area(const int k, const int j, const int il, const int iu,
                          AthenaArray<Real> &area) final;
  void VolCenterFace3Area(const int k, const int j, const int il, const int iu,
                          AthenaArray<Real> &area) final;
  // ...to compute volumes of cells
  void CellVolume(const int k, const int j, const int il, const int iu,
                  AthenaArray<Real> &vol) final;
  Real GetCellVolume(const int k, const int j, const int i) final;

  // ...to compute geometrical source terms
  void AddCoordTermsDivergence(const Real dt, const AthenaArray<Real> *flux,
                     const AthenaArray<Real> &prim, const AthenaArray<Real> &bcc,
                     AthenaArray<Real> &u) final;

  // functions to make coordinate transformations.
  void CartesianToMeshCoords(Real x, Real y, Real z, Real& x1, Real& x2, Real& x3) const;
  void MeshCoordsToCartesian(Real x1, Real x2, Real x3, Real& x, Real& y, Real& z) const;
  void CartesianToMeshCoordsVector(
      Real x, Real y, Real z, Real vx, Real vy, Real vz,
      Real& vx1, Real& vx2, Real& vx3) const;
  void MeshCoordsToCartesianVector(
      Real x1, Real x2, Real x3, Real vx1, Real vx2, Real vx3,
      Real& vx, Real& vy, Real& vz) const;
};

//----------------------------------------------------------------------------------------
//! \class Minkowski
//  \brief derived class for Minkowski (flat) spacetime and Cartesian coordinates in GR.
//  None of the length, area, and volume functions in the abstract base class need to be
//  overridden, but all the metric and transforms functions are.

class Minkowski : public Coordinates {
  friend class HydroSourceTerms;

 public:
  Minkowski(MeshBlock *pmb, ParameterInput *pin, bool flag);

  // In GR, functions...
  // ...to compute metric
  void CellMetric(const int k, const int j, const int il, const int iu,
                  AthenaArray<Real> &g, AthenaArray<Real> &gi) final;
  void Face1Metric(const int k, const int j, const int il, const int iu,
                   AthenaArray<Real> &g, AthenaArray<Real> &g_inv) final;
  void Face2Metric(const int k, const int j, const int il, const int iu,
                   AthenaArray<Real> &g, AthenaArray<Real> &g_inv) final;
  void Face3Metric(const int k, const int j, const int il, const int iu,
                   AthenaArray<Real> &g, AthenaArray<Real> &g_inv) final;

  // ...to transform primitives to locally flat space
  void PrimToLocal1(const int k, const int j, const int il, const int iu,
                    const AthenaArray<Real> &b1_vals, AthenaArray<Real> &prim_left,
                    AthenaArray<Real> &prim_right, AthenaArray<Real> &bx) final;
  void PrimToLocal2(const int k, const int j, const int il, const int iu,
                    const AthenaArray<Real> &b2_vals, AthenaArray<Real> &prim_left,
                    AthenaArray<Real> &prim_right, AthenaArray<Real> &bx) final;
  void PrimToLocal3(const int k, const int j, const int il, const int iu,
                    const AthenaArray<Real> &b3_vals, AthenaArray<Real> &prim_left,
                    AthenaArray<Real> &prim_right, AthenaArray<Real> &bx) final;

  // ...to transform fluxes in locally flat space to global frame
  void FluxToGlobal1(
      const int k, const int j, const int il, const int iu,
      const AthenaArray<Real> &cons, const AthenaArray<Real> &bbx,
      AthenaArray<Real> &flux, AthenaArray<Real> &ey, AthenaArray<Real> &ez) final;
  void FluxToGlobal2(
      const int k, const int j, const int il, const int iu,
      const AthenaArray<Real> &cons, const AthenaArray<Real> &bbx,
      AthenaArray<Real> &flux, AthenaArray<Real> &ey, AthenaArray<Real> &ez) final;
  void FluxToGlobal3(
      const int k, const int j, const int il, const int iu,
      const AthenaArray<Real> &cons, const AthenaArray<Real> &bbx,
      AthenaArray<Real> &flux, AthenaArray<Real> &ey, AthenaArray<Real> &ez) final;

  // for raising (lowering) covariant (contravariant) components of a vector
  void RaiseVectorCell(Real a_0, Real a_1, Real a_2, Real a_3, int k, int j, int i,
                       Real *pa0, Real *pa1, Real *pa2, Real *pa3) final;
  void LowerVectorCell(Real a0, Real a1, Real a2, Real a3, int k, int j, int i,
                       Real *pa_0, Real *pa_1, Real *pa_2, Real *pa_3) final;
};

//----------------------------------------------------------------------------------------
//! \class Schwarzschild
//  \brief derived class for Schwarzschild spacetime and spherical polar coordinates in GR
//  Nearly every function in the abstract base class need to be overridden.

class Schwarzschild : public Coordinates {
  friend class HydroSourceTerms;

 public:
  Schwarzschild(MeshBlock *pmb, ParameterInput *pin, bool flag);

  // functions...
  // ...to compute length of edges
  void Edge1Length(const int k, const int j, const int il, const int iu,
                   AthenaArray<Real> &len) final;
  void Edge2Length(const int k, const int j, const int il, const int iu,
                   AthenaArray<Real> &len) final;
  void Edge3Length(const int k, const int j, const int il, const int iu,
                   AthenaArray<Real> &len) final;
  Real GetEdge1Length(const int k, const int j, const int i) final;
  Real GetEdge2Length(const int k, const int j, const int i) final;
  Real GetEdge3Length(const int k, const int j, const int i) final;

  // ...to compute physical width at cell center
  void CenterWidth1(const int k, const int j, const int il, const int iu,
                    AthenaArray<Real> &dx1) final;
  void CenterWidth2(const int k, const int j, const int il, const int iu,
                    AthenaArray<Real> &dx2) final;
  void CenterWidth3(const int k, const int j, const int il, const int iu,
                    AthenaArray<Real> &dx3) final;

  // ...to compute area of faces
  void Face1Area(const int k, const int j, const int il, const int iu,
                 AthenaArray<Real> &area) final;
  void Face2Area(const int k, const int j, const int il, const int iu,
                 AthenaArray<Real> &area) final;
  void Face3Area(const int k, const int j, const int il, const int iu,
                 AthenaArray<Real> &area) final;
  Real GetFace1Area(const int k, const int j, const int i) final;
  Real GetFace2Area(const int k, const int j, const int i) final;
  Real GetFace3Area(const int k, const int j, const int i) final;

  // ...to compute volumes of cells
  void CellVolume(const int k, const int j, const int il, const int iu,
                  AthenaArray<Real> &vol) final;
  Real GetCellVolume(const int k, const int j, const int i) final;

  // ...to compute geometrical source terms
  void AddCoordTermsDivergence(const Real dt, const AthenaArray<Real> *flux,
                     const AthenaArray<Real> &prim, const AthenaArray<Real> &bcc,
                     AthenaArray<Real> &u) final;

  // In GR, functions...
  // ...to compute metric
  void CellMetric(const int k, const int j, const int il, const int iu,
                  AthenaArray<Real> &g, AthenaArray<Real> &gi) final;
  void Face1Metric(const int k, const int j, const int il, const int iu,
                   AthenaArray<Real> &g, AthenaArray<Real> &g_inv) final;
  void Face2Metric(const int k, const int j, const int il, const int iu,
                   AthenaArray<Real> &g, AthenaArray<Real> &g_inv) final;
  void Face3Metric(const int k, const int j, const int il, const int iu,
                   AthenaArray<Real> &g, AthenaArray<Real> &g_inv) final;

  // ...to transform primitives to locally flat space
  void PrimToLocal1(const int k, const int j, const int il, const int iu,
                    const AthenaArray<Real> &b1_vals, AthenaArray<Real> &prim_left,
                    AthenaArray<Real> &prim_right, AthenaArray<Real> &bx) final;
  void PrimToLocal2(const int k, const int j, const int il, const int iu,
                    const AthenaArray<Real> &b2_vals, AthenaArray<Real> &prim_left,
                    AthenaArray<Real> &prim_right, AthenaArray<Real> &bx) final;
  void PrimToLocal3(const int k, const int j, const int il, const int iu,
                    const AthenaArray<Real> &b3_vals, AthenaArray<Real> &prim_left,
                    AthenaArray<Real> &prim_right, AthenaArray<Real> &bx) final;

  // ...to transform fluxes in locally flat space to global frame
  void FluxToGlobal1(
      const int k, const int j, const int il, const int iu,
      const AthenaArray<Real> &cons, const AthenaArray<Real> &bbx,
      AthenaArray<Real> &flux, AthenaArray<Real> &ey, AthenaArray<Real> &ez) final;
  void FluxToGlobal2(
      const int k, const int j, const int il, const int iu,
      const AthenaArray<Real> &cons, const AthenaArray<Real> &bbx,
      AthenaArray<Real> &flux, AthenaArray<Real> &ey, AthenaArray<Real> &ez) final;
  void FluxToGlobal3(
      const int k, const int j, const int il, const int iu,
      const AthenaArray<Real> &cons, const AthenaArray<Real> &bbx,
      AthenaArray<Real> &flux, AthenaArray<Real> &ey, AthenaArray<Real> &ez) final;

  // for raising (lowering) covariant (contravariant) components of a vector
  void RaiseVectorCell(Real a_0, Real a_1, Real a_2, Real a_3, int k, int j, int i,
                       Real *pa0, Real *pa1, Real *pa2, Real *pa3) final;
  void LowerVectorCell(Real a0, Real a1, Real a2, Real a3, int k, int j, int i,
                       Real *pa_0, Real *pa_1, Real *pa_2, Real *pa_3) final;
};

//----------------------------------------------------------------------------------------
//! \class KerrSchild
//  \brief derived class for Kerr spacetime and Kerr-Schild coordinates in GR.
//  Nearly every function in the abstract base class need to be overridden.

class KerrSchild : public Coordinates {
  friend class HydroSourceTerms;

 public:
  KerrSchild(MeshBlock *pmb, ParameterInput *pin, bool flag);

  // functions...
  // ...to compute length of edges
  void Edge1Length(const int k, const int j, const int il, const int iu,
                   AthenaArray<Real> &len) final;
  void Edge2Length(const int k, const int j, const int il, const int iu,
                   AthenaArray<Real> &len) final;
  void Edge3Length(const int k, const int j, const int il, const int iu,
                   AthenaArray<Real> &len) final;
  Real GetEdge1Length(const int k, const int j, const int i) final;
  Real GetEdge2Length(const int k, const int j, const int i) final;
  Real GetEdge3Length(const int k, const int j, const int i) final;

  // ...to compute physical width at cell center
  void CenterWidth1(const int k, const int j, const int il, const int iu,
                    AthenaArray<Real> &dx1) final;
  void CenterWidth2(const int k, const int j, const int il, const int iu,
                    AthenaArray<Real> &dx2) final;
  void CenterWidth3(const int k, const int j, const int il, const int iu,
                    AthenaArray<Real> &dx3) final;

  // ...to compute area of faces
  void Face1Area(const int k, const int j, const int il, const int iu,
                 AthenaArray<Real> &area) final;
  void Face2Area(const int k, const int j, const int il, const int iu,
                 AthenaArray<Real> &area) final;
  void Face3Area(const int k, const int j, const int il, const int iu,
                 AthenaArray<Real> &area) final;
  Real GetFace1Area(const int k, const int j, const int i) final;
  Real GetFace2Area(const int k, const int j, const int i) final;
  Real GetFace3Area(const int k, const int j, const int i) final;

  // ...to compute volumes of cells
  void CellVolume(const int k, const int j, const int il, const int iu,
                  AthenaArray<Real> &vol) final;
  Real GetCellVolume(const int k, const int j, const int i) final;

  // ...to compute geometrical source terms
  void AddCoordTermsDivergence(const Real dt, const AthenaArray<Real> *flux,
                     const AthenaArray<Real> &prim, const AthenaArray<Real> &bcc,
                     AthenaArray<Real> &u) final;

  // In GR, functions...
  // ...to compute metric
  void CellMetric(const int k, const int j, const int il, const int iu,
                  AthenaArray<Real> &g, AthenaArray<Real> &gi) final;
  void Face1Metric(const int k, const int j, const int il, const int iu,
                   AthenaArray<Real> &g, AthenaArray<Real> &g_inv) final;
  void Face2Metric(const int k, const int j, const int il, const int iu,
                   AthenaArray<Real> &g, AthenaArray<Real> &g_inv) final;
  void Face3Metric(const int k, const int j, const int il, const int iu,
                   AthenaArray<Real> &g, AthenaArray<Real> &g_inv) final;

  // ...to transform primitives to locally flat space
  void PrimToLocal1(const int k, const int j, const int il, const int iu,
                    const AthenaArray<Real> &b1_vals, AthenaArray<Real> &prim_left,
                    AthenaArray<Real> &prim_right, AthenaArray<Real> &bx) final;
  void PrimToLocal2(const int k, const int j, const int il, const int iu,
                    const AthenaArray<Real> &b2_vals, AthenaArray<Real> &prim_left,
                    AthenaArray<Real> &prim_right, AthenaArray<Real> &bx) final;
  void PrimToLocal3(const int k, const int j, const int il, const int iu,
                    const AthenaArray<Real> &b3_vals, AthenaArray<Real> &prim_left,
                    AthenaArray<Real> &prim_right, AthenaArray<Real> &bx) final;

  // ...to transform fluxes in locally flat space to global frame
  void FluxToGlobal1(
      const int k, const int j, const int il, const int iu,
      const AthenaArray<Real> &cons, const AthenaArray<Real> &bbx,
      AthenaArray<Real> &flux, AthenaArray<Real> &ey, AthenaArray<Real> &ez) final;
  void FluxToGlobal2(
      const int k, const int j, const int il, const int iu,
      const AthenaArray<Real> &cons, const AthenaArray<Real> &bbx,
      AthenaArray<Real> &flux, AthenaArray<Real> &ey, AthenaArray<Real> &ez) final;
  void FluxToGlobal3(
      const int k, const int j, const int il, const int iu,
      const AthenaArray<Real> &cons, const AthenaArray<Real> &bbx,
      AthenaArray<Real> &flux, AthenaArray<Real> &ey, AthenaArray<Real> &ez) final;

  // for raising (lowering) covariant (contravariant) components of a vector
  void RaiseVectorCell(Real a_0, Real a_1, Real a_2, Real a_3, int k, int j, int i,
                       Real *pa0, Real *pa1, Real *pa2, Real *pa3) final;
  void LowerVectorCell(Real a0, Real a1, Real a2, Real a3, int k, int j, int i,
                       Real *pa_0, Real *pa_1, Real *pa_2, Real *pa_3) final;
};

//----------------------------------------------------------------------------------------
//! \class GRUser
//  \brief derived class for arbitrary (stationary) user-defined coordinates in GR.
//  Nearly every function in the abstract base class need to be overridden.

class GRUser : public Coordinates {
  friend class HydroSourceTerms;

 public:
  GRUser(MeshBlock *pmb, ParameterInput *pin, bool flag);

  // functions...
  // ...to compute length of edges
  void Edge1Length(const int k, const int j, const int il, const int iu,
                   AthenaArray<Real> &len) final;
  void Edge2Length(const int k, const int j, const int il, const int iu,
                   AthenaArray<Real> &len) final;
  void Edge3Length(const int k, const int j, const int il, const int iu,
                   AthenaArray<Real> &len) final;
  Real GetEdge1Length(const int k, const int j, const int i) final;
  Real GetEdge2Length(const int k, const int j, const int i) final;
  Real GetEdge3Length(const int k, const int j, const int i) final;

  // ...to compute physical width at cell center
  void CenterWidth1(const int k, const int j, const int il, const int iu,
                    AthenaArray<Real> &dx1) final;
  void CenterWidth2(const int k, const int j, const int il, const int iu,
                    AthenaArray<Real> &dx2) final;
  void CenterWidth3(const int k, const int j, const int il, const int iu,
                    AthenaArray<Real> &dx3) final;

  // ...to compute area of faces
  void Face1Area(const int k, const int j, const int il, const int iu,
                 AthenaArray<Real> &area) final;
  void Face2Area(const int k, const int j, const int il, const int iu,
                 AthenaArray<Real> &area) final;
  void Face3Area(const int k, const int j, const int il, const int iu,
                 AthenaArray<Real> &area) final;
  Real GetFace1Area(const int k, const int j, const int i) final;
  Real GetFace2Area(const int k, const int j, const int i) final;
  Real GetFace3Area(const int k, const int j, const int i) final;

  // ...to compute volumes of cells
  void CellVolume(const int k, const int j, const int il, const int iu,
                  AthenaArray<Real> &vol) final;
  Real GetCellVolume(const int k, const int j, const int i) final;

  // ...to compute geometrical source terms
  void AddCoordTermsDivergence(const Real dt, const AthenaArray<Real> *flux,
                     const AthenaArray<Real> &prim, const AthenaArray<Real> &bcc,
                     AthenaArray<Real> &u) final;

  // In GR, functions...
  // ...to compute metric
  void CellMetric(const int k, const int j, const int il, const int iu,
                  AthenaArray<Real> &g, AthenaArray<Real> &gi) final;
  void Face1Metric(const int k, const int j, const int il, const int iu,
                   AthenaArray<Real> &g, AthenaArray<Real> &g_inv) final;
  void Face2Metric(const int k, const int j, const int il, const int iu,
                   AthenaArray<Real> &g, AthenaArray<Real> &g_inv) final;
  void Face3Metric(const int k, const int j, const int il, const int iu,
                   AthenaArray<Real> &g, AthenaArray<Real> &g_inv) final;

  // ...to transform primitives to locally flat space
  void PrimToLocal1(const int k, const int j, const int il, const int iu,
                    const AthenaArray<Real> &b1_vals, AthenaArray<Real> &prim_left,
                    AthenaArray<Real> &prim_right, AthenaArray<Real> &bx) final;
  void PrimToLocal2(const int k, const int j, const int il, const int iu,
                    const AthenaArray<Real> &b2_vals, AthenaArray<Real> &prim_left,
                    AthenaArray<Real> &prim_right, AthenaArray<Real> &bx) final;
  void PrimToLocal3(const int k, const int j, const int il, const int iu,
                    const AthenaArray<Real> &b3_vals, AthenaArray<Real> &prim_left,
                    AthenaArray<Real> &prim_right, AthenaArray<Real> &bx) final;

  // ...to transform fluxes in locally flat space to global frame
  void FluxToGlobal1(
      const int k, const int j, const int il, const int iu,
      const AthenaArray<Real> &cons, const AthenaArray<Real> &bbx,
      AthenaArray<Real> &flux, AthenaArray<Real> &ey, AthenaArray<Real> &ez) final;
  void FluxToGlobal2(
      const int k, const int j, const int il, const int iu,
      const AthenaArray<Real> &cons, const AthenaArray<Real> &bbx,
      AthenaArray<Real> &flux, AthenaArray<Real> &ey, AthenaArray<Real> &ez) final;
  void FluxToGlobal3(
      const int k, const int j, const int il, const int iu,
      const AthenaArray<Real> &cons, const AthenaArray<Real> &bbx,
      AthenaArray<Real> &flux, AthenaArray<Real> &ey, AthenaArray<Real> &ez) final;

  // ...for raising (lowering) covariant (contravariant) components of a vector
  void RaiseVectorCell(Real a_0, Real a_1, Real a_2, Real a_3, int k, int j, int i,
                       Real *pa0, Real *pa1, Real *pa2, Real *pa3) final;
  void LowerVectorCell(Real a0, Real a1, Real a2, Real a3, int k, int j, int i,
                       Real *pa_0, Real *pa_1, Real *pa_2, Real *pa_3) final;
};

#endif // COORDINATES_COORDINATES_HPP_<|MERGE_RESOLUTION|>--- conflicted
+++ resolved
@@ -303,8 +303,6 @@
 
  public:
   Cartesian(MeshBlock *pmb, ParameterInput *pin, bool flag);
-<<<<<<< HEAD
-  ~Cartesian();
 
   // functions to make coordinate transformations.
   void CartesianToMeshCoords(Real x, Real y, Real z, Real& x1, Real& x2, Real& x3) const;
@@ -315,8 +313,6 @@
   void MeshCoordsToCartesianVector(
       Real x1, Real x2, Real x3, Real vx1, Real vx2, Real vx3,
       Real& vx, Real& vy, Real& vz) const;
-=======
->>>>>>> f3ccc071
 };
 
 //----------------------------------------------------------------------------------------
