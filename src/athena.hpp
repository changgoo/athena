--- conflicted
+++ resolved
@@ -50,12 +50,9 @@
 class ParameterInput;
 class HydroDiffusion;
 class FieldDiffusion;
-<<<<<<< HEAD
 class CosmicRay;
-=======
 struct MGCoordinates;
 
->>>>>>> cf41e301
 class OrbitalAdvection;
 class Units;
 
@@ -227,7 +224,6 @@
     const AthenaArray<Real> &w,
     const AthenaArray<Real> &bmag,
     int is, int ie, int js, int je, int ks, int ke);
-<<<<<<< HEAD
 using CROpacityFunc = void (*)(MeshBlock *pmb, AthenaArray<Real> &u_cr,
     AthenaArray<Real> &prim, AthenaArray<Real> &bcc);
 using CRTemperatureFunc = void (*)(Units *punit, Real rho, Real Press,
@@ -241,10 +237,8 @@
     MeshBlock *pmb, const Real time, const Real dt,
     const AthenaArray<Real> &prim, const AthenaArray<Real> &bcc,
     AthenaArray<Real> &u_cr, AthenaArray<Real> &CRInjectionRate);
-=======
 using MGSourceMaskFunc = void (*)(AthenaArray<Real> &src,
     int is, int ie, int js, int je, int ks, int ke, const MGCoordinates &coord);
->>>>>>> cf41e301
 using OrbitalVelocityFunc = Real (*)(
     OrbitalAdvection *porb, Real x1, Real x2, Real x3);
 
