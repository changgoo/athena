--- conflicted
+++ resolved
@@ -50,11 +50,8 @@
 class ParameterInput;
 class HydroDiffusion;
 class FieldDiffusion;
-<<<<<<< HEAD
 class CosmicRay;
-=======
 class OrbitalAdvection;
->>>>>>> 2aacb02f
 
 //--------------------------------------------------------------------------------------
 //! \struct LogicalLocation
@@ -211,7 +208,6 @@
     const AthenaArray<Real> &w,
     const AthenaArray<Real> &bmag,
     int is, int ie, int js, int je, int ks, int ke);
-<<<<<<< HEAD
 using CROpacityFunc = void (*)(MeshBlock *pmb, AthenaArray<Real> &u_cr, 
     AthenaArray<Real> &prim, AthenaArray<Real> &bcc);
 using CRBoundaryFunc = void (*)(
@@ -222,9 +218,7 @@
 using CRSrcTermFunc = void (*)(
     MeshBlock *pmb, const Real time, const Real dt,
     const AthenaArray<Real> &prim, const AthenaArray<Real> &bcc, AthenaArray<Real> &u_cr, const AthenaArray<Real> &CR_luminosity);
-=======
 using OrbitalVelocityFunc = Real (*)(
     OrbitalAdvection *porb, Real x1, Real x2, Real x3);
 
->>>>>>> 2aacb02f
 #endif // ATHENA_HPP_