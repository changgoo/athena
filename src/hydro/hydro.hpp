#ifndef HYDRO_HYDRO_HPP_
#define HYDRO_HYDRO_HPP_
//========================================================================================
// Athena++ astrophysical MHD code
// Copyright(C) 2014 James M. Stone <jmstone@princeton.edu> and other code contributors
// Licensed under the 3-clause BSD License, see LICENSE file for details
//========================================================================================
//! \file hydro.hpp
//  \brief definitions for Hydro class

// C headers

// C++ headers

// Athena++ headers
#include "../athena.hpp"
#include "../athena_arrays.hpp"
//#include "../task_list/task_list.hpp"

class MeshBlock;
class ParameterInput;
class HydroSourceTerms;
class HydroDiffusion;
struct IntegratorWeight;

//! \class Hydro
//  \brief hydro data and functions

class Hydro {
  friend class Field;
  friend class EquationOfState;
 public:
  Hydro(MeshBlock *pmb, ParameterInput *pin);
  ~Hydro();

  // data
  MeshBlock* pmy_block;    // ptr to MeshBlock containing this Hydro
  // conserved and primitive variables
  AthenaArray<Real> u, w;      // time-integrator memory register #1
  AthenaArray<Real> u1, w1;    // time-integrator memory register #2
  AthenaArray<Real> u2;       // time-integrator memory register #3
  // (no more than MAX_NREGISTER allowed)

  AthenaArray<Real> flux[3];  // face-averaged flux vector

  // fourth-order intermediate quantities
  AthenaArray<Real> u_cc, w_cc;      // cell-centered approximations

  HydroSourceTerms *psrc;
  HydroDiffusion *phdif;

  // functions
  Real NewBlockTimeStep(void);    // computes new timestep on a MeshBlock
  void WeightedAveU(AthenaArray<Real> &u_out, AthenaArray<Real> &u_in1,
                    AthenaArray<Real> &u_in2, const Real wght[3]);
  void AddFluxDivergenceToAverage(AthenaArray<Real> &w, AthenaArray<Real> &bcc,
                                  const Real wght, AthenaArray<Real> &u_out);
  void CalculateFluxes(AthenaArray<Real> &w, FaceField &b,
                       AthenaArray<Real> &bcc, const int order);
  void CalculateFluxes_STS();
<<<<<<< HEAD
  void RiemannSolver(const int k, const int j, const int il, const int iu,
    const int ivx, const AthenaArray<Real> &bx,
    AthenaArray<Real> &wl, AthenaArray<Real> &wr, AthenaArray<Real> &flx,
    AthenaArray<Real> &ey, AthenaArray<Real> &ez,
    AthenaArray<Real> &wct, const AthenaArray<Real> &dxw);
=======
  void RiemannSolver(const int kl, const int ku, const int jl, const int ju,
                     const int il, const int iu, const int ivx,
                     const AthenaArray<Real> &bx,
                     AthenaArray<Real> &wl, AthenaArray<Real> &wr, AthenaArray<Real> &flx,
                     AthenaArray<Real> &e1, AthenaArray<Real> &e2);
>>>>>>> 19feab23

  void AddGravityFlux(void);
  void AddGravityFluxWithGflx(void);
  void CalculateGravityFlux(AthenaArray<Real> &phi_in);

 private:
  AthenaArray<Real> dt1_, dt2_, dt3_;  // scratch arrays used in NewTimeStep
  // scratch space used to compute fluxes
  AthenaArray<Real> wl_, wr_, wlb_;
  AthenaArray<Real> dxw_;
  AthenaArray<Real> x1face_area_, x2face_area_, x3face_area_;
  AthenaArray<Real> x2face_area_p1_, x3face_area_p1_;
  AthenaArray<Real> cell_volume_;
  AthenaArray<Real> dflx_;
  AthenaArray<Real> bb_normal_;    // normal magnetic field, for (SR/GR)MHD
  AthenaArray<Real> lambdas_p_l_;  // most positive wavespeeds in left state
  AthenaArray<Real> lambdas_m_l_;  // most negative wavespeeds in left state
  AthenaArray<Real> lambdas_p_r_;  // most positive wavespeeds in right state
  AthenaArray<Real> lambdas_m_r_;  // most negative wavespeeds in right state
  AthenaArray<Real> g_, gi_;       // metric and inverse, for some GR Riemann solvers
  AthenaArray<Real> cons_;         // conserved state, for some GR Riemann solvers

  // self-gravity
  AthenaArray<Real> gflx[3], gflx_old[3]; // gravity tensor (old Athena style)

  // fourth-order hydro
  // 4D scratch arrays
  AthenaArray<Real> scr1_nkji_, scr2_nkji_;
  AthenaArray<Real> wl3d_, wr3d_;
  AthenaArray<Real> laplacian_l_fc_, laplacian_r_fc_;

  TimeStepFunc_t UserTimeStep_;

  Real GetWeightForCT(Real dflx, Real rhol, Real rhor, Real dx, Real dt);
};
#endif // HYDRO_HYDRO_HPP_<|MERGE_RESOLUTION|>--- conflicted
+++ resolved
@@ -58,19 +58,13 @@
   void CalculateFluxes(AthenaArray<Real> &w, FaceField &b,
                        AthenaArray<Real> &bcc, const int order);
   void CalculateFluxes_STS();
-<<<<<<< HEAD
-  void RiemannSolver(const int k, const int j, const int il, const int iu,
-    const int ivx, const AthenaArray<Real> &bx,
-    AthenaArray<Real> &wl, AthenaArray<Real> &wr, AthenaArray<Real> &flx,
-    AthenaArray<Real> &ey, AthenaArray<Real> &ez,
-    AthenaArray<Real> &wct, const AthenaArray<Real> &dxw);
-=======
-  void RiemannSolver(const int kl, const int ku, const int jl, const int ju,
-                     const int il, const int iu, const int ivx,
-                     const AthenaArray<Real> &bx,
-                     AthenaArray<Real> &wl, AthenaArray<Real> &wr, AthenaArray<Real> &flx,
-                     AthenaArray<Real> &e1, AthenaArray<Real> &e2);
->>>>>>> 19feab23
+
+  void RiemannSolver(
+      const int k, const int j, const int il, const int iu,
+      const int ivx, const AthenaArray<Real> &bx,
+      AthenaArray<Real> &wl, AthenaArray<Real> &wr, AthenaArray<Real> &flx,
+      AthenaArray<Real> &ey, AthenaArray<Real> &ez,
+      AthenaArray<Real> &wct, const AthenaArray<Real> &dxw);
 
   void AddGravityFlux(void);
   void AddGravityFluxWithGflx(void);
