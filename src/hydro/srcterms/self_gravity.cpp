//========================================================================================
// Athena++ astrophysical MHD code
// Copyright(C) 2014 James M. Stone <jmstone@princeton.edu> and other code contributors
// Licensed under the 3-clause BSD License, see LICENSE file for details
//========================================================================================
//! \file self_gravity.cpp
//! \brief source terms due to self-gravity

// C headers

// C++ headers

// Athena++ headers
#include "../../athena.hpp"
#include "../../athena_arrays.hpp"
#include "../../coordinates/coordinates.hpp"
#include "../../gravity/gravity.hpp"
#include "../../mesh/mesh.hpp"
#include "../hydro.hpp"
#include "hydro_srcterms.hpp"

//----------------------------------------------------------------------------------------
//! \fn void HydroSourceTerms::SelfGravity
//! \brief Adds source terms for self-gravitational acceleration to conserved variables
//! \note
//! This implements the source term formula in Mullen, Hanawa and Gammie 2020, but only
//! for the momentum part. The energy source term is not conservative in this version.
//! I leave the fully conservative formula for later as it requires design consideration.
//! Also note that this implementation is not exactly conservative when the potential
//! contains a residual error (Multigrid has small but non-zero residual).

void HydroSourceTerms::SelfGravity(const Real dt,const AthenaArray<Real> *flux,
                                   const AthenaArray<Real> &prim,
                                   AthenaArray<Real> &cons) {
  MeshBlock *pmb = pmy_hydro_->pmy_block;
<<<<<<< HEAD
  if (SELF_GRAVITY_ENABLED && (PARTICLES || NON_BAROTROPIC_EOS)) {
    Gravity *pgrav = pmb->pgrav;
    //Real four_pi_G = pgrav->four_pi_G;
    //Real grav_mean_rho = pgrav->grav_mean_rho;
    Real phic, phir, phil;
    // acceleration in 1-direction
    for (int k=pmb->ks; k<=pmb->ke; ++k) {
      for (int j=pmb->js; j<=pmb->je; ++j) {
#pragma omp simd
        for (int i=pmb->is; i<=pmb->ie; ++i) {
          Real dx1 = pmb->pcoord->dx1v(i);
          //Real dx2 = pmb->pcoord->dx2v(j);
          //Real dx3 = pmb->pcoord->dx3v(k);
          Real dtodx1 = dt/dx1;
          phic = pgrav->phi(k,j,i);
          phil = 0.5*(pgrav->phi(k,j,i-1)+pgrav->phi(k,j,i  ));
          phir = 0.5*(pgrav->phi(k,j,i  )+pgrav->phi(k,j,i+1));
          // Update momenta and energy with d/dx1 terms
          if (PARTICLES)
            cons(IM1,k,j,i) -= dtodx1*(phir-phil)*prim(IDN,k,j,i);
          if (NON_BAROTROPIC_EOS)
            cons(IEN,k,j,i) -= dtodx1*(flux[X1DIR](IDN,k,j,i  )*(phic - phil) +
                                       flux[X1DIR](IDN,k,j,i+1)*(phir - phic));
        }
=======
  Gravity *pgrav = pmb->pgrav;

  // acceleration in 1-direction
  for (int k=pmb->ks; k<=pmb->ke; ++k) {
    for (int j=pmb->js; j<=pmb->je; ++j) {
#pragma omp simd
      for (int i=pmb->is; i<=pmb->ie; ++i) {
        Real dx1 = pmb->pcoord->dx1v(i);
        Real dtodx1 = dt/dx1;
        Real phic = pgrav->phi(k,j,i);
        Real phil = 0.5*(pgrav->phi(k,j,i-1)+pgrav->phi(k,j,i  ));
        Real phir = 0.5*(pgrav->phi(k,j,i  )+pgrav->phi(k,j,i+1));
        cons(IM1,k,j,i) -= dtodx1*prim(IDN,k,j,i)*(phir-phil);
        if (NON_BAROTROPIC_EOS)
          cons(IEN,k,j,i) -= dtodx1*(flux[X1DIR](IDN,k,j,i  )*(phic - phil) +
                                     flux[X1DIR](IDN,k,j,i+1)*(phir - phic));
>>>>>>> bfca3e86
      }
    }
  }

  if (pmb->block_size.nx2 > 1) {
    // acceleration in 2-direction
    for (int k=pmb->ks; k<=pmb->ke; ++k) {
      for (int j=pmb->js; j<=pmb->je; ++j) {
#pragma omp simd
<<<<<<< HEAD
          for (int i=pmb->is; i<=pmb->ie; ++i) {
            //Real dx1 = pmb->pcoord->dx1v(i);
            Real dx2 = pmb->pcoord->dx2v(j);
            //Real dx3 = pmb->pcoord->dx3v(k);
            Real dtodx2 = dt/dx2;
            phic = pgrav->phi(k,j,i);
            phil = 0.5*(pgrav->phi(k,j-1,i)+pgrav->phi(k,j  ,i));
            phir = 0.5*(pgrav->phi(k,j  ,i)+pgrav->phi(k,j+1,i));
            if (PARTICLES)
              cons(IM2,k,j,i) -= dtodx2*(phir-phil)*prim(IDN,k,j,i);
            if (NON_BAROTROPIC_EOS)
              cons(IEN,k,j,i) -= dtodx2*(flux[X2DIR](IDN,k,j  ,i)*(phic - phil) +
                                         flux[X2DIR](IDN,k,j+1,i)*(phir - phic));
          }
=======
        for (int i=pmb->is; i<=pmb->ie; ++i) {
          Real dx2 = pmb->pcoord->dx2v(j);
          Real dtodx2 = dt/dx2;
          Real phic = pgrav->phi(k,j,i);
          Real phil = 0.5*(pgrav->phi(k,j-1,i)+pgrav->phi(k,j  ,i));
          Real phir = 0.5*(pgrav->phi(k,j  ,i)+pgrav->phi(k,j+1,i));
          cons(IM2,k,j,i) -= dtodx2*prim(IDN,k,j,i)*(phir-phil);
          if (NON_BAROTROPIC_EOS)
            cons(IEN,k,j,i) -= dtodx2*(flux[X2DIR](IDN,k,j  ,i)*(phic - phil) +
                                       flux[X2DIR](IDN,k,j+1,i)*(phir - phic));
>>>>>>> bfca3e86
        }
      }
    }
  }

  if (pmb->block_size.nx3 > 1) {
    // acceleration in 3-direction
    for (int k=pmb->ks; k<=pmb->ke; ++k) {
      for (int j=pmb->js; j<=pmb->je; ++j) {
#pragma omp simd
<<<<<<< HEAD
          for (int i=pmb->is; i<=pmb->ie; ++i) {
            //Real dx1 = pmb->pcoord->dx1v(i);
            //Real dx2 = pmb->pcoord->dx2v(j);
            Real dx3 = pmb->pcoord->dx3v(k);
            Real dtodx3 = dt/dx3;
            phic = pgrav->phi(k,j,i);
            phil = 0.5*(pgrav->phi(k-1,j,i)+pgrav->phi(k  ,j,i));
            phir = 0.5*(pgrav->phi(k  ,j,i)+pgrav->phi(k+1,j,i));
            if (PARTICLES)
              cons(IM3,k,j,i) -= dtodx3*(phir-phil)*prim(IDN,k,j,i);
            if (NON_BAROTROPIC_EOS)
              cons(IEN,k,j,i) -= dtodx3*(flux[X3DIR](IDN,k  ,j,i)*(phic - phil) +
                                         flux[X3DIR](IDN,k+1,j,i)*(phir - phic));
          }
=======
        for (int i=pmb->is; i<=pmb->ie; ++i) {
          Real dx3 = pmb->pcoord->dx3v(k);
          Real dtodx3 = dt/dx3;
          Real phic = pgrav->phi(k,j,i);
          Real phil = 0.5*(pgrav->phi(k-1,j,i)+pgrav->phi(k  ,j,i));
          Real phir = 0.5*(pgrav->phi(k  ,j,i)+pgrav->phi(k+1,j,i));
          cons(IM3,k,j,i) -= dtodx3*prim(IDN,k,j,i)*(phir-phil);
          if (NON_BAROTROPIC_EOS)
            cons(IEN,k,j,i) -= dtodx3*(flux[X3DIR](IDN,k  ,j,i)*(phic - phil) +
                                       flux[X3DIR](IDN,k+1,j,i)*(phir - phic));
>>>>>>> bfca3e86
        }
      }
    }
  }

  return;
}<|MERGE_RESOLUTION|>--- conflicted
+++ resolved
@@ -33,32 +33,6 @@
                                    const AthenaArray<Real> &prim,
                                    AthenaArray<Real> &cons) {
   MeshBlock *pmb = pmy_hydro_->pmy_block;
-<<<<<<< HEAD
-  if (SELF_GRAVITY_ENABLED && (PARTICLES || NON_BAROTROPIC_EOS)) {
-    Gravity *pgrav = pmb->pgrav;
-    //Real four_pi_G = pgrav->four_pi_G;
-    //Real grav_mean_rho = pgrav->grav_mean_rho;
-    Real phic, phir, phil;
-    // acceleration in 1-direction
-    for (int k=pmb->ks; k<=pmb->ke; ++k) {
-      for (int j=pmb->js; j<=pmb->je; ++j) {
-#pragma omp simd
-        for (int i=pmb->is; i<=pmb->ie; ++i) {
-          Real dx1 = pmb->pcoord->dx1v(i);
-          //Real dx2 = pmb->pcoord->dx2v(j);
-          //Real dx3 = pmb->pcoord->dx3v(k);
-          Real dtodx1 = dt/dx1;
-          phic = pgrav->phi(k,j,i);
-          phil = 0.5*(pgrav->phi(k,j,i-1)+pgrav->phi(k,j,i  ));
-          phir = 0.5*(pgrav->phi(k,j,i  )+pgrav->phi(k,j,i+1));
-          // Update momenta and energy with d/dx1 terms
-          if (PARTICLES)
-            cons(IM1,k,j,i) -= dtodx1*(phir-phil)*prim(IDN,k,j,i);
-          if (NON_BAROTROPIC_EOS)
-            cons(IEN,k,j,i) -= dtodx1*(flux[X1DIR](IDN,k,j,i  )*(phic - phil) +
-                                       flux[X1DIR](IDN,k,j,i+1)*(phir - phic));
-        }
-=======
   Gravity *pgrav = pmb->pgrav;
 
   // acceleration in 1-direction
@@ -75,7 +49,6 @@
         if (NON_BAROTROPIC_EOS)
           cons(IEN,k,j,i) -= dtodx1*(flux[X1DIR](IDN,k,j,i  )*(phic - phil) +
                                      flux[X1DIR](IDN,k,j,i+1)*(phir - phic));
->>>>>>> bfca3e86
       }
     }
   }
@@ -85,22 +58,6 @@
     for (int k=pmb->ks; k<=pmb->ke; ++k) {
       for (int j=pmb->js; j<=pmb->je; ++j) {
 #pragma omp simd
-<<<<<<< HEAD
-          for (int i=pmb->is; i<=pmb->ie; ++i) {
-            //Real dx1 = pmb->pcoord->dx1v(i);
-            Real dx2 = pmb->pcoord->dx2v(j);
-            //Real dx3 = pmb->pcoord->dx3v(k);
-            Real dtodx2 = dt/dx2;
-            phic = pgrav->phi(k,j,i);
-            phil = 0.5*(pgrav->phi(k,j-1,i)+pgrav->phi(k,j  ,i));
-            phir = 0.5*(pgrav->phi(k,j  ,i)+pgrav->phi(k,j+1,i));
-            if (PARTICLES)
-              cons(IM2,k,j,i) -= dtodx2*(phir-phil)*prim(IDN,k,j,i);
-            if (NON_BAROTROPIC_EOS)
-              cons(IEN,k,j,i) -= dtodx2*(flux[X2DIR](IDN,k,j  ,i)*(phic - phil) +
-                                         flux[X2DIR](IDN,k,j+1,i)*(phir - phic));
-          }
-=======
         for (int i=pmb->is; i<=pmb->ie; ++i) {
           Real dx2 = pmb->pcoord->dx2v(j);
           Real dtodx2 = dt/dx2;
@@ -111,7 +68,6 @@
           if (NON_BAROTROPIC_EOS)
             cons(IEN,k,j,i) -= dtodx2*(flux[X2DIR](IDN,k,j  ,i)*(phic - phil) +
                                        flux[X2DIR](IDN,k,j+1,i)*(phir - phic));
->>>>>>> bfca3e86
         }
       }
     }
@@ -122,22 +78,6 @@
     for (int k=pmb->ks; k<=pmb->ke; ++k) {
       for (int j=pmb->js; j<=pmb->je; ++j) {
 #pragma omp simd
-<<<<<<< HEAD
-          for (int i=pmb->is; i<=pmb->ie; ++i) {
-            //Real dx1 = pmb->pcoord->dx1v(i);
-            //Real dx2 = pmb->pcoord->dx2v(j);
-            Real dx3 = pmb->pcoord->dx3v(k);
-            Real dtodx3 = dt/dx3;
-            phic = pgrav->phi(k,j,i);
-            phil = 0.5*(pgrav->phi(k-1,j,i)+pgrav->phi(k  ,j,i));
-            phir = 0.5*(pgrav->phi(k  ,j,i)+pgrav->phi(k+1,j,i));
-            if (PARTICLES)
-              cons(IM3,k,j,i) -= dtodx3*(phir-phil)*prim(IDN,k,j,i);
-            if (NON_BAROTROPIC_EOS)
-              cons(IEN,k,j,i) -= dtodx3*(flux[X3DIR](IDN,k  ,j,i)*(phic - phil) +
-                                         flux[X3DIR](IDN,k+1,j,i)*(phir - phic));
-          }
-=======
         for (int i=pmb->is; i<=pmb->ie; ++i) {
           Real dx3 = pmb->pcoord->dx3v(k);
           Real dtodx3 = dt/dx3;
@@ -148,7 +88,6 @@
           if (NON_BAROTROPIC_EOS)
             cons(IEN,k,j,i) -= dtodx3*(flux[X3DIR](IDN,k  ,j,i)*(phic - phil) +
                                        flux[X3DIR](IDN,k+1,j,i)*(phir - phic));
->>>>>>> bfca3e86
         }
       }
     }
