--- conflicted
+++ resolved
@@ -62,20 +62,12 @@
 //! \brief data and function pointer for an individual Task
 
 struct Task { // aggregate and POD
-<<<<<<< HEAD
   TaskID task_id;    // encodes task with bit positions in HydroIntegratorTaskNames
   TaskID dependency; // encodes dependencies to other tasks using " " " "
   TaskStatus (TaskList::*TaskFunc)(MeshBlock*, int);  // ptr to member function
   bool lb_time; // flag for automatic load balancing based on timing
   double task_time;
   std::string task_name;
-=======
-  TaskID task_id;    //!> encodes task with bit positions in HydroIntegratorTaskNames
-  TaskID dependency; //!> encodes dependencies to other tasks using
-                     //!> HydroIntegratorTaskNames
-  TaskStatus (TaskList::*TaskFunc)(MeshBlock*, int);  //!> ptr to member function
-  bool lb_time; //!> flag for automatic load balancing based on timing
->>>>>>> bfca3e86
 };
 
 //---------------------------------------------------------------------------------------
