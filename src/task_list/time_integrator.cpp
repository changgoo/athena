//========================================================================================
// Athena++ astrophysical MHD code
// Copyright(C) 2014 James M. Stone <jmstone@princeton.edu> and other code contributors
// Licensed under the 3-clause BSD License, see LICENSE file for details
//========================================================================================
//! \file time_integrator.cpp
//! \brief derived class for time integrator task list. Can create task lists for one
//! of many different time integrators (e.g. van Leer, RK2, RK3, etc.)

// C headers

// C++ headers
#include <iostream>   // endl
#include <sstream>    // sstream
#include <stdexcept>  // runtime_error
#include <string>     // c_str()

// Athena++ headers
#include "../athena.hpp"
#include "../bvals/bvals.hpp"
#include "../eos/eos.hpp"
#include "../field/field.hpp"
#include "../field/field_diffusion/field_diffusion.hpp"
#include "../gravity/gravity.hpp"
#include "../hydro/hydro.hpp"
#include "../hydro/hydro_diffusion/hydro_diffusion.hpp"
#include "../hydro/srcterms/hydro_srcterms.hpp"
#include "../cr/cr.hpp"
#include "../cr/integrators/cr_integrators.hpp"
#include "../mesh/mesh.hpp"
#include "../orbital_advection/orbital_advection.hpp"
#include "../parameter_input.hpp"
#include "../reconstruct/reconstruction.hpp"
#include "../scalars/scalars.hpp"
#include "task_list.hpp"

//----------------------------------------------------------------------------------------
//! TimeIntegratorTaskList constructor

TimeIntegratorTaskList::TimeIntegratorTaskList(ParameterInput *pin, Mesh *pm) {
  //! \note
  //! First, define each time-integrator by setting weights for each step of
  //! the algorithm and the CFL number stability limit when coupled to the single-stage
  //! spatial operator.
  //! Currently, the explicit, multistage time-integrators must be expressed as 2S-type
  //! algorithms as in Ketcheson (2010) Algorithm 3, which incudes 2N (Williamson) and 2R
  //! (van der Houwen) popular 2-register low-storage RK methods. The 2S-type integrators
  //! depend on a bidiagonally sparse Shu-Osher representation; at each stage l:
  //! \f[
  //!   U^{l} = a_{l,l-2}*U^{l-2} + a_{l-1}*U^{l-1}
  //!         + b_{l,l-2}*dt*Div(F_{l-2}) + b_{l,l-1}*dt*Div(F_{l-1}),
  //! \f]
  //! where \f$U^{l-1}\f$ and \f$U^{l-2}\f$ are previous stages and
  //! \f$a_{l,l-2}\f$, \f$a_{l,l-1}=(1-a_{l,l-2})\f$,
  //! and \f$b_{l,l-2}\f$, \f$b_{l,l-1}\f$
  //! are weights that are different for each stage and
  //! integrator. Previous timestep \f$U^{0} = U^n\f$ is given, and the integrator solves
  //! for \f$U^{l}\f$ for 1 <= l <= nstages.
  //!
  //! \note
  //! The 2x RHS evaluations of Div(F) and source terms per stage is avoided by adding
  //! another weighted average / caching of these terms each stage. The API and framework
  //! is extensible to three register 3S* methods,
  //! although none are currently implemented.
  //!
  //! \note
  //! Notation: exclusively using "stage", equivalent in lit. to "substage" or "substep"
  //! (infrequently "step"), to refer to the intermediate values of U^{l} between each
  //! "timestep" = "cycle" in explicit, multistage methods. This is to disambiguate the
  //! temporal integration from other iterative sequences;  generic
  //! "Step" is often used for sequences in code, e.g. main.cpp: "Step 1: MPI"
  //!
  //! \note
  //! main.cpp invokes the tasklist in a for () loop from stage=1 to stage=ptlist->nstages
  //!
  //! \todo (felker):
  //! - validate Field and Hydro diffusion with RK3, RK4, SSPRK(5,4)
  integrator = pin->GetOrAddString("time", "integrator", "vl2");

  // Read a flag for orbital advection
  ORBITAL_ADVECTION = (pm->orbital_advection != 0)? true : false;

  // Read a flag for shear periodic
  SHEAR_PERIODIC = pm->shear_periodic;

  if (integrator == "rk4" || integrator == "ssprk5_4") {
    // shear periodic not work with rk4 or ssprk5_4
    if (SHEAR_PERIODIC) {
      std::stringstream msg;
      msg << "### FATAL ERROR in TimeIntegratorTaskList constructor" << std::endl
          << "integrator=" << integrator << " does not work with shear periodic boundary."
          << std::endl;
      ATHENA_ERROR(msg);
    }
    // orbital advection + mesh refinement not work with rk4 or ssprk5_4
    if (ORBITAL_ADVECTION && pm->multilevel) {
      std::stringstream msg;
      msg << "### FATAL ERROR in TimeIntegratorTaskList constructor" << std::endl
          << "integrator=" << integrator << " does not work with orbital advection and "
          << "mesh refinement"
          << std::endl;
      ATHENA_ERROR(msg);
    }
  }

  if (integrator == "vl2") {
    //! \note `integrator == "vl2"`
    //! - VL: second-order van Leer integrator (Stone & Gardiner, NewA 14, 139 2009)
    //! - Simple predictor-corrector scheme similar to MUSCL-Hancock
    //! - Expressed in 2S or 3S* algorithm form

    // set number of stages and time coeff.
    nstages_main = 2;
    if (ORBITAL_ADVECTION) {
      // w/ orbital advection
      if (SHEAR_PERIODIC || pm->multilevel) {
        // w/ shear_periodic or refinements
        if (pm->orbital_advection==1) { // first order splitting
          nstages = nstages_main+1;
          for (int l=0; l<nstages; l++) {
            if (l == nstages-1) { // last stage
              stage_wghts[l].main_stage = false;
              stage_wghts[l].orbital_stage = true;
              stage_wghts[l].ebeta = 1.0;
            } else {
              stage_wghts[l].main_stage = true;
              stage_wghts[l].orbital_stage = false;
              stage_wghts[l].ebeta = 0.0;
            }
            stage_wghts[l].sbeta = 0.0;
          }
          stage_wghts[0].beta = 0.5;
          stage_wghts[1].beta = 1.0;
          stage_wghts[2].beta = 0.0;
        } else { // second order splitting
          nstages = nstages_main+2;
          for (int l=0; l<nstages; l++) {
            if (l == 0) { // first stage
              stage_wghts[l].main_stage = false;
              stage_wghts[l].orbital_stage = true;
              stage_wghts[l].sbeta = 0.0;
            } else if (l == nstages-1) { // last stage
              stage_wghts[l].main_stage = false;
              stage_wghts[l].orbital_stage = true;
              stage_wghts[l].sbeta = 0.5;
              stage_wghts[l-1].ebeta = stage_wghts[l].sbeta;
              stage_wghts[l].ebeta = 1.0;
            } else {
              stage_wghts[l].main_stage = true;
              stage_wghts[l].orbital_stage = false;
              stage_wghts[l].sbeta = 0.5;
              stage_wghts[l-1].ebeta = stage_wghts[l].sbeta;
            }
          }
          stage_wghts[0].beta = 0.0;
          stage_wghts[1].beta = 0.5;
          stage_wghts[2].beta = 1.0;
          stage_wghts[3].beta = 0.0;
        }
      } else { // w/o shear periodic and refinements
        if (pm->orbital_advection==1) { // first order splitting
          nstages = nstages_main;
          for (int l=0; l<nstages; l++) {
            stage_wghts[l].main_stage = true;
            if (l == nstages-1) { // last stage
              stage_wghts[l].orbital_stage = true;
              stage_wghts[l].ebeta = 1.0;
            } else {
              stage_wghts[l].orbital_stage = false;
              stage_wghts[l].ebeta = 0.0;
            }
            stage_wghts[l].sbeta = 0.0;
          }
          stage_wghts[0].beta = 0.5;
          stage_wghts[1].beta = 1.0;
        } else { // second order splitting
          nstages = nstages_main+1;
          for (int l=0; l<nstages; l++) {
            if (l == 0) { // first stage
              stage_wghts[l].main_stage = false;
              stage_wghts[l].orbital_stage = true;
              stage_wghts[l].sbeta = 0.0;
            } else if (l == nstages-1) { // last stage
              stage_wghts[l].main_stage = true;
              stage_wghts[l].orbital_stage = true;
              stage_wghts[l].sbeta = 0.5;
              stage_wghts[l-1].ebeta = stage_wghts[l].sbeta;
              stage_wghts[l].ebeta = 1.0;
            } else {
              stage_wghts[l].main_stage = true;
              stage_wghts[l].orbital_stage = false;
              stage_wghts[l].sbeta = 0.5;
              stage_wghts[l-1].ebeta = stage_wghts[l].sbeta;
            }
          }
          stage_wghts[0].beta = 0.0;
          stage_wghts[1].beta = 0.5;
          stage_wghts[2].beta = 1.0;
        }
      }
    } else { // w/o orbital advection
      nstages = nstages_main;
      for (int l=0; l<nstages; l++) {
        stage_wghts[l].main_stage = true;
        stage_wghts[l].orbital_stage = false;
      }
      stage_wghts[0].sbeta = 0.0;
      stage_wghts[0].ebeta = 0.5;
      stage_wghts[1].sbeta = 0.5;
      stage_wghts[1].ebeta = 1.0;
      stage_wghts[0].beta = 0.5;
      stage_wghts[1].beta = 1.0;
    }
    cfl_limit = 1.0;
    // Modify VL2 stability limit in 2D, 3D
    if (pm->ndim == 2) cfl_limit = 0.5;
    if (pm->ndim == 3) cfl_limit = 0.5;

    // set delta and gamma at each stage
    int n_main = 0;
    for (int n=0; n<nstages; n++) {
      if (stage_wghts[n].main_stage) {
        if (n_main == 0) {
          stage_wghts[n].delta = 1.0; // required for consistency
          stage_wghts[n].gamma_1 = 0.0;
          stage_wghts[n].gamma_2 = 1.0;
          stage_wghts[n].gamma_3 = 0.0;
          n_main++;
        } else if (n_main == 1) {
          stage_wghts[n].delta = 0.0;
          stage_wghts[n].gamma_1 = 0.0;
          stage_wghts[n].gamma_2 = 1.0;
          stage_wghts[n].gamma_3 = 0.0;
          n_main++;
        }
      }
    }
  } else if (integrator == "rk1") {
    //! \note `integrator == "rk1"`
    //! - RK1: first-order Runge-Kutta / the forward Euler (FE) method

    // set number of stages and time coeff.
    nstages_main = 1;
    if (ORBITAL_ADVECTION) {
      // w/ orbital advection
      if (SHEAR_PERIODIC || pm->multilevel) {
        // w/ shear_periodic or refinements
        if (pm->orbital_advection==1) { // first order splitting
          nstages = nstages_main+1;
          for (int l=0; l<nstages; l++) {
            if (l == nstages-1) { // last stage
              stage_wghts[l].main_stage = false;
              stage_wghts[l].orbital_stage = true;
              stage_wghts[l].ebeta = 1.0;
            } else {
              stage_wghts[l].main_stage = true;
              stage_wghts[l].orbital_stage = false;
              stage_wghts[l].ebeta = 0.0;
            }
            stage_wghts[l].sbeta = 0.0;
          }
          stage_wghts[0].beta = 1.0;
          stage_wghts[1].beta = 0.0;
        } else { // second order splitting
          nstages = nstages_main+2;
          for (int l=0; l<nstages; l++) {
            if (l == 0) { // first stage
              stage_wghts[l].main_stage = false;
              stage_wghts[l].orbital_stage = true;
              stage_wghts[l].sbeta = 0.0;
            } else if (l == nstages-1) { // last stage
              stage_wghts[l].main_stage = false;
              stage_wghts[l].orbital_stage = true;
              stage_wghts[l].sbeta = 0.5;
              stage_wghts[l-1].ebeta = stage_wghts[l].sbeta;
              stage_wghts[l].ebeta = 1.0;
            } else {
              stage_wghts[l].main_stage = true;
              stage_wghts[l].orbital_stage = false;
              stage_wghts[l].sbeta = 0.5;
              stage_wghts[l-1].ebeta = stage_wghts[l].sbeta;
            }
          }
          stage_wghts[0].beta = 0.0;
          stage_wghts[1].beta = 1.0;
          stage_wghts[2].beta = 0.0;
        }
      } else { // w/o shear periodic and refinements
        if (pm->orbital_advection==1) { // first order splitting
          nstages = nstages_main;
          stage_wghts[0].main_stage = true;
          stage_wghts[0].orbital_stage = true;
          stage_wghts[0].sbeta = 0.0;
          stage_wghts[0].ebeta = 1.0;
          stage_wghts[0].beta = 1.0;
        } else { // second order splitting
          nstages = nstages_main+1;
          stage_wghts[0].main_stage = false;
          stage_wghts[1].main_stage = true;
          stage_wghts[0].orbital_stage = true;
          stage_wghts[1].orbital_stage = true;
          stage_wghts[0].sbeta = 0.0;
          stage_wghts[0].ebeta = 0.5;
          stage_wghts[1].sbeta = 0.5;
          stage_wghts[1].ebeta = 1.0;
          stage_wghts[0].beta = 0.0;
          stage_wghts[1].beta = 1.0;
        }
      }
    } else { // w/o orbital advection
      nstages = nstages_main;
      stage_wghts[0].main_stage = true;
      stage_wghts[0].orbital_stage = false;
      stage_wghts[0].sbeta = 0.0;
      stage_wghts[0].ebeta = 1.0;
      stage_wghts[0].beta = 1.0;
    }
    cfl_limit = 1.0;

    // set delta and gamma at each stage
    int n_main = 0;
    for (int n=0; n<nstages; n++) {
      if (stage_wghts[n].main_stage) {
        if (n_main == 0) {
          stage_wghts[n].delta = 1.0;
          stage_wghts[n].gamma_1 = 0.0;
          stage_wghts[n].gamma_2 = 1.0;
          stage_wghts[n].gamma_3 = 0.0;
          n_main++;
        }
      }
    }
  } else if (integrator == "rk2") {
    //! \note `integrator == "rk2"`
    //! - Heun's method / SSPRK (2,2): Gottlieb (2009) equation 3.1
    //! - Optimal (in error bounds) explicit two-stage, second-order SSPRK

    // set number of stages and time coeff.
    nstages_main = 2;
    if (ORBITAL_ADVECTION) {
      // w/ orbital advection
      if (SHEAR_PERIODIC || pm->multilevel) {
        // w/ shear_periodic or refinements
        if (pm->orbital_advection==1) { // first order splitting
          nstages = nstages_main+1;
          for (int l=0; l<nstages; l++) {
            if (l == nstages-1) { // last stage
              stage_wghts[l].main_stage = false;
              stage_wghts[l].orbital_stage = true;
              stage_wghts[l].ebeta = 1.0;
            } else {
              stage_wghts[l].main_stage = true;
              stage_wghts[l].orbital_stage = false;
              stage_wghts[l].ebeta = 0.0;
            }
            stage_wghts[l].sbeta = 0.0;
          }
          stage_wghts[0].beta = 1.0;
          stage_wghts[1].beta = 0.5;
          stage_wghts[2].beta = 0.0;
        } else { // second order splitting
          nstages = nstages_main+2;
          for (int l=0; l<nstages; l++) {
            if (l == 0) { // first stage
              stage_wghts[l].main_stage = false;
              stage_wghts[l].orbital_stage = true;
              stage_wghts[l].sbeta = 0.0;
            } else if (l == nstages-1) { // last stage
              stage_wghts[l].main_stage = false;
              stage_wghts[l].orbital_stage = true;
              stage_wghts[l].sbeta = 0.5;
              stage_wghts[l-1].ebeta = stage_wghts[l].sbeta;
              stage_wghts[l].ebeta = 1.0;
            } else {
              stage_wghts[l].main_stage = true;
              stage_wghts[l].orbital_stage = false;
              stage_wghts[l].sbeta = 0.5;
              stage_wghts[l-1].ebeta = stage_wghts[l].sbeta;
            }
          }
          stage_wghts[0].beta = 0.0;
          stage_wghts[1].beta = 1.0;
          stage_wghts[2].beta = 0.5;
          stage_wghts[3].beta = 0.0;
        }
      } else { // w/o shear periodic and refinements
        if (pm->orbital_advection==1) { // first order splitting
          nstages = nstages_main;
          for (int l=0; l<nstages; l++) {
            stage_wghts[l].main_stage = true;
            if (l == nstages-1) { // last stage
              stage_wghts[l].orbital_stage = true;
              stage_wghts[l].ebeta = 1.0;
            } else {
              stage_wghts[l].orbital_stage = false;
              stage_wghts[l].ebeta = 0.0;
            }
            stage_wghts[l].sbeta = 0.0;
          }
          stage_wghts[0].beta = 1.0;
          stage_wghts[1].beta = 0.5;
        } else { // second order splitting
          nstages = nstages_main+1;
          for (int l=0; l<nstages; l++) {
            if (l == 0) { // first stage
              stage_wghts[l].main_stage = false;
              stage_wghts[l].orbital_stage = true;
              stage_wghts[l].sbeta = 0.0;
            } else if (l == nstages-1) { // last stage
              stage_wghts[l].main_stage = true;
              stage_wghts[l].orbital_stage = true;
              stage_wghts[l].sbeta = 0.5;
              stage_wghts[l-1].ebeta = stage_wghts[l].sbeta;
              stage_wghts[l].ebeta = 1.0;
            } else {
              stage_wghts[l].main_stage = true;
              stage_wghts[l].orbital_stage = false;
              stage_wghts[l].sbeta = 0.5;
              stage_wghts[l-1].ebeta = stage_wghts[l].sbeta;
            }
          }
          stage_wghts[0].beta = 0.0;
          stage_wghts[1].beta = 1.0;
          stage_wghts[2].beta = 0.5;
        }
      }
    } else { // w/o orbital advection
      nstages = nstages_main;
      for (int l=0; l<nstages; l++) {
        stage_wghts[l].main_stage = true;
        stage_wghts[l].orbital_stage = false;
      }
      stage_wghts[0].sbeta = 0.0;
      stage_wghts[0].ebeta = 1.0;
      stage_wghts[1].sbeta = 1.0;
      stage_wghts[1].ebeta = 1.0;
      stage_wghts[0].beta = 1.0;
      stage_wghts[1].beta = 0.5;
    }
    cfl_limit = 1.0;  // c_eff = c/nstages = 1/2 (Gottlieb (2009), pg 271)

    // set delta and gamma at each stage
    int n_main = 0;
    for (int n=0; n<nstages; n++) {
      if (stage_wghts[n].main_stage) {
        if (n_main == 0) {
          stage_wghts[n].delta = 1.0;
          stage_wghts[n].gamma_1 = 0.0;
          stage_wghts[n].gamma_2 = 1.0;
          stage_wghts[n].gamma_3 = 0.0;
          n_main++;
        } else if (n_main == 1) {
          stage_wghts[n].delta = 0.0;
          stage_wghts[n].gamma_1 = 0.5;
          stage_wghts[n].gamma_2 = 0.5;
          stage_wghts[n].gamma_3 = 0.0;
          n_main++;
        }
      }
    }
  } else if (integrator == "rk3") {
    //! \note `integrator == "rk3"`
    //! - SSPRK (3,3): Gottlieb (2009) equation 3.2
    //! - Optimal (in error bounds) explicit three-stage, third-order SSPRK

    // set number of stages and time coeff.
    nstages_main = 3;
    if (ORBITAL_ADVECTION) {
      // w/ orbital advection
      if (SHEAR_PERIODIC || pm->multilevel) {
        // w/ shear_periodic or refinements
        if (pm->orbital_advection==1) { // first order splitting
          nstages = nstages_main+1;
          for (int l=0; l<nstages; l++) {
            if (l == nstages-1) { // last stage
              stage_wghts[l].main_stage = false;
              stage_wghts[l].orbital_stage = true;
              stage_wghts[l].ebeta = 1.0;
            } else {
              stage_wghts[l].main_stage = true;
              stage_wghts[l].orbital_stage = false;
              stage_wghts[l].ebeta = 0.0;
            }
            stage_wghts[l].sbeta = 0.0;
          }
          stage_wghts[0].beta = 1.0;
          stage_wghts[1].beta = 0.25;
          stage_wghts[2].beta = TWO_3RD;
          stage_wghts[3].beta = 0.0;
        } else { // second order splitting
          nstages = nstages_main+2;
          for (int l=0; l<nstages; l++) {
            if (l == 0) { // first stage
              stage_wghts[l].main_stage = false;
              stage_wghts[l].orbital_stage = true;
              stage_wghts[l].sbeta = 0.0;
            } else if (l == nstages-1) { // last stage
              stage_wghts[l].main_stage = false;
              stage_wghts[l].orbital_stage = true;
              stage_wghts[l].sbeta = 0.5;
              stage_wghts[l-1].ebeta = stage_wghts[l].sbeta;
              stage_wghts[l].ebeta = 1.0;
            } else {
              stage_wghts[l].main_stage = true;
              stage_wghts[l].orbital_stage = false;
              stage_wghts[l].sbeta = 0.5;
              stage_wghts[l-1].ebeta = stage_wghts[l].sbeta;
            }
          }
          stage_wghts[0].beta = 0.0;
          stage_wghts[1].beta = 1.0;
          stage_wghts[2].beta = 0.25;
          stage_wghts[3].beta = TWO_3RD;
          stage_wghts[4].beta = 0.0;
        }
      } else { // w/o shear periodic and refinements
        if (pm->orbital_advection==1) { // first order splitting
          nstages = nstages_main;
          for (int l=0; l<nstages; l++) {
            stage_wghts[l].main_stage = true;
            if (l == nstages-1) { // last stage
              stage_wghts[l].orbital_stage = true;
              stage_wghts[l].ebeta = 1.0;
            } else {
              stage_wghts[l].orbital_stage = false;
              stage_wghts[l].ebeta = 0.0;
            }
            stage_wghts[l].sbeta = 0.0;
          }
          stage_wghts[0].beta = 1.0;
          stage_wghts[1].beta = 0.25;
          stage_wghts[2].beta = TWO_3RD;
        } else { // second order splitting
          nstages = nstages_main+1;
          for (int l=0; l<nstages; l++) {
            if (l == 0) { // first stage
              stage_wghts[l].main_stage = false;
              stage_wghts[l].orbital_stage = true;
              stage_wghts[l].sbeta = 0.0;
            } else if (l == nstages-1) { // last stage
              stage_wghts[l].main_stage = true;
              stage_wghts[l].orbital_stage = true;
              stage_wghts[l].sbeta = 0.5;
              stage_wghts[l-1].ebeta = stage_wghts[l].sbeta;
              stage_wghts[l].ebeta = 1.0;
            } else {
              stage_wghts[l].main_stage = true;
              stage_wghts[l].orbital_stage = false;
              stage_wghts[l].sbeta = 0.5;
              stage_wghts[l-1].ebeta = stage_wghts[l].sbeta;
            }
          }
          stage_wghts[0].beta = 0.0;
          stage_wghts[1].beta = 1.0;
          stage_wghts[2].beta = 0.25;
          stage_wghts[3].beta = TWO_3RD;
        }
      }
    } else { // w/o orbital advection
      nstages = nstages_main;
      for (int l=0; l<nstages; l++) {
        stage_wghts[l].main_stage = true;
        stage_wghts[l].orbital_stage = false;
      }
      stage_wghts[0].sbeta = 0.0;
      stage_wghts[0].ebeta = 1.0;
      stage_wghts[1].sbeta = 1.0;
      stage_wghts[1].ebeta = 0.5;
      stage_wghts[2].sbeta = 0.5;
      stage_wghts[2].ebeta = 1.0;
      stage_wghts[0].beta = 1.0;
      stage_wghts[1].beta = 0.25;
      stage_wghts[2].beta = TWO_3RD;
    }
    cfl_limit = 1.0;  // c_eff = c/nstages = 1/3 (Gottlieb (2009), pg 271)

    // set delta and gamma at each stage
    int n_main = 0;
    for (int n=0; n<nstages; n++) {
      if (stage_wghts[n].main_stage) {
        if (n_main == 0) {
          stage_wghts[n].delta = 1.0;
          stage_wghts[n].gamma_1 = 0.0;
          stage_wghts[n].gamma_2 = 1.0;
          stage_wghts[n].gamma_3 = 0.0;
          n_main++;
        } else if (n_main == 1) {
          stage_wghts[n].delta = 0.0;
          stage_wghts[n].gamma_1 = 0.25;
          stage_wghts[n].gamma_2 = 0.75;
          stage_wghts[n].gamma_3 = 0.0;
          n_main++;
        } else if (n_main == 2) {
          stage_wghts[n].delta = 0.0;
          stage_wghts[n].gamma_1 = TWO_3RD;
          stage_wghts[n].gamma_2 = ONE_3RD;
          stage_wghts[n].gamma_3 = 0.0;
          n_main++;
        }
      }
    }
  } else if (integrator == "rk4") {
    //! \note `integorator == "rk4"`
    //! - RK4()4[2S] from Table 2 of Ketcheson (2010)
    //! - Non-SSP, explicit four-stage, fourth-order RK
    //! - Stability properties are similar to classical (non-SSP) RK4
    //!   (but ~2x L2 principal error norm).
    //! - Refer to Colella (2011) for linear stability analysis of constant
    //!   coeff. advection of classical RK4 + 4th or 1st order (limiter engaged) fluxes
    nstages_main = 4;
    cfl_limit = 1.3925; // Colella (2011) eq 101; 1st order flux is most severe constraint

    if (ORBITAL_ADVECTION) {
      if (pm->orbital_advection==1) { // first order splitting
        nstages = nstages_main;
        for (int l=0; l<nstages; l++) {
          stage_wghts[l].main_stage = true;
          if (l == nstages-1) { // last stage
            stage_wghts[l].orbital_stage = true;
          } else {
            stage_wghts[l].orbital_stage = false;
          }
        }
        stage_wghts[0].beta = 1.193743905974738;
        stage_wghts[1].beta = 0.099279895495783;
        stage_wghts[2].beta = 1.131678018054042;
        stage_wghts[3].beta = 0.310665766509336;
      } else { // second order splitting
        nstages = nstages_main+1;
        for (int l=0; l<nstages; l++) {
          if (l == 0) { // first stage
            stage_wghts[l].main_stage = false;
            stage_wghts[l].orbital_stage = true;
          } else if (l == nstages-1) { // last stage
            stage_wghts[l].main_stage = true;
            stage_wghts[l].orbital_stage = true;
          } else {
            stage_wghts[l].main_stage = true;
            stage_wghts[l].orbital_stage = false;
          }
        }
        stage_wghts[0].beta = 0.0;
        stage_wghts[1].beta = 1.193743905974738;
        stage_wghts[2].beta = 0.099279895495783;
        stage_wghts[3].beta = 1.131678018054042;
        stage_wghts[4].beta = 0.310665766509336;
      }
    } else { // w/o orbital advection
      nstages = nstages_main;
      for (int l=0; l<nstages; l++) {
        stage_wghts[l].main_stage = true;
        stage_wghts[l].orbital_stage = false;
      }
      stage_wghts[0].beta = 1.193743905974738;
      stage_wghts[1].beta = 0.099279895495783;
      stage_wghts[2].beta = 1.131678018054042;
      stage_wghts[3].beta = 0.310665766509336;
    }

    // set delta and gamma at each stage
    int n_main = 0;
    for (int n=0; n<nstages; n++) {
      if (stage_wghts[n].main_stage) {
        if (n_main == 0) {
          stage_wghts[n].delta = 1.0;
          stage_wghts[n].gamma_1 = 0.0;
          stage_wghts[n].gamma_2 = 1.0;
          stage_wghts[n].gamma_3 = 0.0;
          n_main++;
        } else if (n_main == 1) {
          stage_wghts[n].delta = 0.217683334308543;
          stage_wghts[n].gamma_1 = 0.121098479554482;
          stage_wghts[n].gamma_2 = 0.721781678111411;
          stage_wghts[n].gamma_3 = 0.0;
          n_main++;
        } else if (n_main == 2) {
          stage_wghts[n].delta = 1.065841341361089;
          stage_wghts[n].gamma_1 = -3.843833699660025;
          stage_wghts[n].gamma_2 = 2.121209265338722;
          stage_wghts[n].gamma_3 = 0.0;
          n_main++;
        } else if (n_main == 3) {
          stage_wghts[n].delta = 0.0;
          stage_wghts[n].gamma_1 = 0.546370891121863;
          stage_wghts[n].gamma_2 = 0.198653035682705;
          stage_wghts[n].gamma_3 = 0.0;
          n_main++;
        }
      }
    }

    // set sbeta & ebeta
    if (ORBITAL_ADVECTION) {
      if (pm->orbital_advection==1) { // first order splitting
        for (int l=0; l<nstages; l++) {
          if (l == nstages-1) { // last stage
            stage_wghts[l].ebeta = 1.0;
          } else {
            stage_wghts[l].ebeta = 0.0;
          }
          stage_wghts[l].sbeta = 0.0;
        }
      } else { // second order splitting
        for (int l=0; l<nstages; l++) {
          if (l == 0) { // first stage
            stage_wghts[l].sbeta = 0.0;
          } else if (l == nstages-1) { // last stage
            stage_wghts[l].sbeta = 0.5;
            stage_wghts[l-1].ebeta = stage_wghts[l].sbeta;
            stage_wghts[l].ebeta = 1.0;
          } else {
            stage_wghts[l].sbeta = 0.5;
            stage_wghts[l-1].ebeta = stage_wghts[l].sbeta;
          }
        }
      }
    } else { // w/o orbital advection ///
      Real temp = 0.0;
      Real temp_prev = 0.0;
      stage_wghts[0].sbeta = 0.0;
      for (int l=0; l<nstages-1; l++) {
        temp_prev = temp;
        temp = temp_prev + stage_wghts[l].delta*stage_wghts[l].sbeta;
        stage_wghts[l].ebeta = stage_wghts[l].gamma_1*temp_prev
                               + stage_wghts[l].gamma_2*temp
                               + stage_wghts[l].gamma_3*0.0
                               + stage_wghts[l].beta;
        stage_wghts[l+1].sbeta = stage_wghts[l].ebeta;
      }
      stage_wghts[nstages-1].ebeta = 1.0;
    }
  } else if (integrator == "ssprk5_4") {
    //! \note `integrator == "ssprk5_4"`
    //! - SSPRK (5,4): Gottlieb (2009) section 3.1; between eq 3.3 and 3.4
    //! - Optimal (in error bounds) explicit five-stage, fourth-order SSPRK
    //!   3N method, but there is no 3S* formulation due to irregular sparsity
    //!   of Shu-Osher form matrix, alpha.
    //! - Because it is an SSP method, we can use the SSP coefficient c=1.508 to to
    //!   trivially relate the CFL constraint to the RK1 CFL=1 (for first-order fluxes).
    //! - There is no need to perform stability analysis from scratch
    //!   (unlike e.g. the linear stability analysis for classical/non-SSP RK4 in
    //!   Colella (2011)).
    //! - However, PLM and PPM w/o the limiter engaged are unconditionally unstable
    //!   under RK1 integration, so the SSP guarantees do not hold for
    //!   the Athena++ spatial discretizations.
    nstages_main = 5;
    cfl_limit = 1.508;         //  (effective SSP coeff = 0.302) Gottlieb (2009) pg 272

    if (ORBITAL_ADVECTION) {
      if (pm->orbital_advection==1) { // first order splitting
        nstages = nstages_main;
        for (int l=0; l<nstages; l++) {
          stage_wghts[l].main_stage = true;
          if (l == nstages-1) { // last stage
            stage_wghts[l].orbital_stage = true;
          } else {
            stage_wghts[l].orbital_stage = false;
          }
        }
        stage_wghts[0].beta = 0.391752226571890;
        stage_wghts[1].beta = 0.368410593050371;
        stage_wghts[2].beta = 0.251891774271694;
        stage_wghts[3].beta = 0.544974750228521;
        stage_wghts[4].beta = 0.226007483236906; // F(u^(4)) coeff.
      } else { // second order splitting
        nstages = nstages_main+1;
        for (int l=0; l<nstages; l++) {
          if (l == 0) { // first stage
            stage_wghts[l].main_stage = false;
            stage_wghts[l].orbital_stage = true;
          } else if (l == nstages-1) { // last stage
            stage_wghts[l].main_stage = true;
            stage_wghts[l].orbital_stage = true;
          } else {
            stage_wghts[l].main_stage = true;
            stage_wghts[l].orbital_stage = false;
          }
        }
        stage_wghts[0].beta = 0.0;
        stage_wghts[1].beta = 0.391752226571890;
        stage_wghts[2].beta = 0.368410593050371;
        stage_wghts[3].beta = 0.251891774271694;
        stage_wghts[4].beta = 0.544974750228521;
        stage_wghts[5].beta = 0.226007483236906; // F(u^(4)) coeff.
      }
    } else { // w/o orbital advection
      nstages = nstages_main;
      for (int l=0; l<nstages; l++) {
        stage_wghts[l].main_stage = true;
        stage_wghts[l].orbital_stage = false;
      }
      stage_wghts[0].beta = 0.391752226571890;
      stage_wghts[1].beta = 0.368410593050371;
      stage_wghts[2].beta = 0.251891774271694;
      stage_wghts[3].beta = 0.544974750228521;
      stage_wghts[4].beta = 0.226007483236906; // F(u^(4)) coeff.
    }

    // set delta and gamma at each stage
    int n_main = 0;
    for (int n=0; n<nstages; n++) {
      if (stage_wghts[n].main_stage) {
        if (n_main == 0) {
          stage_wghts[n].delta = 1.0; // u1 = u^n
          stage_wghts[n].gamma_1 = 0.0;
          stage_wghts[n].gamma_2 = 1.0;
          stage_wghts[n].gamma_3 = 0.0;
          n_main++;
        } else if (n_main == 1) {
          stage_wghts[n].delta = 0.0; // u1 = u^n
          stage_wghts[n].gamma_1 = 0.555629506348765;
          stage_wghts[n].gamma_2 = 0.444370493651235;
          stage_wghts[n].gamma_3 = 0.0;
          n_main++;
        } else if (n_main == 2) {
          stage_wghts[n].delta = 0.517231671970585; // u1 <- (u^n + d*u^(2))
          stage_wghts[n].gamma_1 = 0.379898148511597;
          stage_wghts[n].gamma_2 = 0.0;
          stage_wghts[n].gamma_3 = 0.620101851488403; // u^(n) coeff =  u2
          n_main++;
        } else if (n_main == 3) {
          stage_wghts[n].delta = 0.096059710526147; // u1 <- (u^n + d*u^(2) + d'*u^(3))
          stage_wghts[n].gamma_1 = 0.821920045606868;
          stage_wghts[n].gamma_2 = 0.0;
          stage_wghts[n].gamma_3 = 0.178079954393132; // u^(n) coeff =  u2
          n_main++;
        } else if (n_main == 4) {
          stage_wghts[n].delta = 0.0;
          // 1 ulp lower than Gottlieb u^(4) coeff
          stage_wghts[n].gamma_1 = 0.386708617503268;
          // u1 <- (u^n + d*u^(2) + d'*u^(3))
          stage_wghts[n].gamma_2 = 1.0;
          // partial sum from hardcoded extra stage=4
          stage_wghts[n].gamma_3 = 1.0;
          n_main++;
        }
      }
    }

    // set sbeta & ebeta
    if (ORBITAL_ADVECTION) {
      if (pm->orbital_advection==1) { // first order splitting
        for (int l=0; l<nstages; l++) {
          if (l == nstages-1) { // last stage
            stage_wghts[l].ebeta = 1.0;
          } else {
            stage_wghts[l].ebeta = 0.0;
          }
          stage_wghts[l].sbeta = 0.0;
        }
      } else { // second order splitting
        for (int l=0; l<nstages; l++) {
          if (l == 0) { // first stage
            stage_wghts[l].sbeta = 0.0;
          } else if (l == nstages-1) { // last stage
            stage_wghts[l].sbeta = 0.5;
            stage_wghts[l-1].ebeta = stage_wghts[l].sbeta;
            stage_wghts[l].ebeta = 1.0;
          } else {
            stage_wghts[l].sbeta = 0.5;
            stage_wghts[l-1].ebeta = stage_wghts[l].sbeta;
          }
        }
      }
    } else { // w/o orbital advection ///
      Real temp = 0.0;
      Real temp_prev = 0.0;
      stage_wghts[0].sbeta = 0.0;
      for (int l=0; l<nstages-1; l++) {
        temp_prev = temp;
        temp = temp_prev + stage_wghts[l].delta*stage_wghts[l].sbeta;
        stage_wghts[l].ebeta = stage_wghts[l].gamma_1*temp_prev
                               + stage_wghts[l].gamma_2*temp
                               + stage_wghts[l].gamma_3*0.0
                               + stage_wghts[l].beta;
        stage_wghts[l+1].sbeta = stage_wghts[l].ebeta;
      }
      stage_wghts[nstages-1].ebeta = 1.0;
    }
  } else {
    std::stringstream msg;
    msg << "### FATAL ERROR in TimeIntegratorTaskList constructor" << std::endl
        << "integrator=" << integrator << " not valid time integrator" << std::endl;
    ATHENA_ERROR(msg);
  }

  // Set cfl_number based on user input and time integrator CFL limit
  Real cfl_number = pin->GetReal("time", "cfl_number");
  if (cfl_number > cfl_limit
      && pm->fluid_setup == FluidFormulation::evolve) {
    std::cout << "### Warning in TimeIntegratorTaskList constructor" << std::endl
              << "User CFL number " << cfl_number << " must be smaller than " << cfl_limit
              << " for integrator=" << integrator << " in " << pm->ndim
              << "D simulation" << std::endl << "Setting to limit" << std::endl;
    cfl_number = cfl_limit;
  }
  // Save to Mesh class
  pm->cfl_number = cfl_number;

  // Now assemble list of tasks for each stage of time integrator
  {using namespace HydroIntegratorTaskNames; // NOLINT (build/namespace)
    // calculate hydro/field diffusive fluxes
    if (!STS_ENABLED) {
      AddTask(DIFFUSE_HYD,NONE);
      if (MAGNETIC_FIELDS_ENABLED) {
        AddTask(DIFFUSE_FLD,NONE);
        // compute hydro fluxes, integrate hydro variables
        AddTask(CALC_HYDFLX,(DIFFUSE_HYD|DIFFUSE_FLD));
      } else { // Hydro
        AddTask(CALC_HYDFLX,DIFFUSE_HYD);
      }
      if (NSCALARS > 0) {
        AddTask(DIFFUSE_SCLR,NONE);
        AddTask(CALC_SCLRFLX,(CALC_HYDFLX|DIFFUSE_SCLR));
      }
    } else { // STS enabled:
      AddTask(CALC_HYDFLX,NONE);
      if (NSCALARS > 0)
        AddTask(CALC_SCLRFLX,CALC_HYDFLX);
    }
    if (pm->multilevel || SHEAR_PERIODIC) { // SMR or AMR or shear periodic
      AddTask(SEND_HYDFLX,CALC_HYDFLX);
      AddTask(RECV_HYDFLX,CALC_HYDFLX);
      if (SHEAR_PERIODIC) {
        AddTask(SEND_HYDFLXSH,RECV_HYDFLX);
        AddTask(RECV_HYDFLXSH,(SEND_HYDFLX|RECV_HYDFLX));
        AddTask(INT_HYD,RECV_HYDFLXSH);
      } else {
        AddTask(INT_HYD,RECV_HYDFLX);
      }
    } else {
      AddTask(INT_HYD, CALC_HYDFLX);
    }
    
    if (CR_ENABLED) {
      AddTask(CALC_CRFLX,CALC_HYDFLX);
      if (pm->multilevel) { // SMR or AMR
        AddTask(SEND_CRFLX,CALC_CRFLX);
        AddTask(RECV_CRFLX,CALC_CRFLX);
        AddTask(INT_CR,RECV_CRFLX);
      } else {
        AddTask(INT_CR, CALC_CRFLX);
      }
      AddTask(SRCTERM_CR,INT_CR);
      AddTask(SEND_CR,SRCTERM_CR);
      AddTask(RECV_CR,NONE);
      AddTask(SETB_CR,(RECV_CR|SRCTERM_CR));
    }
    
    if (NSCALARS > 0) {
      AddTask(SRCTERM_HYD,(INT_HYD|INT_SCLR));
    } else {
      AddTask(SRCTERM_HYD,INT_HYD);
    }
<<<<<<< HEAD

    TaskID src_term = SRCTERM_HYD;
    if(CR_ENABLED)
      src_term = (src_term | SRCTERM_CR);

    AddTask(SEND_HYD,src_term);
    AddTask(RECV_HYD,NONE);
    AddTask(SETB_HYD,(RECV_HYD|SRCTERM_HYD));
    if (SHEARING_BOX) { // Shearingbox BC for Hydro
=======
    if (ORBITAL_ADVECTION) {
      AddTask(SEND_HYDORB,SRCTERM_HYD);
      AddTask(RECV_HYDORB,NONE);
      AddTask(CALC_HYDORB,(SEND_HYDORB|RECV_HYDORB));
      AddTask(SEND_HYD,CALC_HYDORB);
      AddTask(RECV_HYD,NONE);
      AddTask(SETB_HYD,(RECV_HYD|CALC_HYDORB));
    } else {
      AddTask(SEND_HYD,SRCTERM_HYD);
      AddTask(RECV_HYD,NONE);
      AddTask(SETB_HYD,(RECV_HYD|SRCTERM_HYD));
    }

    if (SHEAR_PERIODIC) {
>>>>>>> 2aacb02f
      AddTask(SEND_HYDSH,SETB_HYD);
      AddTask(RECV_HYDSH,SEND_HYDSH);
    }

    if (NSCALARS > 0) {
      if (pm->multilevel || SHEAR_PERIODIC) {
        AddTask(SEND_SCLRFLX,CALC_SCLRFLX);
        AddTask(RECV_SCLRFLX,CALC_SCLRFLX);
        if (SHEAR_PERIODIC) {
          AddTask(SEND_SCLRFLXSH,RECV_SCLRFLX);
          AddTask(RECV_SCLRFLXSH,(SEND_SCLRFLX|RECV_SCLRFLX));
          AddTask(INT_SCLR,RECV_SCLRFLXSH);
        } else {
          AddTask(INT_SCLR,RECV_SCLRFLX);
        }
      } else {
        AddTask(INT_SCLR,CALC_SCLRFLX);
      }
      // there is no SRCTERM_SCLR task
      if (ORBITAL_ADVECTION) {
        AddTask(SEND_SCLR,CALC_HYDORB);
        AddTask(RECV_SCLR,NONE);
        AddTask(SETB_SCLR,(RECV_SCLR|CALC_HYDORB));
      } else {
        AddTask(SEND_SCLR,INT_SCLR);
        AddTask(RECV_SCLR,NONE);
        AddTask(SETB_SCLR,(RECV_SCLR|INT_SCLR));
      }
      if (SHEAR_PERIODIC) {
        AddTask(SEND_SCLRSH,SETB_SCLR);
        AddTask(RECV_SCLRSH,SEND_SCLRSH);
      }
    }

    if (MAGNETIC_FIELDS_ENABLED) { // MHD
      // compute MHD fluxes, integrate field
      AddTask(CALC_FLDFLX,CALC_HYDFLX);
      AddTask(SEND_FLDFLX,CALC_FLDFLX);
      AddTask(RECV_FLDFLX,SEND_FLDFLX);
      if (SHEAR_PERIODIC) {
        AddTask(SEND_EMFSH,RECV_FLDFLX);
        AddTask(RECV_EMFSH,RECV_FLDFLX);
        AddTask(INT_FLD,RECV_EMFSH);
      } else {
        AddTask(INT_FLD,RECV_FLDFLX);
      }

      if (ORBITAL_ADVECTION) {
        AddTask(SEND_FLDORB,INT_FLD);
        AddTask(RECV_FLDORB,NONE);
        AddTask(CALC_FLDORB,(SEND_FLDORB|RECV_FLDORB));
        AddTask(SEND_FLD,CALC_FLDORB);
        AddTask(RECV_FLD,NONE);
        AddTask(SETB_FLD,(RECV_FLD|CALC_FLDORB));
      } else {
        AddTask(SEND_FLD,INT_FLD);
        AddTask(RECV_FLD,NONE);
        AddTask(SETB_FLD,(RECV_FLD|INT_FLD));
      }
      if (SHEAR_PERIODIC) {
        AddTask(SEND_FLDSH,SETB_FLD);
        AddTask(RECV_FLDSH,SEND_FLDSH);
      }

      // TODO(felker): these nested conditionals are horrible now. Add option to AddTask
      // for "wait for all previously added tasks"?

      // prolongate, compute new primitives
      if (pm->multilevel) { // SMR or AMR
<<<<<<< HEAD
        TaskID setb=(SEND_HYD|SETB_HYD|SEND_FLD|SETB_FLD);
        if(CR_ENABLED)
          setb=(setb|SEND_CR|SETB_CR);
        if (NSCALARS > 0) {
          AddTask(PROLONG,(setb|SEND_SCLR|SETB_SCLR));
        } else {
          AddTask(PROLONG,setb);
=======
        if (SHEAR_PERIODIC) {
          if (NSCALARS > 0) {
            AddTask(PROLONG,(SEND_HYD|RECV_HYDSH|SEND_FLD|RECV_FLDSH
                             |SEND_SCLR|RECV_SCLRSH));
          } else {
            AddTask(PROLONG,(SEND_HYD|RECV_HYDSH|SEND_FLD|RECV_FLDSH));
          }
        } else {
          if (NSCALARS > 0) {
            AddTask(PROLONG,(SEND_HYD|SETB_HYD|SEND_FLD|SETB_FLD
                             |SEND_SCLR|SETB_SCLR));
          } else {
            AddTask(PROLONG,(SEND_HYD|SETB_HYD|SEND_FLD|SETB_FLD));
          }
>>>>>>> 2aacb02f
        }
        AddTask(CONS2PRIM,PROLONG);
      } else {
        if (SHEAR_PERIODIC) {
          if (NSCALARS > 0) {
            AddTask(CONS2PRIM,(RECV_HYDSH|RECV_FLDSH|RECV_SCLRSH));
          } else {
            AddTask(CONS2PRIM,(RECV_HYDSH|RECV_FLDSH));
          }
        } else {
          if (NSCALARS > 0) {
            AddTask(CONS2PRIM,(SETB_HYD|SETB_FLD|SETB_SCLR));
          } else {
            AddTask(CONS2PRIM,(SETB_HYD|SETB_FLD));
          }
        }
      }
    } else {  // HYDRO
      // prolongate, compute new primitives
      if (pm->multilevel) { // SMR or AMR
<<<<<<< HEAD
        TaskID setb=(SEND_HYD|SETB_HYD);
        if(CR_ENABLED)
          setb=(setb|SEND_CR|SETB_CR);   
        if (NSCALARS > 0) {
          AddTask(PROLONG,(setb|SETB_SCLR|SEND_SCLR));
        } else {
          AddTask(PROLONG,setb);
=======
        if (SHEAR_PERIODIC) {
          if (NSCALARS > 0) {
            AddTask(PROLONG,(SEND_HYD|RECV_HYDSH|SEND_SCLR|RECV_SCLRSH));
          } else {
            AddTask(PROLONG,(SEND_HYD|RECV_HYDSH));
          }
        } else {
          if (NSCALARS > 0) {
            AddTask(PROLONG,(SEND_HYD|SETB_HYD|SEND_SCLR|SETB_SCLR));
          } else {
            AddTask(PROLONG,(SEND_HYD|SETB_HYD));
          }
>>>>>>> 2aacb02f
        }
        AddTask(CONS2PRIM,PROLONG);
      } else {
        if (SHEAR_PERIODIC) {
          if (NSCALARS > 0) {
            AddTask(CONS2PRIM,(RECV_HYDSH|RECV_SCLRSH));
          } else {
            AddTask(CONS2PRIM,RECV_HYDSH);
          }
        } else {
          if (NSCALARS > 0) {
            AddTask(CONS2PRIM,(SETB_HYD|SETB_SCLR));
          } else {
            AddTask(CONS2PRIM,SETB_HYD);
          }
        }
      }
    }

    // everything else
    TaskID before_bval = CONS2PRIM;
    TaskID before_userwork = PHY_BVAL;
    if(CR_ENABLED){
      before_bval = (before_bval|SETB_CR|SEND_CR);
      before_userwork = (before_userwork|CR_OPACITY);
    }
    AddTask(PHY_BVAL,before_bval);
    if(CR_ENABLED)
      AddTask(CR_OPACITY,PHY_BVAL);
    if (!STS_ENABLED || pm->sts_integrator == "rkl1") {
      AddTask(USERWORK,before_userwork);
      AddTask(NEW_DT,USERWORK);
      if (pm->adaptive) {
        AddTask(FLAG_AMR,USERWORK);
        AddTask(CLEAR_ALLBND,FLAG_AMR);
      } else {
        AddTask(CLEAR_ALLBND,NEW_DT);
      }
    } else {
      AddTask(CLEAR_ALLBND,PHY_BVAL);
    }
  } // end of using namespace block
}

//----------------------------------------------------------------------------------------
//!  Sets id and dependency for "ntask" member of task_list_ array, then iterates value of
//!  ntask.

void TimeIntegratorTaskList::AddTask(const TaskID& id, const TaskID& dep) {
  task_list_[ntasks].task_id = id;
  task_list_[ntasks].dependency = dep;
  //! \todo (felker):
  //! - change naming convention of either/both of TASK_NAME and TaskFunc
  //! - There are some issues with the current names:
  //!   VERB_OBJECT is confusing with ObjectVerb(). E.g. seeing SEND_HYD in the task list
  //!   assembly would lead the user to believe the corresponding function is
  //!   SendHydro(), when it is actually HydroSend() ---
  //!   Probaby change function names to active voice
  //!   VerbObject() since "HydroFluxCalculate()" doesn't sound quite right.
  //! - There are exceptions to the "verb+object" convention in some TASK_NAMES and
  //!   TaskFunc, e.g. NEW_DT + NewBlockTimeStep() and AMR_FLAG + CheckRefinement(),
  //!   SRCTERM_HYD and HydroSourceTerms(), USERWORK, PHY_BVAL, PROLONG, CONS2PRIM,
  //!   ... Although, AMR_FLAG = "flag blocks for AMR" should be FLAG_AMR in VERB_OBJECT
  using namespace HydroIntegratorTaskNames; // NOLINT (build/namespace)
  if (id == CLEAR_ALLBND) {
    task_list_[ntasks].TaskFunc=
        static_cast<TaskStatus (TaskList::*)(MeshBlock*,int)>
        (&TimeIntegratorTaskList::ClearAllBoundary);
    task_list_[ntasks].lb_time = false;
  } else if (id == CALC_HYDFLX) {
    task_list_[ntasks].TaskFunc=
        static_cast<TaskStatus (TaskList::*)(MeshBlock*,int)>
        (&TimeIntegratorTaskList::CalculateHydroFlux);
    task_list_[ntasks].lb_time = true;
  } else if (id == CALC_FLDFLX) {
    task_list_[ntasks].TaskFunc=
        static_cast<TaskStatus (TaskList::*)(MeshBlock*,int)>
        (&TimeIntegratorTaskList::CalculateEMF);
    task_list_[ntasks].lb_time = true;
  } else if (id == SEND_HYDFLX) {
    task_list_[ntasks].TaskFunc=
        static_cast<TaskStatus (TaskList::*)(MeshBlock*,int)>
        (&TimeIntegratorTaskList::SendHydroFlux);
    task_list_[ntasks].lb_time = true;
  } else if (id == SEND_FLDFLX) {
    task_list_[ntasks].TaskFunc=
        static_cast<TaskStatus (TaskList::*)(MeshBlock*,int)>
        (&TimeIntegratorTaskList::SendEMF);
    task_list_[ntasks].lb_time = true;
  } else if (id == RECV_HYDFLX) {
    task_list_[ntasks].TaskFunc=
        static_cast<TaskStatus (TaskList::*)(MeshBlock*,int)>
        (&TimeIntegratorTaskList::ReceiveAndCorrectHydroFlux);
    task_list_[ntasks].lb_time = false;
  } else if (id == RECV_FLDFLX) {
    task_list_[ntasks].TaskFunc=
        static_cast<TaskStatus (TaskList::*)(MeshBlock*,int)>
        (&TimeIntegratorTaskList::ReceiveAndCorrectEMF);
    task_list_[ntasks].lb_time = false;
  } else if (id == INT_HYD) {
    task_list_[ntasks].TaskFunc=
        static_cast<TaskStatus (TaskList::*)(MeshBlock*,int)>
        (&TimeIntegratorTaskList::IntegrateHydro);
    task_list_[ntasks].lb_time = true;
  } else if (id == INT_FLD) {
    task_list_[ntasks].TaskFunc=
        static_cast<TaskStatus (TaskList::*)(MeshBlock*,int)>
        (&TimeIntegratorTaskList::IntegrateField);
    task_list_[ntasks].lb_time = true;
  } else if (id == SRCTERM_HYD) {
    task_list_[ntasks].TaskFunc=
        static_cast<TaskStatus (TaskList::*)(MeshBlock*,int)>
        (&TimeIntegratorTaskList::AddSourceTermsHydro);
    task_list_[ntasks].lb_time = true;
  } else if (id == SEND_HYD) {
    task_list_[ntasks].TaskFunc=
        static_cast<TaskStatus (TaskList::*)(MeshBlock*,int)>
        (&TimeIntegratorTaskList::SendHydro);
    task_list_[ntasks].lb_time = true;
  } else if (id == SEND_FLD) {
    task_list_[ntasks].TaskFunc=
        static_cast<TaskStatus (TaskList::*)(MeshBlock*,int)>
        (&TimeIntegratorTaskList::SendField);
    task_list_[ntasks].lb_time = true;
  } else if (id == RECV_HYD) {
    task_list_[ntasks].TaskFunc=
        static_cast<TaskStatus (TaskList::*)(MeshBlock*,int)>
        (&TimeIntegratorTaskList::ReceiveHydro);
    task_list_[ntasks].lb_time = false;
  } else if (id == RECV_FLD) {
    task_list_[ntasks].TaskFunc=
        static_cast<TaskStatus (TaskList::*)(MeshBlock*,int)>
        (&TimeIntegratorTaskList::ReceiveField);
    task_list_[ntasks].lb_time = false;
  } else if (id == SETB_HYD) {
    task_list_[ntasks].TaskFunc=
        static_cast<TaskStatus (TaskList::*)(MeshBlock*,int)>
        (&TimeIntegratorTaskList::SetBoundariesHydro);
    task_list_[ntasks].lb_time = true;
  } else if (id == SETB_FLD) {
    task_list_[ntasks].TaskFunc=
        static_cast<TaskStatus (TaskList::*)(MeshBlock*,int)>
        (&TimeIntegratorTaskList::SetBoundariesField);
    task_list_[ntasks].lb_time = true;
  } else if (id == SEND_HYDFLXSH) {
    task_list_[ntasks].TaskFunc=
        static_cast<TaskStatus (TaskList::*)(MeshBlock*,int)>
        (&TimeIntegratorTaskList::SendHydroFluxShear);
    task_list_[ntasks].lb_time = true;
  } else if (id == RECV_HYDFLXSH) {
    task_list_[ntasks].TaskFunc=
        static_cast<TaskStatus (TaskList::*)(MeshBlock*,int)>
        (&TimeIntegratorTaskList::ReceiveHydroFluxShear);
    task_list_[ntasks].lb_time = false;
  } else if (id == SEND_HYDSH) {
    task_list_[ntasks].TaskFunc=
        static_cast<TaskStatus (TaskList::*)(MeshBlock*,int)>
        (&TimeIntegratorTaskList::SendHydroShear);
    task_list_[ntasks].lb_time = true;
  } else if (id == RECV_HYDSH) {
    task_list_[ntasks].TaskFunc=
        static_cast<TaskStatus (TaskList::*)(MeshBlock*,int)>
        (&TimeIntegratorTaskList::ReceiveHydroShear);
    task_list_[ntasks].lb_time = false;
  } else if (id == SEND_FLDSH) {
    task_list_[ntasks].TaskFunc=
        static_cast<TaskStatus (TaskList::*)(MeshBlock*,int)>
        (&TimeIntegratorTaskList::SendFieldShear);
    task_list_[ntasks].lb_time = true;
  } else if (id == RECV_FLDSH) {
    task_list_[ntasks].TaskFunc=
        static_cast<TaskStatus (TaskList::*)(MeshBlock*,int)>
        (&TimeIntegratorTaskList::ReceiveFieldShear);
    task_list_[ntasks].lb_time = false;
  } else if (id == SEND_EMFSH) {
    task_list_[ntasks].TaskFunc=
        static_cast<TaskStatus (TaskList::*)(MeshBlock*,int)>
        (&TimeIntegratorTaskList::SendEMFShear);
    task_list_[ntasks].lb_time = true;
  } else if (id == RECV_EMFSH) {
    task_list_[ntasks].TaskFunc=
        static_cast<TaskStatus (TaskList::*)(MeshBlock*,int)>
        (&TimeIntegratorTaskList::ReceiveEMFShear);
    task_list_[ntasks].lb_time = false;
  } else if (id == PROLONG) {
    task_list_[ntasks].TaskFunc=
        static_cast<TaskStatus (TaskList::*)(MeshBlock*,int)>
        (&TimeIntegratorTaskList::Prolongation);
    task_list_[ntasks].lb_time = true;
  } else if (id == CONS2PRIM) {
    task_list_[ntasks].TaskFunc=
        static_cast<TaskStatus (TaskList::*)(MeshBlock*,int)>
        (&TimeIntegratorTaskList::Primitives);
    task_list_[ntasks].lb_time = true;
  } else if (id == PHY_BVAL) {
    task_list_[ntasks].TaskFunc=
        static_cast<TaskStatus (TaskList::*)(MeshBlock*,int)>
        (&TimeIntegratorTaskList::PhysicalBoundary);
    task_list_[ntasks].lb_time = true;
  } else if (id == USERWORK) {
    task_list_[ntasks].TaskFunc=
        static_cast<TaskStatus (TaskList::*)(MeshBlock*,int)>
        (&TimeIntegratorTaskList::UserWork);
    task_list_[ntasks].lb_time = true;
  } else if (id == NEW_DT) {
    task_list_[ntasks].TaskFunc=
        static_cast<TaskStatus (TaskList::*)(MeshBlock*,int)>
        (&TimeIntegratorTaskList::NewBlockTimeStep);
    task_list_[ntasks].lb_time = true;
  } else if (id == FLAG_AMR) {
    task_list_[ntasks].TaskFunc=
        static_cast<TaskStatus (TaskList::*)(MeshBlock*,int)>
        (&TimeIntegratorTaskList::CheckRefinement);
    task_list_[ntasks].lb_time = true;
  } else if (id == DIFFUSE_HYD) {
    task_list_[ntasks].TaskFunc=
        static_cast<TaskStatus (TaskList::*)(MeshBlock*,int)>
        (&TimeIntegratorTaskList::DiffuseHydro);
    task_list_[ntasks].lb_time = true;
  } else if (id == DIFFUSE_FLD) {
    task_list_[ntasks].TaskFunc=
        static_cast<TaskStatus (TaskList::*)(MeshBlock*,int)>
        (&TimeIntegratorTaskList::DiffuseField);
    task_list_[ntasks].lb_time = true;
  } else if (id == CALC_SCLRFLX) {
    task_list_[ntasks].TaskFunc=
        static_cast<TaskStatus (TaskList::*)(MeshBlock*,int)>
        (&TimeIntegratorTaskList::CalculateScalarFlux);
    task_list_[ntasks].lb_time = true;
  } else if (id == SEND_SCLRFLX) {
    task_list_[ntasks].TaskFunc=
        static_cast<TaskStatus (TaskList::*)(MeshBlock*,int)>
        (&TimeIntegratorTaskList::SendScalarFlux);
    task_list_[ntasks].lb_time = true;
  } else if (id == RECV_SCLRFLX) {
    task_list_[ntasks].TaskFunc=
        static_cast<TaskStatus (TaskList::*)(MeshBlock*,int)>
        (&TimeIntegratorTaskList::ReceiveScalarFlux);
    task_list_[ntasks].lb_time = false;
  } else if (id == INT_SCLR) {
    task_list_[ntasks].TaskFunc=
        static_cast<TaskStatus (TaskList::*)(MeshBlock*,int)>
        (&TimeIntegratorTaskList::IntegrateScalars);
    task_list_[ntasks].lb_time = true;
  } else if (id == SEND_SCLR) {
    task_list_[ntasks].TaskFunc=
        static_cast<TaskStatus (TaskList::*)(MeshBlock*,int)>
        (&TimeIntegratorTaskList::SendScalars);
    task_list_[ntasks].lb_time = true;
  } else if (id == RECV_SCLR) {
    task_list_[ntasks].TaskFunc=
        static_cast<TaskStatus (TaskList::*)(MeshBlock*,int)>
        (&TimeIntegratorTaskList::ReceiveScalars);
    task_list_[ntasks].lb_time = false;
  } else if (id == SETB_SCLR) {
    task_list_[ntasks].TaskFunc=
        static_cast<TaskStatus (TaskList::*)(MeshBlock*,int)>
        (&TimeIntegratorTaskList::SetBoundariesScalars);
    task_list_[ntasks].lb_time = true;
  } else if (id == SEND_SCLRSH) {
    task_list_[ntasks].TaskFunc=
        static_cast<TaskStatus (TaskList::*)(MeshBlock*,int)>
        (&TimeIntegratorTaskList::SendScalarsShear);
    task_list_[ntasks].lb_time = true;
  } else if (id == RECV_SCLRSH) {
    task_list_[ntasks].TaskFunc=
        static_cast<TaskStatus (TaskList::*)(MeshBlock*,int)>
        (&TimeIntegratorTaskList::ReceiveScalarsShear);
    task_list_[ntasks].lb_time = false;
  } else if (id == SEND_SCLRFLXSH) {
    task_list_[ntasks].TaskFunc=
        static_cast<TaskStatus (TaskList::*)(MeshBlock*,int)>
        (&TimeIntegratorTaskList::SendScalarsFluxShear);
    task_list_[ntasks].lb_time = true;
  } else if (id == RECV_SCLRFLXSH) {
    task_list_[ntasks].TaskFunc=
        static_cast<TaskStatus (TaskList::*)(MeshBlock*,int)>
        (&TimeIntegratorTaskList::ReceiveScalarsFluxShear);
    task_list_[ntasks].lb_time = false;
  } else if (id == DIFFUSE_SCLR) {
    task_list_[ntasks].TaskFunc=
        static_cast<TaskStatus (TaskList::*)(MeshBlock*,int)>
        (&TimeIntegratorTaskList::DiffuseScalars);
    task_list_[ntasks].lb_time = true;
<<<<<<< HEAD
  } else if (id == CALC_CRFLX){
    task_list_[ntasks].TaskFunc=
        static_cast<TaskStatus (TaskList::*)(MeshBlock*,int)>
        (&TimeIntegratorTaskList::CalculateCRFlux);
    task_list_[ntasks].lb_time = true;  
  }else if(id == INT_CR){
    task_list_[ntasks].TaskFunc=
        static_cast<TaskStatus (TaskList::*)(MeshBlock*,int)>
        (&TimeIntegratorTaskList::IntegrateCR);
    task_list_[ntasks].lb_time = true;  
  }else if(id == SEND_CRFLX){
    task_list_[ntasks].TaskFunc=
        static_cast<TaskStatus (TaskList::*)(MeshBlock*,int)>
        (&TimeIntegratorTaskList::SendCRFlux);
    task_list_[ntasks].lb_time = true;      
  }else if(id == RECV_CRFLX){
    task_list_[ntasks].TaskFunc=
        static_cast<TaskStatus (TaskList::*)(MeshBlock*,int)>
        (&TimeIntegratorTaskList::ReceiveAndCorrectCRFlux);
    task_list_[ntasks].lb_time = true;     
  }else if(id == SEND_CR){
    task_list_[ntasks].TaskFunc=
        static_cast<TaskStatus (TaskList::*)(MeshBlock*,int)>
        (&TimeIntegratorTaskList::SendCR);
    task_list_[ntasks].lb_time = true;      
  }else if(id == RECV_CR){
    task_list_[ntasks].TaskFunc=
        static_cast<TaskStatus (TaskList::*)(MeshBlock*,int)>
        (&TimeIntegratorTaskList::ReceiveCR);
    task_list_[ntasks].lb_time = true;       
  }else if(id == SRCTERM_CR){
    task_list_[ntasks].TaskFunc=
        static_cast<TaskStatus (TaskList::*)(MeshBlock*,int)>
        (&TimeIntegratorTaskList::AddSourceTermsCR);
    task_list_[ntasks].lb_time = true;        
  }else if(id == SETB_CR){
    task_list_[ntasks].TaskFunc=
        static_cast<TaskStatus (TaskList::*)(MeshBlock*,int)>
        (&TimeIntegratorTaskList::SetBoundariesCR);
    task_list_[ntasks].lb_time = true;     
  }else if(id == CR_OPACITY){
    task_list_[ntasks].TaskFunc=
        static_cast<TaskStatus (TaskList::*)(MeshBlock*,int)>
        (&TimeIntegratorTaskList::CROpacity);
    task_list_[ntasks].lb_time = true;    
=======
  } else if (id == SEND_HYDORB) {
    task_list_[ntasks].TaskFunc=
        static_cast<TaskStatus (TaskList::*)(MeshBlock*,int)>
        (&TimeIntegratorTaskList::SendHydroOrbital);
    task_list_[ntasks].lb_time = true;
  } else if (id == RECV_HYDORB) {
    task_list_[ntasks].TaskFunc=
        static_cast<TaskStatus (TaskList::*)(MeshBlock*,int)>
        (&TimeIntegratorTaskList::ReceiveHydroOrbital);
    task_list_[ntasks].lb_time = false;
  } else if (id == CALC_HYDORB) {
    task_list_[ntasks].TaskFunc=
        static_cast<TaskStatus (TaskList::*)(MeshBlock*,int)>
        (&TimeIntegratorTaskList::CalculateHydroOrbital);
    task_list_[ntasks].lb_time = true;
  } else if (id == SEND_FLDORB) {
    task_list_[ntasks].TaskFunc=
        static_cast<TaskStatus (TaskList::*)(MeshBlock*,int)>
        (&TimeIntegratorTaskList::SendFieldOrbital);
    task_list_[ntasks].lb_time = true;
  } else if (id == RECV_FLDORB) {
    task_list_[ntasks].TaskFunc=
        static_cast<TaskStatus (TaskList::*)(MeshBlock*,int)>
        (&TimeIntegratorTaskList::ReceiveFieldOrbital);
    task_list_[ntasks].lb_time = false;
  } else if (id == CALC_FLDORB) {
    task_list_[ntasks].TaskFunc=
        static_cast<TaskStatus (TaskList::*)(MeshBlock*,int)>
        (&TimeIntegratorTaskList::CalculateFieldOrbital);
    task_list_[ntasks].lb_time = true;
>>>>>>> 2aacb02f
  } else {
    std::stringstream msg;
    msg << "### FATAL ERROR in AddTask" << std::endl
        << "Invalid Task is specified" << std::endl;
    ATHENA_ERROR(msg);
  }
  ntasks++;
  return;
}

//----------------------------------------------------------------------------------------
//! \fn void TimeIntegratorTaskList::StartupTaskList(MeshBlock *pmb, int stage)
//! \brief Initialize time abscissae

void TimeIntegratorTaskList::StartupTaskList(MeshBlock *pmb, int stage) {
  if (stage == 1) {
    // Initialize storage registers
    Hydro *ph = pmb->phydro;
    ph->u1.ZeroClear();
    if (integrator == "ssprk5_4")
      ph->u2 = ph->u;

    if (MAGNETIC_FIELDS_ENABLED) { // MHD
      Field *pf = pmb->pfield;
      pf->b1.x1f.ZeroClear();
      pf->b1.x2f.ZeroClear();
      pf->b1.x3f.ZeroClear();
      if (integrator == "ssprk5_4") {
        std::stringstream msg;
        msg << "### FATAL ERROR in TimeIntegratorTaskList::StartupTaskList\n"
            << "integrator=" << integrator << " is currently incompatible with MHD."
            << std::endl;
        ATHENA_ERROR(msg);
      }
    }
    if (NSCALARS > 0) {
      PassiveScalars *ps = pmb->pscalars;
      ps->s1.ZeroClear();
      if (integrator == "ssprk5_4")
        ps->s2 = ps->s;
    }
    if(CR_ENABLED){
      pmb->pcr->u_cr1.ZeroClear();
      if(integrator == "ssprk5_4")
        pmb->pcr->u_cr2 = pmb->pcr->u_cr;
    }
  }

  if (SHEAR_PERIODIC) {
    Real dt_fc   = pmb->pmy_mesh->dt*(stage_wghts[stage-1].sbeta);
    Real dt_int  = pmb->pmy_mesh->dt*(stage_wghts[stage-1].ebeta);
    Real time = pmb->pmy_mesh->time;
    if (stage==1 ||
        ((stage_wghts[stage-1].sbeta != stage_wghts[stage-2].sbeta)
        || (stage_wghts[stage-1].ebeta != stage_wghts[stage-2].ebeta)))
      pmb->pbval->ComputeShear(time+dt_fc, time+dt_int);
  }

  if (stage_wghts[stage-1].main_stage) {
    pmb->pbval->StartReceivingSubset(BoundaryCommSubset::all, pmb->pbval->bvars_main_int);
  } else {
    pmb->pbval->StartReceivingSubset(BoundaryCommSubset::orbital,
                                     pmb->pbval->bvars_main_int);
  }
  if (stage_wghts[stage-1].orbital_stage && pmb->porb->orbital_advection_active) {
    Real dt = (stage_wghts[(stage-1)].ebeta-stage_wghts[(stage-1)].sbeta)
              *pmb->pmy_mesh->dt;
    pmb->porb->orb_bc->ComputeOrbit(dt);
    pmb->porb->orb_bc->StartReceiving(BoundaryCommSubset::all);
  }
  return;
}

//----------------------------------------------------------------------------------------
//! Functions to end MPI communication

TaskStatus TimeIntegratorTaskList::ClearAllBoundary(MeshBlock *pmb, int stage) {
  if (stage_wghts[stage-1].main_stage) {
    pmb->pbval->ClearBoundarySubset(BoundaryCommSubset::all,
                                    pmb->pbval->bvars_main_int);
  } else {
    pmb->pbval->ClearBoundarySubset(BoundaryCommSubset::orbital,
                                    pmb->pbval->bvars_main_int);
  }
  if (stage_wghts[stage-1].orbital_stage && pmb->porb->orbital_advection_active) {
    pmb->porb->orb_bc->ClearBoundary(BoundaryCommSubset::all);
  }

  return TaskStatus::success;
}

//----------------------------------------------------------------------------------------
// Functions to calculates Hydro fluxes

TaskStatus TimeIntegratorTaskList::CalculateHydroFlux(MeshBlock *pmb, int stage) {
  Hydro *phydro = pmb->phydro;
  Field *pfield = pmb->pfield;

  if (stage <= nstages) {
    if (stage_wghts[stage-1].main_stage) {
      if ((integrator == "vl2") && (stage-stage_wghts[0].orbital_stage == 1)) {
        phydro->CalculateFluxes(phydro->w,  pfield->b,  pfield->bcc, 1);
      } else {
        phydro->CalculateFluxes(phydro->w,  pfield->b,  pfield->bcc, pmb->precon->xorder);
      }
    }
    return TaskStatus::next;
  }
  return TaskStatus::fail;
}

//----------------------------------------------------------------------------------------
// Functions to calculates EMFs

TaskStatus TimeIntegratorTaskList::CalculateEMF(MeshBlock *pmb, int stage) {
  if (stage <= nstages) {
    if (stage_wghts[stage-1].main_stage) {
      pmb->pfield->ComputeCornerE(pmb->phydro->w,  pmb->pfield->bcc);
    }
    return TaskStatus::next;
  }
  return TaskStatus::fail;
}

//----------------------------------------------------------------------------------------
// Functions to communicate fluxes between MeshBlocks for flux correction with AMR

TaskStatus TimeIntegratorTaskList::SendHydroFlux(MeshBlock *pmb, int stage) {
  if (stage <= nstages) {
    if (stage_wghts[stage-1].main_stage ||
        pmb->pmy_mesh->sts_loc == TaskType::op_split_before ||
        pmb->pmy_mesh->sts_loc == TaskType::op_split_after) {
      pmb->phydro->hbvar.SendFluxCorrection();
    }
    return TaskStatus::success;
  }
  return TaskStatus::fail;
}

//----------------------------------------------------------------------------------------
// Functions to communicate emf between MeshBlocks for flux correction with AMR

TaskStatus TimeIntegratorTaskList::SendEMF(MeshBlock *pmb, int stage) {
  if (stage <= nstages) {
    if (stage_wghts[stage-1].main_stage ||
        pmb->pmy_mesh->sts_loc == TaskType::op_split_before ||
        pmb->pmy_mesh->sts_loc == TaskType::op_split_after) {
      pmb->pfield->fbvar.SendFluxCorrection();
    }
    return TaskStatus::success;
  }
  return TaskStatus::fail;
}

//----------------------------------------------------------------------------------------
// Functions to receive fluxes between MeshBlocks

TaskStatus TimeIntegratorTaskList::ReceiveAndCorrectHydroFlux(MeshBlock *pmb, int stage) {
  if (stage <= nstages) {
    if (stage_wghts[stage-1].main_stage ||
        pmb->pmy_mesh->sts_loc == TaskType::op_split_before ||
        pmb->pmy_mesh->sts_loc == TaskType::op_split_after) {
      if (pmb->phydro->hbvar.ReceiveFluxCorrection()) {
        return TaskStatus::next;
      } else {
        return TaskStatus::fail;
      }
    } else {
      return TaskStatus::next;
    }
  }
  return TaskStatus::fail;
}

//----------------------------------------------------------------------------------------
// Functions to receive emf between MeshBlocks

TaskStatus TimeIntegratorTaskList::ReceiveAndCorrectEMF(MeshBlock *pmb, int stage) {
  if (stage <= nstages) {
    if (stage_wghts[stage-1].main_stage ||
        pmb->pmy_mesh->sts_loc == TaskType::op_split_before ||
        pmb->pmy_mesh->sts_loc == TaskType::op_split_after) {
      if (pmb->pfield->fbvar.ReceiveFluxCorrection()) {
        return TaskStatus::next;
      } else {
        return TaskStatus::fail;
      }
    } else {
      return TaskStatus::next;
    }
  }
  return TaskStatus::fail;
}

//----------------------------------------------------------------------------------------
// Functions to integrate Hydro variables

TaskStatus TimeIntegratorTaskList::IntegrateHydro(MeshBlock *pmb, int stage) {
  Hydro *ph = pmb->phydro;
  Field *pf = pmb->pfield;

  if (pmb->pmy_mesh->fluid_setup != FluidFormulation::evolve) return TaskStatus::next;

  if (stage <= nstages) {
    if (stage_wghts[stage-1].main_stage) {
      // This time-integrator-specific averaging operation logic is identical to FieldInt
      Real ave_wghts[5];
      ave_wghts[0] = 1.0;
      ave_wghts[1] = stage_wghts[stage-1].delta;
      ave_wghts[2] = 0.0;
      ave_wghts[3] = 0.0;
      ave_wghts[4] = 0.0;
      pmb->WeightedAve(ph->u1, ph->u, ph->u2, ph->u0, ph->fl_div, ave_wghts);

      ave_wghts[0] = stage_wghts[stage-1].gamma_1;
      ave_wghts[1] = stage_wghts[stage-1].gamma_2;
      ave_wghts[2] = stage_wghts[stage-1].gamma_3;
      if (ave_wghts[0] == 0.0 && ave_wghts[1] == 1.0 && ave_wghts[2] == 0.0)
        ph->u.SwapAthenaArray(ph->u1);
      else
        pmb->WeightedAve(ph->u, ph->u1, ph->u2, ph->u0, ph->fl_div, ave_wghts);

      const Real wght = stage_wghts[stage-1].beta*pmb->pmy_mesh->dt;
      ph->AddFluxDivergence(wght, ph->u);
      // add coordinate (geometric) source terms
      pmb->pcoord->AddCoordTermsDivergence(wght, ph->flux, ph->w, pf->bcc, ph->u);

      // Hardcode an additional flux divergence weighted average for the penultimate
      // stage of SSPRK(5,4) since it cannot be expressed in a 3S* framework
      if (stage == 4 && integrator == "ssprk5_4") {
        // From Gottlieb (2009), u^(n+1) partial calculation
        ave_wghts[0] = -1.0; // -u^(n) coeff.
        ave_wghts[1] = 0.0;
        ave_wghts[2] = 0.0;
        const Real beta = 0.063692468666290; // F(u^(3)) coeff.
        const Real wght_ssp = beta*pmb->pmy_mesh->dt;
        // writing out to u2 register
        pmb->WeightedAve(ph->u2, ph->u1, ph->u2, ph->u0, ph->fl_div, ave_wghts);
        ph->AddFluxDivergence(wght_ssp, ph->u2);
        // add coordinate (geometric) source terms
        pmb->pcoord->AddCoordTermsDivergence(wght_ssp, ph->flux, ph->w, pf->bcc, ph->u2);
      }
    }
    return TaskStatus::next;
  }
  return TaskStatus::fail;
}

//----------------------------------------------------------------------------------------
// Functions to integrate Field variables


TaskStatus TimeIntegratorTaskList::IntegrateField(MeshBlock *pmb, int stage) {
  Field *pf = pmb->pfield;

  if (pmb->pmy_mesh->fluid_setup != FluidFormulation::evolve) return TaskStatus::next;

  if (stage <= nstages) {
    if (stage_wghts[stage-1].main_stage) {
      // This time-integrator-specific averaging operation logic is identical to HydroInt
      Real ave_wghts[5];
      ave_wghts[0] = 1.0;
      ave_wghts[1] = stage_wghts[stage-1].delta;
      ave_wghts[2] = 0.0;
      ave_wghts[3] = 0.0;
      ave_wghts[4] = 0.0;
      pmb->WeightedAve(pf->b1, pf->b, pf->b2, pf->b0, pf->ct_update, ave_wghts);

      ave_wghts[0] = stage_wghts[stage-1].gamma_1;
      ave_wghts[1] = stage_wghts[stage-1].gamma_2;
      ave_wghts[2] = stage_wghts[stage-1].gamma_3;
      if (ave_wghts[0] == 0.0 && ave_wghts[1] == 1.0 && ave_wghts[2] == 0.0) {
        pf->b.x1f.SwapAthenaArray(pf->b1.x1f);
        pf->b.x2f.SwapAthenaArray(pf->b1.x2f);
        pf->b.x3f.SwapAthenaArray(pf->b1.x3f);
      } else {
        pmb->WeightedAve(pf->b, pf->b1, pf->b2, pf->b0, pf->ct_update, ave_wghts);
      }

      pf->CT(stage_wghts[stage-1].beta*pmb->pmy_mesh->dt, pf->b);
    }
    return TaskStatus::next;
  }
  return TaskStatus::fail;
}

//----------------------------------------------------------------------------------------
//! Functions to add source terms

TaskStatus TimeIntegratorTaskList::AddSourceTermsHydro(MeshBlock *pmb, int stage) {
  Hydro *ph = pmb->phydro;
  Field *pf = pmb->pfield;
  PassiveScalars *ps = pmb->pscalars;

  // return if there are no source terms to be added
  if (!(ph->hsrc.hydro_sourceterms_defined)
      || pmb->pmy_mesh->fluid_setup != FluidFormulation::evolve) return TaskStatus::next;

  if (stage <= nstages) {
    if (stage_wghts[stage-1].main_stage) {
      // Time at beginning of stage for u()
      Real t_start_stage = pmb->pmy_mesh->time
                           + stage_wghts[(stage-1)].sbeta*pmb->pmy_mesh->dt;
      // Scaled coefficient for RHS update
      Real dt = (stage_wghts[(stage-1)].beta)*(pmb->pmy_mesh->dt);
      // Evaluate the source terms at the time at the beginning of the stage
      ph->hsrc.AddHydroSourceTerms(t_start_stage, dt, ph->flux, ph->w, ps->r, pf->bcc,
                                   ph->u, ps->s);
    }
    return TaskStatus::next;
  }
  return TaskStatus::fail;
}

//----------------------------------------------------------------------------------------
//! Functions to calculate hydro diffusion fluxes (stored in HydroDiffusion::visflx[],
//! cndflx[], added at the end of Hydro::CalculateFluxes()

TaskStatus TimeIntegratorTaskList::DiffuseHydro(MeshBlock *pmb, int stage) {
  Hydro *ph = pmb->phydro;

  // return if there are no diffusion to be added
  if (!(ph->hdif.hydro_diffusion_defined)
      || pmb->pmy_mesh->fluid_setup != FluidFormulation::evolve) return TaskStatus::next;

  if (stage <= nstages) {
    if (stage_wghts[stage-1].main_stage ||
        pmb->pmy_mesh->sts_loc == TaskType::op_split_before ||
        pmb->pmy_mesh->sts_loc == TaskType::op_split_after) {
      // if using orbital advection, put modified conservative into the function
      if (pmb->porb->orbital_advection_defined) {
        pmb->porb->ConvertOrbitalSystem(ph->w, ph->u, OrbitalTransform::prim);
        ph->hdif.CalcDiffusionFlux(pmb->porb->w_orb, pmb->porb->u_orb, ph->flux);
      } else {
        ph->hdif.CalcDiffusionFlux(ph->w, ph->u, ph->flux);
      }
    }
    return TaskStatus::next;
  }
  return TaskStatus::fail;
}

//----------------------------------------------------------------------------------------
//! Functions to calculate diffusion EMF

TaskStatus TimeIntegratorTaskList::DiffuseField(MeshBlock *pmb, int stage) {
  Field *pf = pmb->pfield;

  // return if there are no diffusion to be added
  if (!(pf->fdif.field_diffusion_defined)) return TaskStatus::next;

  if (stage <= nstages) {
    if (stage_wghts[stage-1].main_stage ||
        pmb->pmy_mesh->sts_loc == TaskType::op_split_before ||
        pmb->pmy_mesh->sts_loc == TaskType::op_split_after) {
      // TODO(pdmullen): DiffuseField is also called in SuperTimeStepTaskLsit.
      // It must skip Hall effect (once implemented) diffusion process in STS
      // and always calculate those terms in the main integrator.
      pf->fdif.CalcDiffusionEMF(pf->b, pf->bcc, pf->e);
    }
    return TaskStatus::next;
  }
  return TaskStatus::fail;
}

//----------------------------------------------------------------------------------------
//! Functions to communicate Hydro variables between MeshBlocks

TaskStatus TimeIntegratorTaskList::SendHydro(MeshBlock *pmb, int stage) {
  if (stage <= nstages) {
    // Swap Hydro quantity in BoundaryVariable interface back to conserved var formulation
    // (also needed in SetBoundariesHydro(), since the tasks are independent)
    pmb->phydro->hbvar.SwapHydroQuantity(pmb->phydro->u, HydroBoundaryQuantity::cons);
    pmb->phydro->hbvar.SendBoundaryBuffers();
  } else {
    return TaskStatus::fail;
  }
  return TaskStatus::success;
}

//----------------------------------------------------------------------------------------
//! Functions to communicate Field variables between MeshBlocks

TaskStatus TimeIntegratorTaskList::SendField(MeshBlock *pmb, int stage) {
  if (stage <= nstages) {
    pmb->pfield->fbvar.SendBoundaryBuffers();
  } else {
    return TaskStatus::fail;
  }
  return TaskStatus::success;
}

//----------------------------------------------------------------------------------------
//! Functions to receive Hydro variables between MeshBlocks

TaskStatus TimeIntegratorTaskList::ReceiveHydro(MeshBlock *pmb, int stage) {
  bool ret;
  if (stage <= nstages) {
    ret = pmb->phydro->hbvar.ReceiveBoundaryBuffers();
  } else {
    return TaskStatus::fail;
  }
  if (ret) {
    return TaskStatus::success;
  } else {
    return TaskStatus::fail;
  }
}

//----------------------------------------------------------------------------------------
//! Functions to receive Field variables between MeshBlocks

TaskStatus TimeIntegratorTaskList::ReceiveField(MeshBlock *pmb, int stage) {
  bool ret;
  if (stage <= nstages) {
    ret = pmb->pfield->fbvar.ReceiveBoundaryBuffers();
  } else {
    return TaskStatus::fail;
  }
  if (ret) {
    return TaskStatus::success;
  } else {
    return TaskStatus::fail;
  }
}

//----------------------------------------------------------------------------------------
//! Functions to set Hydro boundaries

TaskStatus TimeIntegratorTaskList::SetBoundariesHydro(MeshBlock *pmb, int stage) {
  if (stage <= nstages) {
    pmb->phydro->hbvar.SwapHydroQuantity(pmb->phydro->u, HydroBoundaryQuantity::cons);
    pmb->phydro->hbvar.SetBoundaries();
    return TaskStatus::success;
  }
  return TaskStatus::fail;
}

//----------------------------------------------------------------------------------------
//! Functions to set Field boundaries

TaskStatus TimeIntegratorTaskList::SetBoundariesField(MeshBlock *pmb, int stage) {
  if (stage <= nstages) {
    pmb->pfield->fbvar.SetBoundaries();
    return TaskStatus::success;
  }
  return TaskStatus::fail;
}

//----------------------------------------------------------------------------------------
//! Functions to communicate Hydro variables between MeshBlocks with shear

TaskStatus TimeIntegratorTaskList::SendHydroShear(MeshBlock *pmb, int stage) {
  if (stage <= nstages) {
    pmb->phydro->hbvar.SendShearingBoxBoundaryBuffers();
  } else {
    return TaskStatus::fail;
  }
  return TaskStatus::success;
}

//----------------------------------------------------------------------------------------
//! Functions to communicate Hydro variables between MeshBlocks with shear

TaskStatus TimeIntegratorTaskList::ReceiveHydroShear(MeshBlock *pmb, int stage) {
  bool ret;
  ret = false;
  if (stage <= nstages) {
    ret = pmb->phydro->hbvar.ReceiveShearingBoxBoundaryBuffers();
  } else {
    return TaskStatus::fail;
  }
  if (ret) {
    pmb->phydro->hbvar.SetShearingBoxBoundaryBuffers();
    return TaskStatus::success;
  } else {
    return TaskStatus::fail;
  }
}

//----------------------------------------------------------------------------------------
//! Functions to communicate Field variables between MeshBlocks with shear

TaskStatus TimeIntegratorTaskList::SendHydroFluxShear(MeshBlock *pmb, int stage) {
  if (stage <= nstages) {
    if (stage_wghts[stage-1].main_stage ||
        pmb->pmy_mesh->sts_loc == TaskType::op_split_before ||
        pmb->pmy_mesh->sts_loc == TaskType::op_split_after) {
      pmb->phydro->hbvar.SendFluxShearingBoxBoundaryBuffers();
    }
    return TaskStatus::success;
  }
  return TaskStatus::fail;
}


TaskStatus TimeIntegratorTaskList::ReceiveHydroFluxShear(MeshBlock *pmb, int stage) {
  if (stage <= nstages) {
    if (stage_wghts[stage-1].main_stage ||
        pmb->pmy_mesh->sts_loc == TaskType::op_split_before ||
        pmb->pmy_mesh->sts_loc == TaskType::op_split_after) {
      if (pmb->phydro->hbvar.ReceiveFluxShearingBoxBoundaryBuffers()) {
        pmb->phydro->hbvar.SetFluxShearingBoxBoundaryBuffers();
        return TaskStatus::success;
      } else {
        return TaskStatus::fail;
      }
    } else {
      return TaskStatus::success;
    }
  }
  return TaskStatus::fail;
}


TaskStatus TimeIntegratorTaskList::SendFieldShear(MeshBlock *pmb, int stage) {
  if (stage <= nstages) {
    pmb->pfield->fbvar.SendShearingBoxBoundaryBuffers();
  } else {
    return TaskStatus::fail;
  }
  return TaskStatus::success;
}

//----------------------------------------------------------------------------------------
//! Functions to communicate Field variables between MeshBlocks with shear

TaskStatus TimeIntegratorTaskList::ReceiveFieldShear(MeshBlock *pmb, int stage) {
  bool ret;
  ret = false;
  if (stage <= nstages) {
    ret = pmb->pfield->fbvar.ReceiveShearingBoxBoundaryBuffers();
  } else {
    return TaskStatus::fail;
  }
  if (ret) {
    pmb->pfield->fbvar.SetShearingBoxBoundaryBuffers();
    return TaskStatus::success;
  } else {
    return TaskStatus::fail;
  }
}

//----------------------------------------------------------------------------------------
//! Functions to communicate EMFs between MeshBlocks with shear

TaskStatus TimeIntegratorTaskList::SendEMFShear(MeshBlock *pmb, int stage) {
  if (stage <= nstages) {
    if (stage_wghts[stage-1].main_stage ||
        pmb->pmy_mesh->sts_loc == TaskType::op_split_before ||
        pmb->pmy_mesh->sts_loc == TaskType::op_split_after) {
      pmb->pfield->fbvar.SendEMFShearingBoxBoundaryCorrection();
    }
    return TaskStatus::success;
  }
  return TaskStatus::fail;
}

//----------------------------------------------------------------------------------------
//! Functions to communicate EMFs between MeshBlocks with shear

TaskStatus TimeIntegratorTaskList::ReceiveEMFShear(MeshBlock *pmb, int stage) {
  if (stage <= nstages) {
    if (stage_wghts[stage-1].main_stage ||
        pmb->pmy_mesh->sts_loc == TaskType::op_split_before ||
        pmb->pmy_mesh->sts_loc == TaskType::op_split_after) {
      if (pmb->pfield->fbvar.ReceiveEMFShearingBoxBoundaryCorrection()) {
        pmb->pfield->fbvar.SetEMFShearingBoxBoundaryCorrection();
        return TaskStatus::success;
      } else {
        return TaskStatus::fail;
      }
    } else {
      return TaskStatus::success;
    }
  }
  return TaskStatus::fail;
}

//--------------------------------------------------------------------------------------
// Functions for everything else

TaskStatus TimeIntegratorTaskList::Prolongation(MeshBlock *pmb, int stage) {
  BoundaryValues *pbval = pmb->pbval;

  if (stage <= nstages) {
    // Time at the end of stage for (u, b) register pair
    Real t_end_stage = pmb->pmy_mesh->time
                       + stage_wghts[(stage-1)].ebeta*pmb->pmy_mesh->dt;
    // Scaled coefficient for RHS time-advance within stage
    Real dt = (stage_wghts[(stage-1)].beta)*(pmb->pmy_mesh->dt);
    pbval->ProlongateBoundaries(t_end_stage, dt, pmb->pbval->bvars_main_int);
    return TaskStatus::success;
  }
  return TaskStatus::fail;
}


TaskStatus TimeIntegratorTaskList::Primitives(MeshBlock *pmb, int stage) {
  Hydro *ph = pmb->phydro;
  Field *pf = pmb->pfield;
  PassiveScalars *ps = pmb->pscalars;
  BoundaryValues *pbval = pmb->pbval;

  int il = pmb->is, iu = pmb->ie, jl = pmb->js, ju = pmb->je, kl = pmb->ks, ku = pmb->ke;
  if (pbval->nblevel[1][1][0] != -1) il -= NGHOST;
  if (pbval->nblevel[1][1][2] != -1) iu += NGHOST;
  if (pbval->nblevel[1][0][1] != -1) jl -= NGHOST;
  if (pbval->nblevel[1][2][1] != -1) ju += NGHOST;
  if (pbval->nblevel[0][1][1] != -1) kl -= NGHOST;
  if (pbval->nblevel[2][1][1] != -1) ku += NGHOST;

  if (stage <= nstages) {
    // At beginning of this task, ph->w contains previous stage's W(U) output
    // and ph->w1 is used as a register to store the current stage's output.
    // For the second order integrators VL2 and RK2, the prim_old initial guess for the
    // Newton-Raphson solver in GR EOS uses the following abscissae:
    // stage=1: W at t^n and
    // stage=2: W at t^{n+1/2} (VL2) or t^{n+1} (RK2)
    pmb->peos->ConservedToPrimitive(ph->u, ph->w, pf->b,
                                    ph->w1, pf->bcc, pmb->pcoord,
                                    il, iu, jl, ju, kl, ku);
    if (pmb->porb->orbital_advection_defined) {
      pmb->porb->ResetOrbitalSystemConversionFlag();
    }
    if (NSCALARS > 0) {
      // r1/r_old for GR is currently unused:
      pmb->peos->PassiveScalarConservedToPrimitive(ps->s, ph->u, ps->r, ps->r,
                                                   pmb->pcoord, il, iu, jl, ju, kl, ku);
    }
    // fourth-order EOS:
    if (pmb->precon->xorder == 4) {
      // for hydro, shrink buffer by 1 on all sides
      if (pbval->nblevel[1][1][0] != -1) il += 1;
      if (pbval->nblevel[1][1][2] != -1) iu -= 1;
      if (pbval->nblevel[1][0][1] != -1) jl += 1;
      if (pbval->nblevel[1][2][1] != -1) ju -= 1;
      if (pbval->nblevel[0][1][1] != -1) kl += 1;
      if (pbval->nblevel[2][1][1] != -1) ku -= 1;
      // for MHD, shrink buffer by 3
      // TODO(felker): add MHD loop limit calculation for 4th order W(U)
      // Apply physical boundaries prior to 4th order W(U)
      // Time at the end of stage for (u, b) register pair
      Real t_end_stage = pmb->pmy_mesh->time
                         + stage_wghts[(stage-1)].ebeta*pmb->pmy_mesh->dt;
      // Scaled coefficient for RHS time-advance within stage
      Real dt = (stage_wghts[(stage-1)].beta)*(pmb->pmy_mesh->dt);
      // Swap Hydro and (possibly) passive scalar quantities in BoundaryVariable interface
      // from conserved to primitive formulations:
      ph->hbvar.SwapHydroQuantity(ph->w1, HydroBoundaryQuantity::prim);
      if (NSCALARS > 0)
        ps->sbvar.var_cc = &(ps->r);
      pbval->ApplyPhysicalBoundaries(t_end_stage, dt, pmb->pbval->bvars_main_int);
      // Perform 4th order W(U)
      pmb->peos->ConservedToPrimitiveCellAverage(ph->u, ph->w, pf->b,
                                                 ph->w1, pf->bcc, pmb->pcoord,
                                                 il, iu, jl, ju, kl, ku);
      if (NSCALARS > 0) {
        pmb->peos->PassiveScalarConservedToPrimitiveCellAverage(
            ps->s, ps->r, ps->r, pmb->pcoord, il, iu, jl, ju, kl, ku);
      }
    }
    // swap AthenaArray data pointers so that w now contains the updated w_out
    ph->w.SwapAthenaArray(ph->w1);
    // r1/r_old for GR is currently unused:
    // ps->r.SwapAthenaArray(ps->r1);
    return TaskStatus::success;
  }
  return TaskStatus::fail;
}


TaskStatus TimeIntegratorTaskList::PhysicalBoundary(MeshBlock *pmb, int stage) {
  Hydro *ph = pmb->phydro;
  PassiveScalars *ps = pmb->pscalars;
  BoundaryValues *pbval = pmb->pbval;

  if (stage <= nstages) {
    // Time at the end of stage for (u, b) register pair
    Real t_end_stage = pmb->pmy_mesh->time
                       + stage_wghts[(stage-1)].ebeta*pmb->pmy_mesh->dt;
    // Scaled coefficient for RHS time-advance within stage
    Real dt = (stage_wghts[(stage-1)].beta)*(pmb->pmy_mesh->dt);
    // Swap Hydro and (possibly) passive scalar quantities in BoundaryVariable interface
    // from conserved to primitive formulations:
    ph->hbvar.SwapHydroQuantity(ph->w, HydroBoundaryQuantity::prim);
    if (NSCALARS > 0)
      ps->sbvar.var_cc = &(ps->r);
    pbval->ApplyPhysicalBoundaries(t_end_stage, dt, pmb->pbval->bvars_main_int);
    return TaskStatus::success;
  }
  return TaskStatus::fail;
}


TaskStatus TimeIntegratorTaskList::UserWork(MeshBlock *pmb, int stage) {
  if (stage != nstages) return TaskStatus::success; // only do on last stage

  pmb->UserWorkInLoop();
  return TaskStatus::success;
}


TaskStatus TimeIntegratorTaskList::NewBlockTimeStep(MeshBlock *pmb, int stage) {
  if (stage != nstages) return TaskStatus::success; // only do on last stage

  pmb->phydro->NewBlockTimeStep();
  return TaskStatus::success;
}


TaskStatus TimeIntegratorTaskList::CheckRefinement(MeshBlock *pmb, int stage) {
  if (stage != nstages) return TaskStatus::success; // only do on last stage

  pmb->pmr->CheckRefinementCondition();
  return TaskStatus::success;
}


TaskStatus TimeIntegratorTaskList::CalculateScalarFlux(MeshBlock *pmb, int stage) {
  PassiveScalars *ps = pmb->pscalars;
  if (stage <= nstages) {
    if (stage_wghts[stage-1].main_stage) {
      if ((integrator == "vl2") && (stage-stage_wghts[0].orbital_stage == 1)) {
        ps->CalculateFluxes(ps->r, 1);
      } else {
        ps->CalculateFluxes(ps->r, pmb->precon->xorder);
      }
    }
    return TaskStatus::next;
  }
  return TaskStatus::fail;
}


TaskStatus TimeIntegratorTaskList::SendScalarFlux(MeshBlock *pmb, int stage) {
  if (stage <= nstages) {
    if (stage_wghts[stage-1].main_stage ||
        pmb->pmy_mesh->sts_loc == TaskType::op_split_before ||
        pmb->pmy_mesh->sts_loc == TaskType::op_split_after) {
      pmb->pscalars->sbvar.SendFluxCorrection();
    }
    return TaskStatus::success;
  }
  return TaskStatus::fail;
}


TaskStatus TimeIntegratorTaskList::ReceiveScalarFlux(MeshBlock *pmb, int stage) {
  if (stage <= nstages) {
    if (stage_wghts[stage-1].main_stage ||
        pmb->pmy_mesh->sts_loc == TaskType::op_split_before ||
        pmb->pmy_mesh->sts_loc == TaskType::op_split_after) {
      if (pmb->pscalars->sbvar.ReceiveFluxCorrection()) {
        return TaskStatus::next;
      } else {
        return TaskStatus::fail;
      }
    } else {
      return TaskStatus::next;
    }
  }
  return TaskStatus::fail;
}


TaskStatus TimeIntegratorTaskList::IntegrateScalars(MeshBlock *pmb, int stage) {
  PassiveScalars *ps = pmb->pscalars;

  if (stage <= nstages) {
    if (stage_wghts[stage-1].main_stage) {
      // This time-integrator-specific averaging operation logic is identical to
      // IntegrateHydro, IntegrateField
      Real ave_wghts[5];
      ave_wghts[0] = 1.0;
      ave_wghts[1] = stage_wghts[stage-1].delta;
      ave_wghts[2] = 0.0;
      ave_wghts[3] = 0.0;
      ave_wghts[4] = 0.0;
      pmb->WeightedAve(ps->s1, ps->s, ps->s2, ps->s0, ps->s_fl_div, ave_wghts);

      ave_wghts[0] = stage_wghts[stage-1].gamma_1;
      ave_wghts[1] = stage_wghts[stage-1].gamma_2;
      ave_wghts[2] = stage_wghts[stage-1].gamma_3;
      if (ave_wghts[0] == 0.0 && ave_wghts[1] == 1.0 && ave_wghts[2] == 0.0)
        ps->s.SwapAthenaArray(ps->s1);
      else
        pmb->WeightedAve(ps->s, ps->s1, ps->s2, ps->s0, ps->s_fl_div, ave_wghts);

      const Real wght = stage_wghts[stage-1].beta*pmb->pmy_mesh->dt;
      ps->AddFluxDivergence(wght, ps->s);

      // Hardcode an additional flux divergence weighted average for the penultimate
      // stage of SSPRK(5,4) since it cannot be expressed in a 3S* framework
      if (stage == 4 && integrator == "ssprk5_4") {
        // From Gottlieb (2009), u^(n+1) partial calculation
        ave_wghts[0] = -1.0; // -u^(n) coeff.
        ave_wghts[1] = 0.0;
        ave_wghts[2] = 0.0;
        const Real beta = 0.063692468666290; // F(u^(3)) coeff.
        const Real wght_ssp = beta*pmb->pmy_mesh->dt;
        // writing out to s2 register
        pmb->WeightedAve(ps->s2, ps->s1, ps->s2, ps->s0, ps->s_fl_div, ave_wghts);
        ps->AddFluxDivergence(wght_ssp, ps->s2);
      }
    }
    return TaskStatus::next;
  }
  return TaskStatus::fail;
}


TaskStatus TimeIntegratorTaskList::SendScalars(MeshBlock *pmb, int stage) {
  if (stage <= nstages) {
    // Swap PassiveScalars quantity in BoundaryVariable interface back to conserved var
    // formulation (also needed in SetBoundariesScalars() since the tasks are independent)
    pmb->pscalars->sbvar.var_cc = &(pmb->pscalars->s);
    pmb->pscalars->sbvar.SendBoundaryBuffers();
  } else {
    return TaskStatus::fail;
  }
  return TaskStatus::success;
}


TaskStatus TimeIntegratorTaskList::ReceiveScalars(MeshBlock *pmb, int stage) {
  bool ret;
  if (stage <= nstages) {
    ret = pmb->pscalars->sbvar.ReceiveBoundaryBuffers();
  } else {
    return TaskStatus::fail;
  }
  if (ret) {
    return TaskStatus::success;
  } else {
    return TaskStatus::fail;
  }
  return TaskStatus::success;
}


TaskStatus TimeIntegratorTaskList::SetBoundariesScalars(MeshBlock *pmb, int stage) {
  if (stage <= nstages) {
    // Set PassiveScalars quantity in BoundaryVariable interface to cons var formulation
    pmb->pscalars->sbvar.var_cc = &(pmb->pscalars->s);
    pmb->pscalars->sbvar.SetBoundaries();
    return TaskStatus::success;
  }
  return TaskStatus::fail;
}


TaskStatus TimeIntegratorTaskList::DiffuseScalars(MeshBlock *pmb, int stage) {
  PassiveScalars *ps = pmb->pscalars;
  Hydro *ph = pmb->phydro;
  // return if there are no diffusion to be added
  if (!(ps->scalar_diffusion_defined))
    return TaskStatus::next;

  if (stage <= nstages) {
    if (stage_wghts[stage-1].main_stage ||
        pmb->pmy_mesh->sts_loc == TaskType::op_split_before ||
        pmb->pmy_mesh->sts_loc == TaskType::op_split_after) {
      // TODO(felker): adapted directly from HydroDiffusion::ClearFlux. Deduplicate
      ps->diffusion_flx[X1DIR].ZeroClear();
      ps->diffusion_flx[X2DIR].ZeroClear();
      ps->diffusion_flx[X3DIR].ZeroClear();

      // unlike HydroDiffusion, only 1x passive scalar diffusive process is allowed, so
      // there is no need for counterpart to wrapper fn HydroDiffusion::CalcDiffusionFlux
      ps->DiffusiveFluxIso(ps->r, ph->w, ps->diffusion_flx);
    }
    return TaskStatus::next;
  }
  return TaskStatus::fail;
}


TaskStatus TimeIntegratorTaskList::SendScalarsShear(MeshBlock *pmb, int stage) {
  if (stage <= nstages) {
    pmb->pscalars->sbvar.SendShearingBoxBoundaryBuffers();
  } else {
    return TaskStatus::fail;
  }
  return TaskStatus::success;
}


TaskStatus TimeIntegratorTaskList::ReceiveScalarsShear(MeshBlock *pmb, int stage) {
  bool ret;
  ret = false;
  if (stage <= nstages) {
    ret = pmb->pscalars->sbvar.ReceiveShearingBoxBoundaryBuffers();
  } else {
    return TaskStatus::fail;
  }
<<<<<<< HEAD
  return TaskStatus::next;
}

//----------------------------------------------------------------------------------
//function for cosmic ray transport

TaskStatus TimeIntegratorTaskList::CalculateCRFlux(MeshBlock *pmb, int stage) {
  Hydro *phydro = pmb->phydro;
  CosmicRay *pcr = pmb->pcr;
  Field *pf = pmb->pfield;

  if (stage <= nstages) {
    if ((stage == 1) && (integrator == "vl2")) {
      pcr->pcrintegrator->CalculateFluxes(phydro->w, pf->bcc, pcr->u_cr, 1);
      return TaskStatus::next;
    } else {
      pcr->pcrintegrator->CalculateFluxes(phydro->w, pf->bcc, pcr->u_cr, 
                                           pcr->pcrintegrator->cr_xorder);
      return TaskStatus::next;
    }
=======
  if (ret) {
    pmb->pscalars->sbvar.SetShearingBoxBoundaryBuffers();
    return TaskStatus::success;
  } else {
    return TaskStatus::fail;
  }
}


TaskStatus TimeIntegratorTaskList::SendScalarsFluxShear(MeshBlock *pmb, int stage) {
  if (stage <= nstages) {
    if (stage_wghts[stage-1].main_stage ||
        pmb->pmy_mesh->sts_loc == TaskType::op_split_before ||
        pmb->pmy_mesh->sts_loc == TaskType::op_split_after) {
      pmb->pscalars->sbvar.SendFluxShearingBoxBoundaryBuffers();
    }
    return TaskStatus::success;
>>>>>>> 2aacb02f
  }
  return TaskStatus::fail;
}

<<<<<<< HEAD
//----------------------------------------------------------------------------------------
// Functions to integrate conserved variables

TaskStatus TimeIntegratorTaskList::IntegrateCR(MeshBlock *pmb, int stage) {
  CosmicRay *pcr = pmb->pcr;

  if (stage <= nstages) {
    Real ave_wghts[3];
    ave_wghts[0] = 1.0;
    ave_wghts[1] = stage_wghts[stage-1].delta;
    ave_wghts[2] = 0.0;
    pmb->WeightedAve(pcr->u_cr1, pcr->u_cr, pcr->u_cr2, ave_wghts);
 
    ave_wghts[0] = stage_wghts[stage-1].gamma_1;
    ave_wghts[1] = stage_wghts[stage-1].gamma_2;
    ave_wghts[2] = stage_wghts[stage-1].gamma_3;
	
    if (ave_wghts[0] == 0.0 && ave_wghts[1] == 1.0 && ave_wghts[2] == 0.0){
      pcr->u_cr.SwapAthenaArray(pcr->u_cr1);     
    }else{
      pmb->WeightedAve(pcr->u_cr, pcr->u_cr1, pcr->u_cr2, ave_wghts); 
    }

    const Real wght = stage_wghts[stage-1].beta*pmb->pmy_mesh->dt;

    pcr->pcrintegrator->FluxDivergence(wght, pcr->u_cr); 

    // Hardcode an additional flux divergence weighted average for the penultimate
    // stage of SSPRK(5,4) since it cannot be expressed in a 3S* framework
    if (stage == 4 && integrator == "ssprk5_4") {
      // From Gottlieb (2009), u^(n+1) partial calculation
      ave_wghts[0] = -1.0; // -u^(n) coeff.
      ave_wghts[1] = 0.0;
      ave_wghts[2] = 0.0;
      const Real beta = 0.063692468666290; // F(u^(3)) coeff.
      const Real wght = beta*pmb->pmy_mesh->dt;
      // writing out to u2 register
      pmb->WeightedAve(pcr->u_cr2, pcr->u_cr1, pcr->u_cr2, ave_wghts);
      pcr->pcrintegrator->FluxDivergence(wght, pcr->u_cr2);
    }
    return TaskStatus::next;
=======

TaskStatus TimeIntegratorTaskList::ReceiveScalarsFluxShear(MeshBlock *pmb, int stage) {
  if (stage <= nstages) {
    if (stage_wghts[stage-1].main_stage ||
        pmb->pmy_mesh->sts_loc == TaskType::op_split_before ||
        pmb->pmy_mesh->sts_loc == TaskType::op_split_after) {
      if (pmb->pscalars->sbvar.ReceiveFluxShearingBoxBoundaryBuffers()) {
        pmb->pscalars->sbvar.SetFluxShearingBoxBoundaryBuffers();
        return TaskStatus::success;
      } else {
        return TaskStatus::fail;
      }
    } else {
      return TaskStatus::success;
    }
>>>>>>> 2aacb02f
  }
  return TaskStatus::fail;
}


<<<<<<< HEAD
TaskStatus TimeIntegratorTaskList::SendCRFlux(MeshBlock *pmb, int stage) {
  pmb->pcr->cr_bvar.SendFluxCorrection();
  return TaskStatus::success;
}

//----------------------------------------------------------------------------------------
// Functions to receive fluxes between MeshBlocks

TaskStatus TimeIntegratorTaskList::ReceiveAndCorrectCRFlux(MeshBlock *pmb, int stage) {
  bool flag_cr = true;
  flag_cr = pmb->pcr->cr_bvar.ReceiveFluxCorrection();
  if (flag_cr) {
    return TaskStatus::next;
  } else {
    return TaskStatus::fail;
  }
}


TaskStatus TimeIntegratorTaskList::SendCR(MeshBlock *pmb, int stage) {
  if (stage <= nstages) {
    // Swap Hydro quantity in BoundaryVariable interface back to conserved var formulation
    // (also needed in SetBoundariesHydro(), since the tasks are independent)
    pmb->pcr->cr_bvar.SendBoundaryBuffers();
  } else {
    return TaskStatus::fail;
  }
  return TaskStatus::success;
}

//----------------------------------------------------------------------------------------
// Functions to receive conserved variables between MeshBlocks

TaskStatus TimeIntegratorTaskList::ReceiveCR(MeshBlock *pmb, int stage) {
  bool ret_cr = true;
  if (stage <= nstages) {
    ret_cr = pmb->pcr->cr_bvar.ReceiveBoundaryBuffers();
  } else {
    return TaskStatus::fail;
  }
  if (ret_cr) {
    return TaskStatus::success;
  } else {
    return TaskStatus::fail;
  }
}


TaskStatus TimeIntegratorTaskList::SetBoundariesCR(MeshBlock *pmb, int stage) {
  if (stage <= nstages) {
    pmb->pcr->cr_bvar.SetBoundaries();
    return TaskStatus::success;
=======
TaskStatus TimeIntegratorTaskList::SendHydroOrbital(MeshBlock *pmb, int stage) {
  if (!stage_wghts[stage-1].orbital_stage) {
    return TaskStatus::success;
  } else {
    OrbitalAdvection *porb = pmb->porb;
    if (!porb->orbital_advection_active) return TaskStatus::success;
    Hydro *ph = pmb->phydro;
    PassiveScalars *ps = pmb->pscalars;
    porb->SetOrbitalAdvectionCC(ph->u, ps->s);
    porb->orb_bc->SendBoundaryBuffersCC();
    return TaskStatus::success;
  }
  return TaskStatus::fail;
}


TaskStatus TimeIntegratorTaskList::SendFieldOrbital(MeshBlock *pmb, int stage) {
  if (!stage_wghts[stage-1].orbital_stage) {
    return TaskStatus::success;
  } else {
    OrbitalAdvection *porb = pmb->porb;
    if (!porb->orbital_advection_active) return TaskStatus::success;
    Field *pf = pmb->pfield;
    porb->SetOrbitalAdvectionFC(pf->b);
    porb->orb_bc->SendBoundaryBuffersFC();
    return TaskStatus::success;
  }
  return TaskStatus::fail;
}


TaskStatus TimeIntegratorTaskList::ReceiveHydroOrbital(MeshBlock *pmb, int stage) {
  if (!stage_wghts[stage-1].orbital_stage) {
    return TaskStatus::success;
  } else {
    OrbitalAdvection *porb = pmb->porb;
    if (!porb->orbital_advection_active) return TaskStatus::success;
    if (porb->orb_bc->ReceiveBoundaryBuffersCC()) {
      return TaskStatus::success;
    }
  }
  return TaskStatus::fail;
}


TaskStatus TimeIntegratorTaskList::ReceiveFieldOrbital(MeshBlock *pmb, int stage) {
  if (!stage_wghts[stage-1].orbital_stage) {
    return TaskStatus::success;
  } else {
    OrbitalAdvection *porb = pmb->porb;
    if (!porb->orbital_advection_active) return TaskStatus::success;
    if (porb->orb_bc->ReceiveBoundaryBuffersFC()) {
      return TaskStatus::success;
    }
>>>>>>> 2aacb02f
  }
  return TaskStatus::fail;
}


<<<<<<< HEAD
TaskStatus TimeIntegratorTaskList::CROpacity(MeshBlock *pmb, int stage) {
  Hydro *ph = pmb->phydro;
  CosmicRay *pcr = pmb->pcr;
  Field *pf = pmb->pfield;
  if (stage <= nstages) {
    pcr->UpdateOpacity(pmb, pcr->u_cr, ph->w, pf->bcc);
=======
TaskStatus TimeIntegratorTaskList::CalculateHydroOrbital(MeshBlock *pmb, int stage) {
  if (!stage_wghts[stage-1].orbital_stage) {
    return TaskStatus::success;
  } else {
    OrbitalAdvection *porb = pmb->porb;
    Hydro *ph = pmb->phydro;
    PassiveScalars *ps = pmb->pscalars;
    Real dt = pmb->pmy_mesh->dt
              *(stage_wghts[(stage-1)].ebeta-stage_wghts[(stage-1)].sbeta);
    porb->CalculateOrbitalAdvectionCC(dt, ph->u, ps->s);
>>>>>>> 2aacb02f
    return TaskStatus::success;
  }
  return TaskStatus::fail;
}


<<<<<<< HEAD
TaskStatus TimeIntegratorTaskList::AddSourceTermsCR(MeshBlock *pmb, int stage) {
  Hydro *ph = pmb->phydro;
  CosmicRay *pcr = pmb->pcr;
  Field *pf = pmb->pfield;

  if (stage <= nstages) {
    // Time at beginning of stage for u()
    Real t_start_stage = pmb->pmy_mesh->time + pmb->stage_abscissae[stage-1][0];
    // Scaled coefficient for RHS update
    Real dt = (stage_wghts[(stage-1)].beta)*(pmb->pmy_mesh->dt);
    // Evaluate the time-dependent source terms
    // Both u and ir are partially updated, only w is from the beginning of the step
    pcr->pcrintegrator->AddSourceTerms(pmb, dt, ph->u, ph->w, pf->bcc, pcr->u_cr);
  } else {
    return TaskStatus::fail;
  }
  return TaskStatus::next;
}


=======
TaskStatus TimeIntegratorTaskList::CalculateFieldOrbital(MeshBlock *pmb, int stage) {
  if (!stage_wghts[stage-1].orbital_stage) {
    return TaskStatus::success;
  } else {
    OrbitalAdvection *porb = pmb->porb;
    if (!porb->orbital_advection_active) return TaskStatus::success;
    Field *pf = pmb->pfield;
    Real dt = pmb->pmy_mesh->dt
              *(stage_wghts[(stage-1)].ebeta-stage_wghts[(stage-1)].sbeta);
    porb->CalculateOrbitalAdvectionFC(dt, pf->e);
    pf->CT(1.0, pf->b);
    return TaskStatus::success;
  }
  return TaskStatus::fail;
}
>>>>>>> 2aacb02f
<|MERGE_RESOLUTION|>--- conflicted
+++ resolved
@@ -952,7 +952,6 @@
     } else {
       AddTask(SRCTERM_HYD,INT_HYD);
     }
-<<<<<<< HEAD
 
     TaskID src_term = SRCTERM_HYD;
     if(CR_ENABLED)
@@ -961,8 +960,7 @@
     AddTask(SEND_HYD,src_term);
     AddTask(RECV_HYD,NONE);
     AddTask(SETB_HYD,(RECV_HYD|SRCTERM_HYD));
-    if (SHEARING_BOX) { // Shearingbox BC for Hydro
-=======
+
     if (ORBITAL_ADVECTION) {
       AddTask(SEND_HYDORB,SRCTERM_HYD);
       AddTask(RECV_HYDORB,NONE);
@@ -977,7 +975,6 @@
     }
 
     if (SHEAR_PERIODIC) {
->>>>>>> 2aacb02f
       AddTask(SEND_HYDSH,SETB_HYD);
       AddTask(RECV_HYDSH,SEND_HYDSH);
     }
@@ -1047,30 +1044,25 @@
 
       // prolongate, compute new primitives
       if (pm->multilevel) { // SMR or AMR
-<<<<<<< HEAD
         TaskID setb=(SEND_HYD|SETB_HYD|SEND_FLD|SETB_FLD);
-        if(CR_ENABLED)
-          setb=(setb|SEND_CR|SETB_CR);
-        if (NSCALARS > 0) {
-          AddTask(PROLONG,(setb|SEND_SCLR|SETB_SCLR));
+        if (SHEAR_PERIODIC) {
+          TaskID setb=(SEND_HYD|RECV_HYDSH|SEND_FLD|RECV_FLDSH);
+          if(CR_ENABLED)
+            setb=(setb|SEND_CR|SETB_CR); //Change SETB_CR for shearing BCs!!!
+          if (NSCALARS > 0) {
+            AddTask(PROLONG,(setb|SEND_SCLR|RECV_SCLRSH));
+          } else {
+            AddTask(PROLONG,setb);
+          }
         } else {
-          AddTask(PROLONG,setb);
-=======
-        if (SHEAR_PERIODIC) {
+          TaskID setb=(SEND_HYD|SETB_HYD|SEND_FLD|SETB_FLD);
+          if(CR_ENABLED)
+            setb=(setb|SEND_CR|SETB_CR);
           if (NSCALARS > 0) {
-            AddTask(PROLONG,(SEND_HYD|RECV_HYDSH|SEND_FLD|RECV_FLDSH
-                             |SEND_SCLR|RECV_SCLRSH));
+            AddTask(PROLONG,(setb|SEND_SCLR|SETB_SCLR));
           } else {
-            AddTask(PROLONG,(SEND_HYD|RECV_HYDSH|SEND_FLD|RECV_FLDSH));
-          }
-        } else {
-          if (NSCALARS > 0) {
-            AddTask(PROLONG,(SEND_HYD|SETB_HYD|SEND_FLD|SETB_FLD
-                             |SEND_SCLR|SETB_SCLR));
-          } else {
-            AddTask(PROLONG,(SEND_HYD|SETB_HYD|SEND_FLD|SETB_FLD));
-          }
->>>>>>> 2aacb02f
+            AddTask(PROLONG,setb);
+          }
         }
         AddTask(CONS2PRIM,PROLONG);
       } else {
@@ -1091,28 +1083,24 @@
     } else {  // HYDRO
       // prolongate, compute new primitives
       if (pm->multilevel) { // SMR or AMR
-<<<<<<< HEAD
-        TaskID setb=(SEND_HYD|SETB_HYD);
-        if(CR_ENABLED)
-          setb=(setb|SEND_CR|SETB_CR);   
-        if (NSCALARS > 0) {
-          AddTask(PROLONG,(setb|SETB_SCLR|SEND_SCLR));
+        if (SHEAR_PERIODIC) {
+          TaskID setb=(SEND_HYD|RECV_HYDSH);
+          if(CR_ENABLED)
+            setb=(setb|SEND_CR|SETB_CR); //Change SETB_CR for shearing BCs!!!
+          if (NSCALARS > 0) {
+            AddTask(PROLONG,(setb|SEND_SCLR|RECV_SCLRSH));
+          } else {
+            AddTask(PROLONG,setb);
+          }
         } else {
-          AddTask(PROLONG,setb);
-=======
-        if (SHEAR_PERIODIC) {
+          TaskID setb=(SEND_HYD|SETB_HYD);
+          if(CR_ENABLED)
+            setb=(setb|SEND_CR|SETB_CR);
           if (NSCALARS > 0) {
-            AddTask(PROLONG,(SEND_HYD|RECV_HYDSH|SEND_SCLR|RECV_SCLRSH));
+            AddTask(PROLONG,(setb|SEND_SCLR|SETB_SCLR));
           } else {
-            AddTask(PROLONG,(SEND_HYD|RECV_HYDSH));
-          }
-        } else {
-          if (NSCALARS > 0) {
-            AddTask(PROLONG,(SEND_HYD|SETB_HYD|SEND_SCLR|SETB_SCLR));
-          } else {
-            AddTask(PROLONG,(SEND_HYD|SETB_HYD));
-          }
->>>>>>> 2aacb02f
+            AddTask(PROLONG,setb);
+          }
         }
         AddTask(CONS2PRIM,PROLONG);
       } else {
@@ -1397,7 +1385,6 @@
         static_cast<TaskStatus (TaskList::*)(MeshBlock*,int)>
         (&TimeIntegratorTaskList::DiffuseScalars);
     task_list_[ntasks].lb_time = true;
-<<<<<<< HEAD
   } else if (id == CALC_CRFLX){
     task_list_[ntasks].TaskFunc=
         static_cast<TaskStatus (TaskList::*)(MeshBlock*,int)>
@@ -1443,7 +1430,6 @@
         static_cast<TaskStatus (TaskList::*)(MeshBlock*,int)>
         (&TimeIntegratorTaskList::CROpacity);
     task_list_[ntasks].lb_time = true;    
-=======
   } else if (id == SEND_HYDORB) {
     task_list_[ntasks].TaskFunc=
         static_cast<TaskStatus (TaskList::*)(MeshBlock*,int)>
@@ -1474,7 +1460,6 @@
         static_cast<TaskStatus (TaskList::*)(MeshBlock*,int)>
         (&TimeIntegratorTaskList::CalculateFieldOrbital);
     task_list_[ntasks].lb_time = true;
->>>>>>> 2aacb02f
   } else {
     std::stringstream msg;
     msg << "### FATAL ERROR in AddTask" << std::endl
@@ -1772,7 +1757,7 @@
   // return if there are no source terms to be added
   if (!(ph->hsrc.hydro_sourceterms_defined)
       || pmb->pmy_mesh->fluid_setup != FluidFormulation::evolve) return TaskStatus::next;
-
+   
   if (stage <= nstages) {
     if (stage_wghts[stage-1].main_stage) {
       // Time at beginning of stage for u()
@@ -2371,8 +2356,136 @@
   } else {
     return TaskStatus::fail;
   }
-<<<<<<< HEAD
-  return TaskStatus::next;
+  if (ret) {
+    pmb->pscalars->sbvar.SetShearingBoxBoundaryBuffers();
+    return TaskStatus::success;
+  } else {
+    return TaskStatus::fail;
+  }
+}
+
+
+TaskStatus TimeIntegratorTaskList::SendScalarsFluxShear(MeshBlock *pmb, int stage) {
+  if (stage <= nstages) {
+    if (stage_wghts[stage-1].main_stage ||
+        pmb->pmy_mesh->sts_loc == TaskType::op_split_before ||
+        pmb->pmy_mesh->sts_loc == TaskType::op_split_after) {
+      pmb->pscalars->sbvar.SendFluxShearingBoxBoundaryBuffers();
+    }
+    return TaskStatus::success;
+  }
+  return TaskStatus::fail;
+}
+
+
+TaskStatus TimeIntegratorTaskList::ReceiveScalarsFluxShear(MeshBlock *pmb, int stage) {
+  if (stage <= nstages) {
+    if (stage_wghts[stage-1].main_stage ||
+        pmb->pmy_mesh->sts_loc == TaskType::op_split_before ||
+        pmb->pmy_mesh->sts_loc == TaskType::op_split_after) {
+      if (pmb->pscalars->sbvar.ReceiveFluxShearingBoxBoundaryBuffers()) {
+        pmb->pscalars->sbvar.SetFluxShearingBoxBoundaryBuffers();
+        return TaskStatus::success;
+      } else {
+        return TaskStatus::fail;
+      }
+    } else {
+      return TaskStatus::success;
+    }
+  }
+  return TaskStatus::fail;
+}
+
+
+TaskStatus TimeIntegratorTaskList::SendHydroOrbital(MeshBlock *pmb, int stage) {
+  if (!stage_wghts[stage-1].orbital_stage) {
+    return TaskStatus::success;
+  } else {
+    OrbitalAdvection *porb = pmb->porb;
+    if (!porb->orbital_advection_active) return TaskStatus::success;
+    Hydro *ph = pmb->phydro;
+    PassiveScalars *ps = pmb->pscalars;
+    porb->SetOrbitalAdvectionCC(ph->u, ps->s);
+    porb->orb_bc->SendBoundaryBuffersCC();
+    return TaskStatus::success;
+  }
+  return TaskStatus::fail;
+}
+
+
+TaskStatus TimeIntegratorTaskList::SendFieldOrbital(MeshBlock *pmb, int stage) {
+  if (!stage_wghts[stage-1].orbital_stage) {
+    return TaskStatus::success;
+  } else {
+    OrbitalAdvection *porb = pmb->porb;
+    if (!porb->orbital_advection_active) return TaskStatus::success;
+    Field *pf = pmb->pfield;
+    porb->SetOrbitalAdvectionFC(pf->b);
+    porb->orb_bc->SendBoundaryBuffersFC();
+    return TaskStatus::success;
+  }
+  return TaskStatus::fail;
+}
+
+
+TaskStatus TimeIntegratorTaskList::ReceiveHydroOrbital(MeshBlock *pmb, int stage) {
+  if (!stage_wghts[stage-1].orbital_stage) {
+    return TaskStatus::success;
+  } else {
+    OrbitalAdvection *porb = pmb->porb;
+    if (!porb->orbital_advection_active) return TaskStatus::success;
+    if (porb->orb_bc->ReceiveBoundaryBuffersCC()) {
+      return TaskStatus::success;
+    }
+  }
+  return TaskStatus::fail;
+}
+
+
+TaskStatus TimeIntegratorTaskList::ReceiveFieldOrbital(MeshBlock *pmb, int stage) {
+  if (!stage_wghts[stage-1].orbital_stage) {
+    return TaskStatus::success;
+  } else {
+    OrbitalAdvection *porb = pmb->porb;
+    if (!porb->orbital_advection_active) return TaskStatus::success;
+    if (porb->orb_bc->ReceiveBoundaryBuffersFC()) {
+      return TaskStatus::success;
+    }
+  }
+  return TaskStatus::fail;
+}
+
+
+TaskStatus TimeIntegratorTaskList::CalculateHydroOrbital(MeshBlock *pmb, int stage) {
+  if (!stage_wghts[stage-1].orbital_stage) {
+    return TaskStatus::success;
+  } else {
+    OrbitalAdvection *porb = pmb->porb;
+    Hydro *ph = pmb->phydro;
+    PassiveScalars *ps = pmb->pscalars;
+    Real dt = pmb->pmy_mesh->dt
+              *(stage_wghts[(stage-1)].ebeta-stage_wghts[(stage-1)].sbeta);
+    porb->CalculateOrbitalAdvectionCC(dt, ph->u, ps->s);
+    return TaskStatus::success;
+  }
+  return TaskStatus::fail;
+}
+
+
+TaskStatus TimeIntegratorTaskList::CalculateFieldOrbital(MeshBlock *pmb, int stage) {
+  if (!stage_wghts[stage-1].orbital_stage) {
+    return TaskStatus::success;
+  } else {
+    OrbitalAdvection *porb = pmb->porb;
+    if (!porb->orbital_advection_active) return TaskStatus::success;
+    Field *pf = pmb->pfield;
+    Real dt = pmb->pmy_mesh->dt
+              *(stage_wghts[(stage-1)].ebeta-stage_wghts[(stage-1)].sbeta);
+    porb->CalculateOrbitalAdvectionFC(dt, pf->e);
+    pf->CT(1.0, pf->b);
+    return TaskStatus::success;
+  }
+  return TaskStatus::fail;
 }
 
 //----------------------------------------------------------------------------------
@@ -2392,30 +2505,10 @@
                                            pcr->pcrintegrator->cr_xorder);
       return TaskStatus::next;
     }
-=======
-  if (ret) {
-    pmb->pscalars->sbvar.SetShearingBoxBoundaryBuffers();
-    return TaskStatus::success;
-  } else {
-    return TaskStatus::fail;
-  }
-}
-
-
-TaskStatus TimeIntegratorTaskList::SendScalarsFluxShear(MeshBlock *pmb, int stage) {
-  if (stage <= nstages) {
-    if (stage_wghts[stage-1].main_stage ||
-        pmb->pmy_mesh->sts_loc == TaskType::op_split_before ||
-        pmb->pmy_mesh->sts_loc == TaskType::op_split_after) {
-      pmb->pscalars->sbvar.SendFluxShearingBoxBoundaryBuffers();
-    }
-    return TaskStatus::success;
->>>>>>> 2aacb02f
-  }
-  return TaskStatus::fail;
-}
-
-<<<<<<< HEAD
+  }
+  return TaskStatus::fail;
+}
+
 //----------------------------------------------------------------------------------------
 // Functions to integrate conserved variables
 
@@ -2457,29 +2550,11 @@
       pcr->pcrintegrator->FluxDivergence(wght, pcr->u_cr2);
     }
     return TaskStatus::next;
-=======
-
-TaskStatus TimeIntegratorTaskList::ReceiveScalarsFluxShear(MeshBlock *pmb, int stage) {
-  if (stage <= nstages) {
-    if (stage_wghts[stage-1].main_stage ||
-        pmb->pmy_mesh->sts_loc == TaskType::op_split_before ||
-        pmb->pmy_mesh->sts_loc == TaskType::op_split_after) {
-      if (pmb->pscalars->sbvar.ReceiveFluxShearingBoxBoundaryBuffers()) {
-        pmb->pscalars->sbvar.SetFluxShearingBoxBoundaryBuffers();
-        return TaskStatus::success;
-      } else {
-        return TaskStatus::fail;
-      }
-    } else {
-      return TaskStatus::success;
-    }
->>>>>>> 2aacb02f
-  }
-  return TaskStatus::fail;
-}
-
-
-<<<<<<< HEAD
+  }
+  return TaskStatus::fail;
+}
+
+
 TaskStatus TimeIntegratorTaskList::SendCRFlux(MeshBlock *pmb, int stage) {
   pmb->pcr->cr_bvar.SendFluxCorrection();
   return TaskStatus::success;
@@ -2532,93 +2607,23 @@
   if (stage <= nstages) {
     pmb->pcr->cr_bvar.SetBoundaries();
     return TaskStatus::success;
-=======
-TaskStatus TimeIntegratorTaskList::SendHydroOrbital(MeshBlock *pmb, int stage) {
-  if (!stage_wghts[stage-1].orbital_stage) {
-    return TaskStatus::success;
-  } else {
-    OrbitalAdvection *porb = pmb->porb;
-    if (!porb->orbital_advection_active) return TaskStatus::success;
-    Hydro *ph = pmb->phydro;
-    PassiveScalars *ps = pmb->pscalars;
-    porb->SetOrbitalAdvectionCC(ph->u, ps->s);
-    porb->orb_bc->SendBoundaryBuffersCC();
-    return TaskStatus::success;
-  }
-  return TaskStatus::fail;
-}
-
-
-TaskStatus TimeIntegratorTaskList::SendFieldOrbital(MeshBlock *pmb, int stage) {
-  if (!stage_wghts[stage-1].orbital_stage) {
-    return TaskStatus::success;
-  } else {
-    OrbitalAdvection *porb = pmb->porb;
-    if (!porb->orbital_advection_active) return TaskStatus::success;
-    Field *pf = pmb->pfield;
-    porb->SetOrbitalAdvectionFC(pf->b);
-    porb->orb_bc->SendBoundaryBuffersFC();
-    return TaskStatus::success;
-  }
-  return TaskStatus::fail;
-}
-
-
-TaskStatus TimeIntegratorTaskList::ReceiveHydroOrbital(MeshBlock *pmb, int stage) {
-  if (!stage_wghts[stage-1].orbital_stage) {
-    return TaskStatus::success;
-  } else {
-    OrbitalAdvection *porb = pmb->porb;
-    if (!porb->orbital_advection_active) return TaskStatus::success;
-    if (porb->orb_bc->ReceiveBoundaryBuffersCC()) {
-      return TaskStatus::success;
-    }
-  }
-  return TaskStatus::fail;
-}
-
-
-TaskStatus TimeIntegratorTaskList::ReceiveFieldOrbital(MeshBlock *pmb, int stage) {
-  if (!stage_wghts[stage-1].orbital_stage) {
-    return TaskStatus::success;
-  } else {
-    OrbitalAdvection *porb = pmb->porb;
-    if (!porb->orbital_advection_active) return TaskStatus::success;
-    if (porb->orb_bc->ReceiveBoundaryBuffersFC()) {
-      return TaskStatus::success;
-    }
->>>>>>> 2aacb02f
-  }
-  return TaskStatus::fail;
-}
-
-
-<<<<<<< HEAD
+  }
+  return TaskStatus::fail;
+}
+
+
 TaskStatus TimeIntegratorTaskList::CROpacity(MeshBlock *pmb, int stage) {
   Hydro *ph = pmb->phydro;
   CosmicRay *pcr = pmb->pcr;
   Field *pf = pmb->pfield;
   if (stage <= nstages) {
     pcr->UpdateOpacity(pmb, pcr->u_cr, ph->w, pf->bcc);
-=======
-TaskStatus TimeIntegratorTaskList::CalculateHydroOrbital(MeshBlock *pmb, int stage) {
-  if (!stage_wghts[stage-1].orbital_stage) {
-    return TaskStatus::success;
-  } else {
-    OrbitalAdvection *porb = pmb->porb;
-    Hydro *ph = pmb->phydro;
-    PassiveScalars *ps = pmb->pscalars;
-    Real dt = pmb->pmy_mesh->dt
-              *(stage_wghts[(stage-1)].ebeta-stage_wghts[(stage-1)].sbeta);
-    porb->CalculateOrbitalAdvectionCC(dt, ph->u, ps->s);
->>>>>>> 2aacb02f
-    return TaskStatus::success;
-  }
-  return TaskStatus::fail;
-}
-
-
-<<<<<<< HEAD
+    return TaskStatus::success;
+  }
+  return TaskStatus::fail;
+}
+
+
 TaskStatus TimeIntegratorTaskList::AddSourceTermsCR(MeshBlock *pmb, int stage) {
   Hydro *ph = pmb->phydro;
   CosmicRay *pcr = pmb->pcr;
@@ -2626,7 +2631,7 @@
 
   if (stage <= nstages) {
     // Time at beginning of stage for u()
-    Real t_start_stage = pmb->pmy_mesh->time + pmb->stage_abscissae[stage-1][0];
+    Real t_start_stage = pmb->pmy_mesh->time + stage_wghts[(stage-1)].sbeta*pmb->pmy_mesh->dt;
     // Scaled coefficient for RHS update
     Real dt = (stage_wghts[(stage-1)].beta)*(pmb->pmy_mesh->dt);
     // Evaluate the time-dependent source terms
@@ -2639,20 +2644,3 @@
 }
 
 
-=======
-TaskStatus TimeIntegratorTaskList::CalculateFieldOrbital(MeshBlock *pmb, int stage) {
-  if (!stage_wghts[stage-1].orbital_stage) {
-    return TaskStatus::success;
-  } else {
-    OrbitalAdvection *porb = pmb->porb;
-    if (!porb->orbital_advection_active) return TaskStatus::success;
-    Field *pf = pmb->pfield;
-    Real dt = pmb->pmy_mesh->dt
-              *(stage_wghts[(stage-1)].ebeta-stage_wghts[(stage-1)].sbeta);
-    porb->CalculateOrbitalAdvectionFC(dt, pf->e);
-    pf->CT(1.0, pf->b);
-    return TaskStatus::success;
-  }
-  return TaskStatus::fail;
-}
->>>>>>> 2aacb02f
