--- conflicted
+++ resolved
@@ -937,15 +937,6 @@
     } else {
       AddTask(SRCTERM_HYD,INT_HYD);
     }
-<<<<<<< HEAD
-    if (PARTICLES)
-      AddTask(SEND_HYD,SRCTERM_HYD|RECV_PM);
-    else
-      AddTask(SEND_HYD,SRCTERM_HYD);
-    AddTask(RECV_HYD,NONE);
-    AddTask(SETB_HYD,(RECV_HYD|SRCTERM_HYD));
-    if (SHEARING_BOX) { // Shearingbox BC for Hydro
-=======
     if (ORBITAL_ADVECTION) {
       AddTask(SEND_HYDORB,SRCTERM_HYD);
       AddTask(RECV_HYDORB,NONE);
@@ -954,13 +945,14 @@
       AddTask(RECV_HYD,NONE);
       AddTask(SETB_HYD,(RECV_HYD|CALC_HYDORB));
     } else {
-      AddTask(SEND_HYD,SRCTERM_HYD);
+      if (PARTICLES)
+        AddTask(SEND_HYD,SRCTERM_HYD|RECV_PM);
+      else
+        AddTask(SEND_HYD,SRCTERM_HYD);
       AddTask(RECV_HYD,NONE);
       AddTask(SETB_HYD,(RECV_HYD|SRCTERM_HYD));
     }
-
     if (SHEAR_PERIODIC) {
->>>>>>> bfca3e86
       AddTask(SEND_HYDSH,SETB_HYD);
       AddTask(RECV_HYDSH,SEND_HYDSH);
     }
@@ -1128,21 +1120,6 @@
 void TimeIntegratorTaskList::AddTask(const TaskID& id, const TaskID& dep) {
   task_list_[ntasks].task_id = id;
   task_list_[ntasks].dependency = dep;
-<<<<<<< HEAD
-  task_list_[ntasks].task_name.assign("");
-
-  // TODO(felker): change naming convention of either/both of TASK_NAME and TaskFunc
-  // There are some issues with the current names:
-  // 1) VERB_OBJECT is confusing with ObjectVerb(). E.g. seeing SEND_HYD in the task list
-  // assembly would lead the user to believe the corresponding function is SendHydro(),
-  // when it is actually HydroSend()--- Probaby change function names to active voice
-  // VerbObject() since "HydroFluxCalculate()" doesn't sound quite right.
-
-  // Note, there are exceptions to the "verb+object" convention in some TASK_NAMES and
-  // TaskFunc, e.g. NEW_DT + NewBlockTimeStep() and AMR_FLAG + CheckRefinement(),
-  // SRCTERM_HYD and HydroSourceTerms(), USERWORK, PHY_BVAL, PROLONG, CONS2PRIM,
-  // ... Although, AMR_FLAG = "flag blocks for AMR" should be FLAG_AMR in VERB_OBJECT
-=======
   //! \todo (felker):
   //! - change naming convention of either/both of TASK_NAME and TaskFunc
   //! - There are some issues with the current names:
@@ -1155,7 +1132,6 @@
   //!   TaskFunc, e.g. NEW_DT + NewBlockTimeStep() and AMR_FLAG + CheckRefinement(),
   //!   SRCTERM_HYD and HydroSourceTerms(), USERWORK, PHY_BVAL, PROLONG, CONS2PRIM,
   //!   ... Although, AMR_FLAG = "flag blocks for AMR" should be FLAG_AMR in VERB_OBJECT
->>>>>>> bfca3e86
   using namespace HydroIntegratorTaskNames; // NOLINT (build/namespace)
   if (id == CLEAR_ALLBND) {
     task_list_[ntasks].TaskFunc=
@@ -1252,20 +1228,19 @@
         static_cast<TaskStatus (TaskList::*)(MeshBlock*,int)>
         (&TimeIntegratorTaskList::SetBoundariesField);
     task_list_[ntasks].lb_time = true;
-<<<<<<< HEAD
     task_list_[ntasks].task_name.append("SetBoundariesField");
-=======
   } else if (id == SEND_HYDFLXSH) {
     task_list_[ntasks].TaskFunc=
         static_cast<TaskStatus (TaskList::*)(MeshBlock*,int)>
         (&TimeIntegratorTaskList::SendHydroFluxShear);
     task_list_[ntasks].lb_time = true;
+    task_list_[ntasks].task_name.append("SendHydroFluxShear");
   } else if (id == RECV_HYDFLXSH) {
     task_list_[ntasks].TaskFunc=
         static_cast<TaskStatus (TaskList::*)(MeshBlock*,int)>
         (&TimeIntegratorTaskList::ReceiveHydroFluxShear);
     task_list_[ntasks].lb_time = false;
->>>>>>> bfca3e86
+    task_list_[ntasks].task_name.append("ReceiveHydroFluxShear");
   } else if (id == SEND_HYDSH) {
     task_list_[ntasks].TaskFunc=
         static_cast<TaskStatus (TaskList::*)(MeshBlock*,int)>
@@ -1301,16 +1276,7 @@
         static_cast<TaskStatus (TaskList::*)(MeshBlock*,int)>
         (&TimeIntegratorTaskList::ReceiveEMFShear);
     task_list_[ntasks].lb_time = false;
-<<<<<<< HEAD
     task_list_[ntasks].task_name.append("ReceiveEMFShear");
-  } else if (id == RMAP_EMFSH) {
-    task_list_[ntasks].TaskFunc=
-        static_cast<TaskStatus (TaskList::*)(MeshBlock*,int)>
-        (&TimeIntegratorTaskList::RemapEMFShear);
-    task_list_[ntasks].lb_time = true;
-    task_list_[ntasks].task_name.append("RemapEMFShear");
-=======
->>>>>>> bfca3e86
   } else if (id == PROLONG) {
     task_list_[ntasks].TaskFunc=
         static_cast<TaskStatus (TaskList::*)(MeshBlock*,int)>
@@ -1400,36 +1366,36 @@
         static_cast<TaskStatus (TaskList::*)(MeshBlock*,int)>
         (&TimeIntegratorTaskList::SetBoundariesScalars);
     task_list_[ntasks].lb_time = true;
-<<<<<<< HEAD
     task_list_[ntasks].task_name.append("SetBoundariesScalars");
-=======
   } else if (id == SEND_SCLRSH) {
     task_list_[ntasks].TaskFunc=
         static_cast<TaskStatus (TaskList::*)(MeshBlock*,int)>
         (&TimeIntegratorTaskList::SendScalarsShear);
     task_list_[ntasks].lb_time = true;
+    task_list_[ntasks].task_name.append("SendScalarsShear");
   } else if (id == RECV_SCLRSH) {
     task_list_[ntasks].TaskFunc=
         static_cast<TaskStatus (TaskList::*)(MeshBlock*,int)>
         (&TimeIntegratorTaskList::ReceiveScalarsShear);
     task_list_[ntasks].lb_time = false;
+    task_list_[ntasks].task_name.append("ReceiveScalarsShear");
   } else if (id == SEND_SCLRFLXSH) {
     task_list_[ntasks].TaskFunc=
         static_cast<TaskStatus (TaskList::*)(MeshBlock*,int)>
         (&TimeIntegratorTaskList::SendScalarsFluxShear);
     task_list_[ntasks].lb_time = true;
+    task_list_[ntasks].task_name.append("SendScalarsFluxShear");
   } else if (id == RECV_SCLRFLXSH) {
     task_list_[ntasks].TaskFunc=
         static_cast<TaskStatus (TaskList::*)(MeshBlock*,int)>
         (&TimeIntegratorTaskList::ReceiveScalarsFluxShear);
     task_list_[ntasks].lb_time = false;
->>>>>>> bfca3e86
+    task_list_[ntasks].task_name.append("ReceiveScalarsFluxShear");
   } else if (id == DIFFUSE_SCLR) {
     task_list_[ntasks].TaskFunc=
         static_cast<TaskStatus (TaskList::*)(MeshBlock*,int)>
         (&TimeIntegratorTaskList::DiffuseScalars);
     task_list_[ntasks].lb_time = true;
-<<<<<<< HEAD
     task_list_[ntasks].task_name.append("DiffuseScalars");
   } else if (id == INT_PAR) {
     task_list_[ntasks].TaskFunc=
@@ -1461,38 +1427,42 @@
         (&TimeIntegratorTaskList::ParticleMeshReceive);
     task_list_[ntasks].lb_time = false;
     task_list_[ntasks].task_name.append("ParticleMeshReceive");
-=======
   } else if (id == SEND_HYDORB) {
     task_list_[ntasks].TaskFunc=
         static_cast<TaskStatus (TaskList::*)(MeshBlock*,int)>
         (&TimeIntegratorTaskList::SendHydroOrbital);
     task_list_[ntasks].lb_time = true;
+    task_list_[ntasks].task_name.append("SendHydroOrbital");
   } else if (id == RECV_HYDORB) {
     task_list_[ntasks].TaskFunc=
         static_cast<TaskStatus (TaskList::*)(MeshBlock*,int)>
         (&TimeIntegratorTaskList::ReceiveHydroOrbital);
     task_list_[ntasks].lb_time = false;
+    task_list_[ntasks].task_name.append("ReceiveHydroOrbital");
   } else if (id == CALC_HYDORB) {
     task_list_[ntasks].TaskFunc=
         static_cast<TaskStatus (TaskList::*)(MeshBlock*,int)>
         (&TimeIntegratorTaskList::CalculateHydroOrbital);
     task_list_[ntasks].lb_time = true;
+    task_list_[ntasks].task_name.append("CalculateHydroOrbital");
   } else if (id == SEND_FLDORB) {
     task_list_[ntasks].TaskFunc=
         static_cast<TaskStatus (TaskList::*)(MeshBlock*,int)>
         (&TimeIntegratorTaskList::SendFieldOrbital);
     task_list_[ntasks].lb_time = true;
+    task_list_[ntasks].task_name.append("SendFieldOrbital");
   } else if (id == RECV_FLDORB) {
     task_list_[ntasks].TaskFunc=
         static_cast<TaskStatus (TaskList::*)(MeshBlock*,int)>
         (&TimeIntegratorTaskList::ReceiveFieldOrbital);
     task_list_[ntasks].lb_time = false;
+    task_list_[ntasks].task_name.append("ReceiveFieldOrbital");
   } else if (id == CALC_FLDORB) {
     task_list_[ntasks].TaskFunc=
         static_cast<TaskStatus (TaskList::*)(MeshBlock*,int)>
         (&TimeIntegratorTaskList::CalculateFieldOrbital);
     task_list_[ntasks].lb_time = true;
->>>>>>> bfca3e86
+    task_list_[ntasks].task_name.append("CalculateFieldOrbital");
   } else {
     std::stringstream msg;
     msg << "### FATAL ERROR in AddTask" << std::endl
@@ -1545,15 +1515,10 @@
         || (stage_wghts[stage-1].ebeta != stage_wghts[stage-2].ebeta)))
       pmb->pbval->ComputeShear(time+dt_fc, time+dt_int);
   }
-<<<<<<< HEAD
-  pmb->pbval->StartReceiving(BoundaryCommSubset::all);
-  pmb->pbval->StartReceivingSubset(BoundaryCommSubset::all, pmb->pbval->bvars_main_int);
-  if (PARTICLES) pmb->ppar->StartReceiving();
-=======
->>>>>>> bfca3e86
 
   if (stage_wghts[stage-1].main_stage) {
     pmb->pbval->StartReceivingSubset(BoundaryCommSubset::all, pmb->pbval->bvars_main_int);
+    if (PARTICLES) pmb->ppar->StartReceiving();
   } else {
     pmb->pbval->StartReceivingSubset(BoundaryCommSubset::orbital,
                                      pmb->pbval->bvars_main_int);
@@ -1564,6 +1529,7 @@
     pmb->porb->orb_bc->ComputeOrbit(dt);
     pmb->porb->orb_bc->StartReceiving(BoundaryCommSubset::all);
   }
+
   return;
 }
 
@@ -1571,15 +1537,10 @@
 //! Functions to end MPI communication
 
 TaskStatus TimeIntegratorTaskList::ClearAllBoundary(MeshBlock *pmb, int stage) {
-<<<<<<< HEAD
-  pmb->pbval->ClearBoundary(BoundaryCommSubset::all);
-  pmb->pbval->ClearBoundarySubset(BoundaryCommSubset::all,
-                                  pmb->pbval->bvars_main_int);
-  if (PARTICLES) pmb->ppar->ClearBoundary();
-=======
   if (stage_wghts[stage-1].main_stage) {
     pmb->pbval->ClearBoundarySubset(BoundaryCommSubset::all,
                                     pmb->pbval->bvars_main_int);
+    if (PARTICLES) pmb->ppar->ClearBoundary();
   } else {
     pmb->pbval->ClearBoundarySubset(BoundaryCommSubset::orbital,
                                     pmb->pbval->bvars_main_int);
@@ -1588,7 +1549,6 @@
     pmb->porb->orb_bc->ClearBoundary(BoundaryCommSubset::all);
   }
 
->>>>>>> bfca3e86
   return TaskStatus::success;
 }
 
