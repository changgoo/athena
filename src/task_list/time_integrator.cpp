//========================================================================================
// Athena++ astrophysical MHD code
// Copyright(C) 2014 James M. Stone <jmstone@princeton.edu> and other code contributors
// Licensed under the 3-clause BSD License, see LICENSE file for details
//========================================================================================
//! \file time_integrator.cpp
//  \brief derived class for time integrator task list. Can create task lists for one
//  of many different time integrators (e.g. van Leer, RK2, RK3, etc.)

// C headers

// C++ headers
#include <algorithm>  // min()
#include <iostream>   // endl
#include <sstream>    // sstream
#include <stdexcept>  // runtime_error
#include <string>     // c_str()

// Athena++ headers
#include "../athena.hpp"
#include "../bvals/bvals.hpp"
#include "../eos/eos.hpp"
#include "../field/field.hpp"
#include "../field/field_diffusion/field_diffusion.hpp"
#include "../gravity/gravity.hpp"
#include "../hydro/hydro.hpp"
#include "../hydro/hydro_diffusion/hydro_diffusion.hpp"
#include "../hydro/srcterms/hydro_srcterms.hpp"
#include "../mesh/mesh.hpp"
#include "../parameter_input.hpp"
#include "../particles/particles.hpp"
#include "../reconstruct/reconstruction.hpp"
#include "../scalars/scalars.hpp"
#include "task_list.hpp"

//----------------------------------------------------------------------------------------
//  TimeIntegratorTaskList constructor

TimeIntegratorTaskList::TimeIntegratorTaskList(ParameterInput *pin, Mesh *pm) {
  // First, define each time-integrator by setting weights for each step of the algorithm
  // and the CFL number stability limit when coupled to the single-stage spatial operator.
  // Currently, the explicit, multistage time-integrators must be expressed as 2S-type
  // algorithms as in Ketcheson (2010) Algorithm 3, which incudes 2N (Williamson) and 2R
  // (van der Houwen) popular 2-register low-storage RK methods. The 2S-type integrators
  // depend on a bidiagonally sparse Shu-Osher representation; at each stage l:
  //
  //    U^{l} = a_{l,l-2}*U^{l-2} + a_{l-1}*U^{l-1}
  //          + b_{l,l-2}*dt*Div(F_{l-2}) + b_{l,l-1}*dt*Div(F_{l-1}),
  //
  // where U^{l-1} and U^{l-2} are previous stages and a_{l,l-2}, a_{l,l-1}=(1-a_{l,l-2}),
  // and b_{l,l-2}, b_{l,l-1} are weights that are different for each stage and
  // integrator. Previous timestep U^{0} = U^n is given, and the integrator solves
  // for U^{l} for 1 <= l <= nstages.
  //
  // The 2x RHS evaluations of Div(F) and source terms per stage is avoided by adding
  // another weighted average / caching of these terms each stage. The API and framework
  // is extensible to three register 3S* methods, although none are currently implemented.

  // Notation: exclusively using "stage", equivalent in lit. to "substage" or "substep"
  // (infrequently "step"), to refer to the intermediate values of U^{l} between each
  // "timestep" = "cycle" in explicit, multistage methods. This is to disambiguate the
  // temporal integration from other iterative sequences; "Step" is often used for generic
  // sequences in code, e.g. main.cpp: "Step 1: MPI"
  //
  // main.cpp invokes the tasklist in a for () loop from stage=1 to stage=ptlist->nstages

  // TODO(felker): validate Field and Hydro diffusion with RK3, RK4, SSPRK(5,4)
  integrator = pin->GetOrAddString("time", "integrator", "vl2");

  if (integrator == "vl2") {
    // VL: second-order van Leer integrator (Stone & Gardiner, NewA 14, 139 2009)
    // Simple predictor-corrector scheme similar to MUSCL-Hancock
    // Expressed in 2S or 3S* algorithm form
    nstages = 2;
    cfl_limit = 1.0;
    // Modify VL2 stability limit in 2D, 3D
    if (pm->ndim == 2) cfl_limit = 0.5;
    if (pm->ndim == 3) cfl_limit = 0.5;

    stage_wghts[0].delta = 1.0; // required for consistency
    stage_wghts[0].gamma_1 = 0.0;
    stage_wghts[0].gamma_2 = 1.0;
    stage_wghts[0].gamma_3 = 0.0;
    stage_wghts[0].beta = 0.5;

    stage_wghts[1].delta = 0.0;
    stage_wghts[1].gamma_1 = 0.0;
    stage_wghts[1].gamma_2 = 1.0;
    stage_wghts[1].gamma_3 = 0.0;
    stage_wghts[1].beta = 1.0;
  } else if (integrator == "rk1") {
    // RK1: first-order Runge-Kutta / the forward Euler (FE) method
    nstages = 1;
    cfl_limit = 1.0;
    stage_wghts[0].delta = 1.0;
    stage_wghts[0].gamma_1 = 0.0;
    stage_wghts[0].gamma_2 = 1.0;
    stage_wghts[0].gamma_3 = 0.0;
    stage_wghts[0].beta = 1.0;
  } else if (integrator == "rk2") {
    // Heun's method / SSPRK (2,2): Gottlieb (2009) equation 3.1
    // Optimal (in error bounds) explicit two-stage, second-order SSPRK
    nstages = 2;
    cfl_limit = 1.0;  // c_eff = c/nstages = 1/2 (Gottlieb (2009), pg 271)
    stage_wghts[0].delta = 1.0;
    stage_wghts[0].gamma_1 = 0.0;
    stage_wghts[0].gamma_2 = 1.0;
    stage_wghts[0].gamma_3 = 0.0;
    stage_wghts[0].beta = 1.0;

    stage_wghts[1].delta = 0.0;
    stage_wghts[1].gamma_1 = 0.5;
    stage_wghts[1].gamma_2 = 0.5;
    stage_wghts[1].gamma_3 = 0.0;
    stage_wghts[1].beta = 0.5;
  } else if (integrator == "rk3") {
    // SSPRK (3,3): Gottlieb (2009) equation 3.2
    // Optimal (in error bounds) explicit three-stage, third-order SSPRK
    nstages = 3;
    cfl_limit = 1.0;  // c_eff = c/nstages = 1/3 (Gottlieb (2009), pg 271)
    stage_wghts[0].delta = 1.0;
    stage_wghts[0].gamma_1 = 0.0;
    stage_wghts[0].gamma_2 = 1.0;
    stage_wghts[0].gamma_3 = 0.0;
    stage_wghts[0].beta = 1.0;

    stage_wghts[1].delta = 0.0;
    stage_wghts[1].gamma_1 = 0.25;
    stage_wghts[1].gamma_2 = 0.75;
    stage_wghts[1].gamma_3 = 0.0;
    stage_wghts[1].beta = 0.25;

    stage_wghts[2].delta = 0.0;
    stage_wghts[2].gamma_1 = TWO_3RD;
    stage_wghts[2].gamma_2 = ONE_3RD;
    stage_wghts[2].gamma_3 = 0.0;
    stage_wghts[2].beta = TWO_3RD;
    //} else if (integrator == "ssprk5_3") {
    //} else if (integrator == "ssprk10_4") {
  } else if (integrator == "rk4") {
    // RK4()4[2S] from Table 2 of Ketcheson (2010)
    // Non-SSP, explicit four-stage, fourth-order RK
    nstages = 4;
    // Stability properties are similar to classical (non-SSP) RK4 (but ~2x L2 principal
    // error norm). Refer to Colella (2011) for linear stability analysis of constant
    // coeff. advection of classical RK4 + 4th or 1st order (limiter engaged) fluxes
    cfl_limit = 1.3925; // Colella (2011) eq 101; 1st order flux is most severe constraint
    stage_wghts[0].delta = 1.0;
    stage_wghts[0].gamma_1 = 0.0;
    stage_wghts[0].gamma_2 = 1.0;
    stage_wghts[0].gamma_3 = 0.0;
    stage_wghts[0].beta = 1.193743905974738;

    stage_wghts[1].delta = 0.217683334308543;
    stage_wghts[1].gamma_1 = 0.121098479554482;
    stage_wghts[1].gamma_2 = 0.721781678111411;
    stage_wghts[1].gamma_3 = 0.0;
    stage_wghts[1].beta = 0.099279895495783;

    stage_wghts[2].delta = 1.065841341361089;
    stage_wghts[2].gamma_1 = -3.843833699660025;
    stage_wghts[2].gamma_2 = 2.121209265338722;
    stage_wghts[2].gamma_3 = 0.0;
    stage_wghts[2].beta = 1.131678018054042;

    stage_wghts[3].delta = 0.0;
    stage_wghts[3].gamma_1 = 0.546370891121863;
    stage_wghts[3].gamma_2 = 0.198653035682705;
    stage_wghts[3].gamma_3 = 0.0;
    stage_wghts[3].beta = 0.310665766509336;
  } else if (integrator == "ssprk5_4") {
    // SSPRK (5,4): Gottlieb (2009) section 3.1; between eq 3.3 and 3.4
    // Optimal (in error bounds) explicit five-stage, fourth-order SSPRK
    // 3N method, but there is no 3S* formulation due to irregular sparsity
    // of Shu-Osher form matrix, alpha.
    nstages = 5;
    // Because it is an SSP method, we can use the SSP coefficient c=1.508 to to trivially
    // relate the CFL constraint to the RK1 CFL=1 (for first-order fluxes). There is no
    // need to perform stability analysis from scratch (unlike e.g. the linear stability
    // analysis for classical/non-SSP RK4 in Colella (2011)) However, PLM and PPM w/o the
    // limiter engaged are unconditionally unstable under RK1 integration, so the SSP
    // guarantees do not hold for the Athena++ spatial discretizations.
    cfl_limit = 1.508;         //  (effective SSP coeff = 0.302) Gottlieb (2009) pg 272
    // u^(1)
    stage_wghts[0].delta = 1.0; // u1 = u^n
    stage_wghts[0].gamma_1 = 0.0;
    stage_wghts[0].gamma_2 = 1.0;
    stage_wghts[0].gamma_3 = 0.0;
    stage_wghts[0].beta = 0.391752226571890;

    // u^(2)
    stage_wghts[1].delta = 0.0; // u1 = u^n
    stage_wghts[1].gamma_1 = 0.555629506348765;
    stage_wghts[1].gamma_2 = 0.444370493651235;
    stage_wghts[1].gamma_3 = 0.0;
    stage_wghts[1].beta = 0.368410593050371;

    // u^(3)
    stage_wghts[2].delta = 0.517231671970585; // u1 <- (u^n + d*u^(2))
    stage_wghts[2].gamma_1 = 0.379898148511597;
    stage_wghts[2].gamma_2 = 0.0;
    stage_wghts[2].gamma_3 = 0.620101851488403; // u^(n) coeff =  u2
    stage_wghts[2].beta = 0.251891774271694;

    // u^(4)
    stage_wghts[3].delta = 0.096059710526147; // u1 <- (u^n + d*u^(2) + d'*u^(3))
    stage_wghts[3].gamma_1 = 0.821920045606868;
    stage_wghts[3].gamma_2 = 0.0;
    stage_wghts[3].gamma_3 = 0.178079954393132; // u^(n) coeff =  u2
    stage_wghts[3].beta = 0.544974750228521;

    // u^(n+1) partial expression
    stage_wghts[4].delta = 0.0;
    stage_wghts[4].gamma_1 = 0.386708617503268; // 1 ulp lower than Gottlieb u^(4) coeff
    stage_wghts[4].gamma_2 = 1.0; // u1 <- (u^n + d*u^(2) + d'*u^(3))
    stage_wghts[4].gamma_3 = 1.0; // partial sum from hardcoded extra stage=4
    stage_wghts[4].beta = 0.226007483236906; // F(u^(4)) coeff.
  } else {
    std::stringstream msg;
    msg << "### FATAL ERROR in TimeIntegratorTaskList constructor" << std::endl
        << "integrator=" << integrator << " not valid time integrator" << std::endl;
    ATHENA_ERROR(msg);
  }

  // Set cfl_number based on user input and time integrator CFL limit
  Real cfl_number = pin->GetReal("time", "cfl_number");
  if (cfl_number > cfl_limit
      && pm->fluid_setup == FluidFormulation::evolve) {
    std::cout << "### Warning in TimeIntegratorTaskList constructor" << std::endl
              << "User CFL number " << cfl_number << " must be smaller than " << cfl_limit
              << " for integrator=" << integrator << " in " << pm->ndim
              << "D simulation" << std::endl << "Setting to limit" << std::endl;
    cfl_number = cfl_limit;
  }
  // Save to Mesh class
  pm->cfl_number = cfl_number;

  // Now assemble list of tasks for each stage of time integrator
  {using namespace HydroIntegratorTaskNames; // NOLINT (build/namespace)
    // calculate hydro/field diffusive fluxes
    if (!STS_ENABLED) {
      AddTask(DIFFUSE_HYD,NONE);
      if (MAGNETIC_FIELDS_ENABLED) {
        AddTask(DIFFUSE_FLD,NONE);
        // compute hydro fluxes, integrate hydro variables
        AddTask(CALC_HYDFLX,(DIFFUSE_HYD|DIFFUSE_FLD));
      } else { // Hydro
        AddTask(CALC_HYDFLX,DIFFUSE_HYD);
      }
      if (NSCALARS > 0) {
        AddTask(DIFFUSE_SCLR,NONE);
        AddTask(CALC_SCLRFLX,(CALC_HYDFLX|DIFFUSE_SCLR));
      }
    } else { // STS enabled:
      AddTask(CALC_HYDFLX,NONE);
      if (NSCALARS > 0)
        AddTask(CALC_SCLRFLX,CALC_HYDFLX);
    }
    if (pm->multilevel) { // SMR or AMR
      AddTask(SEND_HYDFLX,CALC_HYDFLX);
      AddTask(RECV_HYDFLX,CALC_HYDFLX);
      AddTask(INT_HYD,RECV_HYDFLX);
    } else {
      AddTask(INT_HYD, CALC_HYDFLX);
    }
    AddTask(SRCTERM_HYD,INT_HYD);
    if (PARTICLES)
      AddTask(SEND_HYD,SRCTERM_HYD|RECV_PM);
    else
      AddTask(SEND_HYD,SRCTERM_HYD);
    AddTask(RECV_HYD,NONE);
    AddTask(SETB_HYD,(RECV_HYD|SRCTERM_HYD));
    if (SHEARING_BOX) { // Shearingbox BC for Hydro
      AddTask(SEND_HYDSH,SETB_HYD);
      AddTask(RECV_HYDSH,SETB_HYD);
    }

    if (NSCALARS > 0) {
      if (pm->multilevel) {
        AddTask(SEND_SCLRFLX,CALC_SCLRFLX);
        AddTask(RECV_SCLRFLX,CALC_SCLRFLX);
        AddTask(INT_SCLR,RECV_SCLRFLX);
      } else {
        AddTask(INT_SCLR,CALC_SCLRFLX);
      }
      // there is no SRCTERM_SCLR task
      AddTask(SEND_SCLR,INT_SCLR);
      AddTask(RECV_SCLR,NONE);
      AddTask(SETB_SCLR,(RECV_SCLR|INT_SCLR));
      // if (SHEARING_BOX) {
      //   AddTask(SEND_SCLRSH,SETB_SCLR);
      //   AddTask(RECV_SCLRSH,SETB_SCLR);
      // }
    }

    // evolve particles
    if (PARTICLES) {
      AddTask(INT_PAR, NONE);
      AddTask(SEND_PAR, INT_PAR);
      AddTask(RECV_PAR, NONE);
      AddTask(SEND_PM, INT_PAR);
      AddTask(RECV_PM, NONE);
    }

    if (MAGNETIC_FIELDS_ENABLED) { // MHD
      // compute MHD fluxes, integrate field
      AddTask(CALC_FLDFLX,CALC_HYDFLX);
      AddTask(SEND_FLDFLX,CALC_FLDFLX);
      AddTask(RECV_FLDFLX,SEND_FLDFLX);
      if (SHEARING_BOX) {// Shearingbox BC for EMF
        AddTask(SEND_EMFSH,RECV_FLDFLX);
        AddTask(RECV_EMFSH,RECV_FLDFLX);
        AddTask(RMAP_EMFSH,RECV_EMFSH);
        AddTask(INT_FLD,RMAP_EMFSH);
      } else {
        AddTask(INT_FLD,RECV_FLDFLX);
      }

      AddTask(SEND_FLD,INT_FLD);
      AddTask(RECV_FLD,NONE);
      AddTask(SETB_FLD,(RECV_FLD|INT_FLD));
      if (SHEARING_BOX) { // Shearingbox BC for Bfield
        AddTask(SEND_FLDSH,SETB_FLD);
        AddTask(RECV_FLDSH,SETB_FLD);
      }

      // TODO(felker): these nested conditionals are horrible now. Add option to AddTask
      // for "wait for all previously added tasks"?

      // prolongate, compute new primitives
      if (pm->multilevel) { // SMR or AMR
        if (NSCALARS > 0) {
          AddTask(PROLONG,(SEND_HYD|SETB_HYD|SEND_FLD|SETB_FLD|SEND_SCLR|SETB_SCLR));
        } else {
          AddTask(PROLONG,(SEND_HYD|SETB_HYD|SEND_FLD|SETB_FLD));
        }
        AddTask(CONS2PRIM,PROLONG);
      } else {
        if (SHEARING_BOX) {
          if (NSCALARS > 0) {
            AddTask(CONS2PRIM,
                    (SETB_HYD|SETB_FLD|SETB_SCLR|RECV_HYDSH|RECV_FLDSH|RMAP_EMFSH));
          } else {
            AddTask(CONS2PRIM,(SETB_HYD|SETB_FLD|RECV_HYDSH|RECV_FLDSH|RMAP_EMFSH));
          }
        } else {
          if (NSCALARS > 0) {
            AddTask(CONS2PRIM,(SETB_HYD|SETB_FLD|SETB_SCLR));
          } else {
            AddTask(CONS2PRIM,(SETB_HYD|SETB_FLD));
          }
        }
      }
    } else {  // HYDRO
      // prolongate, compute new primitives
      if (pm->multilevel) { // SMR or AMR
        if (NSCALARS > 0) {
          AddTask(PROLONG,(SEND_HYD|SETB_HYD|SETB_SCLR|SEND_SCLR));
        } else {
          AddTask(PROLONG,(SEND_HYD|SETB_HYD));
        }
        AddTask(CONS2PRIM,PROLONG);
      } else {
        if (SHEARING_BOX) {
          if (NSCALARS > 0) {
            AddTask(CONS2PRIM,(SETB_HYD|RECV_HYDSH|SETB_SCLR));  // RECV_SCLRSH
          } else {
            AddTask(CONS2PRIM,(SETB_HYD|RECV_HYDSH));
          }
        } else {
          if (NSCALARS > 0) {
            AddTask(CONS2PRIM,(SETB_HYD|SETB_SCLR));
          } else {
            AddTask(CONS2PRIM,(SETB_HYD));
          }
        }
      }
    }

    // everything else
    AddTask(PHY_BVAL,CONS2PRIM);
    AddTask(USERWORK,PHY_BVAL);
    AddTask(NEW_DT,USERWORK);
    if (pm->adaptive) {
      AddTask(FLAG_AMR,USERWORK);
      AddTask(CLEAR_ALLBND,FLAG_AMR);
    } else {
      AddTask(CLEAR_ALLBND,NEW_DT);
    }
  } // end of using namespace block
}

//---------------------------------------------------------------------------------------
//  Sets id and dependency for "ntask" member of task_list_ array, then iterates value of
//  ntask.

void TimeIntegratorTaskList::AddTask(const TaskID& id, const TaskID& dep) {
  task_list_[ntasks].task_id = id;
  task_list_[ntasks].dependency = dep;
  // TODO(felker): change naming convention of either/both of TASK_NAME and TaskFunc
  // There are some issues with the current names:
  // 1) VERB_OBJECT is confusing with ObjectVerb(). E.g. seeing SEND_HYD in the task list
  // assembly would lead the user to believe the corresponding function is SendHydro(),
  // when it is actually HydroSend()--- Probaby change function names to active voice
  // VerbObject() since "HydroFluxCalculate()" doesn't sound quite right.

  // Note, there are exceptions to the "verb+object" convention in some TASK_NAMES and
  // TaskFunc, e.g. NEW_DT + NewBlockTimeStep() and AMR_FLAG + CheckRefinement(),
  // SRCTERM_HYD and HydroSourceTerms(), USERWORK, PHY_BVAL, PROLONG, CONS2PRIM,
  // ... Although, AMR_FLAG = "flag blocks for AMR" should be FLAG_AMR in VERB_OBJECT
  using namespace HydroIntegratorTaskNames; // NOLINT (build/namespace)
<<<<<<< HEAD
  switch (id) {
    case (CLEAR_ALLBND):
      task_list_[ntasks].TaskFunc=
          static_cast<TaskStatus (TaskList::*)(MeshBlock*,int)>
          (&TimeIntegratorTaskList::ClearAllBoundary);
      task_list_[ntasks].lb_time = false;
      break;

    case (CALC_HYDFLX):
      task_list_[ntasks].TaskFunc=
          static_cast<TaskStatus (TaskList::*)(MeshBlock*,int)>
          (&TimeIntegratorTaskList::CalculateHydroFlux);
      task_list_[ntasks].lb_time = true;
      break;
    case (CALC_FLDFLX):
      task_list_[ntasks].TaskFunc=
          static_cast<TaskStatus (TaskList::*)(MeshBlock*,int)>
          (&TimeIntegratorTaskList::CalculateEMF);
      task_list_[ntasks].lb_time = true;
      break;

    case (SEND_HYDFLX):
      task_list_[ntasks].TaskFunc=
          static_cast<TaskStatus (TaskList::*)(MeshBlock*,int)>
          (&TimeIntegratorTaskList::SendHydroFlux);
      task_list_[ntasks].lb_time = true;
      break;
    case (SEND_FLDFLX):
      task_list_[ntasks].TaskFunc=
          static_cast<TaskStatus (TaskList::*)(MeshBlock*,int)>
          (&TimeIntegratorTaskList::SendEMF);
      task_list_[ntasks].lb_time = true;
      break;

    case (RECV_HYDFLX):
      task_list_[ntasks].TaskFunc=
          static_cast<TaskStatus (TaskList::*)(MeshBlock*,int)>
          (&TimeIntegratorTaskList::ReceiveAndCorrectHydroFlux);
      task_list_[ntasks].lb_time = false;
      break;
    case (RECV_FLDFLX):
      task_list_[ntasks].TaskFunc=
          static_cast<TaskStatus (TaskList::*)(MeshBlock*,int)>
          (&TimeIntegratorTaskList::ReceiveAndCorrectEMF);
      task_list_[ntasks].lb_time = false;
      break;

    case (INT_HYD):
      task_list_[ntasks].TaskFunc=
          static_cast<TaskStatus (TaskList::*)(MeshBlock*,int)>
          (&TimeIntegratorTaskList::IntegrateHydro);
      task_list_[ntasks].lb_time = true;
      break;
    case (INT_FLD):
      task_list_[ntasks].TaskFunc=
          static_cast<TaskStatus (TaskList::*)(MeshBlock*,int)>
          (&TimeIntegratorTaskList::IntegrateField);
      task_list_[ntasks].lb_time = true;
      break;

    case (SRCTERM_HYD):
      task_list_[ntasks].TaskFunc=
          static_cast<TaskStatus (TaskList::*)(MeshBlock*,int)>
          (&TimeIntegratorTaskList::AddSourceTermsHydro);
      task_list_[ntasks].lb_time = true;
      break;

    case (SEND_HYD):
      task_list_[ntasks].TaskFunc=
          static_cast<TaskStatus (TaskList::*)(MeshBlock*,int)>
          (&TimeIntegratorTaskList::SendHydro);
      task_list_[ntasks].lb_time = true;
      break;
    case (SEND_FLD):
      task_list_[ntasks].TaskFunc=
          static_cast<TaskStatus (TaskList::*)(MeshBlock*,int)>
          (&TimeIntegratorTaskList::SendField);
      task_list_[ntasks].lb_time = true;
      break;

    case (RECV_HYD):
      task_list_[ntasks].TaskFunc=
          static_cast<TaskStatus (TaskList::*)(MeshBlock*,int)>
          (&TimeIntegratorTaskList::ReceiveHydro);
      task_list_[ntasks].lb_time = false;
      break;
    case (RECV_FLD):
      task_list_[ntasks].TaskFunc=
          static_cast<TaskStatus (TaskList::*)(MeshBlock*,int)>
          (&TimeIntegratorTaskList::ReceiveField);
      task_list_[ntasks].lb_time = false;
      break;

    case (SETB_HYD):
      task_list_[ntasks].TaskFunc=
          static_cast<TaskStatus (TaskList::*)(MeshBlock*,int)>
          (&TimeIntegratorTaskList::SetBoundariesHydro);
      task_list_[ntasks].lb_time = true;
      break;
    case (SETB_FLD):
      task_list_[ntasks].TaskFunc=
          static_cast<TaskStatus (TaskList::*)(MeshBlock*,int)>
          (&TimeIntegratorTaskList::SetBoundariesField);
      task_list_[ntasks].lb_time = true;
      break;

    case (SEND_HYDSH):
      task_list_[ntasks].TaskFunc=
          static_cast<TaskStatus (TaskList::*)(MeshBlock*,int)>
          (&TimeIntegratorTaskList::SendHydroShear);
      task_list_[ntasks].lb_time = true;
      break;
    case (RECV_HYDSH):
      task_list_[ntasks].TaskFunc=
          static_cast<TaskStatus (TaskList::*)(MeshBlock*,int)>
          (&TimeIntegratorTaskList::ReceiveHydroShear);
      task_list_[ntasks].lb_time = false;
      break;
    case (SEND_FLDSH):
      task_list_[ntasks].TaskFunc=
          static_cast<TaskStatus (TaskList::*)(MeshBlock*,int)>
          (&TimeIntegratorTaskList::SendFieldShear);
      task_list_[ntasks].lb_time = true;
      break;
    case (RECV_FLDSH):
      task_list_[ntasks].TaskFunc=
          static_cast<TaskStatus (TaskList::*)(MeshBlock*,int)>
          (&TimeIntegratorTaskList::ReceiveFieldShear);
      task_list_[ntasks].lb_time = false;
      break;
    case (SEND_EMFSH):
      task_list_[ntasks].TaskFunc=
          static_cast<TaskStatus (TaskList::*)(MeshBlock*,int)>
          (&TimeIntegratorTaskList::SendEMFShear);
      task_list_[ntasks].lb_time = true;
      break;
    case (RECV_EMFSH):
      task_list_[ntasks].TaskFunc=
          static_cast<TaskStatus (TaskList::*)(MeshBlock*,int)>
          (&TimeIntegratorTaskList::ReceiveEMFShear);
      task_list_[ntasks].lb_time = false;
      break;
    case (RMAP_EMFSH):
      task_list_[ntasks].TaskFunc=
          static_cast<TaskStatus (TaskList::*)(MeshBlock*,int)>
          (&TimeIntegratorTaskList::RemapEMFShear);
      task_list_[ntasks].lb_time = true;
      break;

    case (PROLONG):
      task_list_[ntasks].TaskFunc=
          static_cast<TaskStatus (TaskList::*)(MeshBlock*,int)>
          (&TimeIntegratorTaskList::Prolongation);
      task_list_[ntasks].lb_time = true;
      break;
    case (CONS2PRIM):
      task_list_[ntasks].TaskFunc=
          static_cast<TaskStatus (TaskList::*)(MeshBlock*,int)>
          (&TimeIntegratorTaskList::Primitives);
      task_list_[ntasks].lb_time = true;
      break;
    case (PHY_BVAL):
      task_list_[ntasks].TaskFunc=
          static_cast<TaskStatus (TaskList::*)(MeshBlock*,int)>
          (&TimeIntegratorTaskList::PhysicalBoundary);
      task_list_[ntasks].lb_time = true;
      break;
    case (USERWORK):
      task_list_[ntasks].TaskFunc=
          static_cast<TaskStatus (TaskList::*)(MeshBlock*,int)>
          (&TimeIntegratorTaskList::UserWork);
      task_list_[ntasks].lb_time = true;
      break;
    case (NEW_DT):
      task_list_[ntasks].TaskFunc=
          static_cast<TaskStatus (TaskList::*)(MeshBlock*,int)>
          (&TimeIntegratorTaskList::NewBlockTimeStep);
      task_list_[ntasks].lb_time = true;
      break;
    case (FLAG_AMR):
      task_list_[ntasks].TaskFunc=
          static_cast<TaskStatus (TaskList::*)(MeshBlock*,int)>
          (&TimeIntegratorTaskList::CheckRefinement);
      task_list_[ntasks].lb_time = true;
      break;
    case (DIFFUSE_HYD):
      task_list_[ntasks].TaskFunc=
          static_cast<TaskStatus (TaskList::*)(MeshBlock*,int)>
          (&TimeIntegratorTaskList::DiffuseHydro);
      task_list_[ntasks].lb_time = true;
      break;
    case (DIFFUSE_FLD):
      task_list_[ntasks].TaskFunc=
          static_cast<TaskStatus (TaskList::*)(MeshBlock*,int)>
          (&TimeIntegratorTaskList::DiffuseField);
      task_list_[ntasks].lb_time = true;
      break;
    case (CALC_SCLRFLX):
      task_list_[ntasks].TaskFunc=
          static_cast<TaskStatus (TaskList::*)(MeshBlock*,int)>
          (&TimeIntegratorTaskList::CalculateScalarFlux);
      task_list_[ntasks].lb_time = true;
      break;
    case (SEND_SCLRFLX):
      task_list_[ntasks].TaskFunc=
          static_cast<TaskStatus (TaskList::*)(MeshBlock*,int)>
          (&TimeIntegratorTaskList::SendScalarFlux);
      task_list_[ntasks].lb_time = true;
      break;
    case (RECV_SCLRFLX):
      task_list_[ntasks].TaskFunc=
          static_cast<TaskStatus (TaskList::*)(MeshBlock*,int)>
          (&TimeIntegratorTaskList::ReceiveScalarFlux);
      task_list_[ntasks].lb_time = false;
      break;
    case (INT_SCLR):
      task_list_[ntasks].TaskFunc=
          static_cast<TaskStatus (TaskList::*)(MeshBlock*,int)>
          (&TimeIntegratorTaskList::IntegrateScalars);
      task_list_[ntasks].lb_time = true;
      break;
    case (SEND_SCLR):
      task_list_[ntasks].TaskFunc=
          static_cast<TaskStatus (TaskList::*)(MeshBlock*,int)>
          (&TimeIntegratorTaskList::SendScalars);
      task_list_[ntasks].lb_time = true;
      break;
    case (RECV_SCLR):
      task_list_[ntasks].TaskFunc=
          static_cast<TaskStatus (TaskList::*)(MeshBlock*,int)>
          (&TimeIntegratorTaskList::ReceiveScalars);
      task_list_[ntasks].lb_time = false;
      break;
    case (SETB_SCLR):
      task_list_[ntasks].TaskFunc=
          static_cast<TaskStatus (TaskList::*)(MeshBlock*,int)>
          (&TimeIntegratorTaskList::SetBoundariesScalars);
      task_list_[ntasks].lb_time = true;
      break;
    case (DIFFUSE_SCLR):
      task_list_[ntasks].TaskFunc=
          static_cast<TaskStatus (TaskList::*)(MeshBlock*,int)>
          (&TimeIntegratorTaskList::DiffuseScalars);
      task_list_[ntasks].lb_time = true;
      break;

    case (INT_PAR):
      task_list_[ntasks].TaskFunc=
          static_cast<TaskStatus (TaskList::*)(MeshBlock*,int)>
          (&TimeIntegratorTaskList::ParticlesIntegrate);
      task_list_[ntasks].lb_time = true;
      break;
    case (SEND_PAR):
      task_list_[ntasks].TaskFunc=
          static_cast<TaskStatus (TaskList::*)(MeshBlock*,int)>
          (&TimeIntegratorTaskList::ParticlesSend);
      task_list_[ntasks].lb_time = true;
      break;
    case (RECV_PAR):
      task_list_[ntasks].TaskFunc=
          static_cast<TaskStatus (TaskList::*)(MeshBlock*,int)>
          (&TimeIntegratorTaskList::ParticlesReceive);
      task_list_[ntasks].lb_time = false;
      break;
    case (SEND_PM):
      task_list_[ntasks].TaskFunc=
          static_cast<TaskStatus (TaskList::*)(MeshBlock*,int)>
          (&TimeIntegratorTaskList::ParticleMeshSend);
      task_list_[ntasks].lb_time = true;
      break;
    case (RECV_PM):
      task_list_[ntasks].TaskFunc=
          static_cast<TaskStatus (TaskList::*)(MeshBlock*,int)>
          (&TimeIntegratorTaskList::ParticleMeshReceive);
      task_list_[ntasks].lb_time = false;
      break;

    default:
      std::stringstream msg;
      msg << "### FATAL ERROR in AddTask" << std::endl
          << "Invalid Task "<< id << " is specified" << std::endl;
      ATHENA_ERROR(msg);
=======
  if (id == CLEAR_ALLBND) {
    task_list_[ntasks].TaskFunc=
        static_cast<TaskStatus (TaskList::*)(MeshBlock*,int)>
        (&TimeIntegratorTaskList::ClearAllBoundary);
    task_list_[ntasks].lb_time = false;
  } else if (id == CALC_HYDFLX) {
    task_list_[ntasks].TaskFunc=
        static_cast<TaskStatus (TaskList::*)(MeshBlock*,int)>
        (&TimeIntegratorTaskList::CalculateHydroFlux);
    task_list_[ntasks].lb_time = true;
  } else if (id == CALC_FLDFLX) {
    task_list_[ntasks].TaskFunc=
        static_cast<TaskStatus (TaskList::*)(MeshBlock*,int)>
        (&TimeIntegratorTaskList::CalculateEMF);
    task_list_[ntasks].lb_time = true;
  } else if (id == SEND_HYDFLX) {
    task_list_[ntasks].TaskFunc=
        static_cast<TaskStatus (TaskList::*)(MeshBlock*,int)>
        (&TimeIntegratorTaskList::SendHydroFlux);
    task_list_[ntasks].lb_time = true;
  } else if (id == SEND_FLDFLX) {
    task_list_[ntasks].TaskFunc=
        static_cast<TaskStatus (TaskList::*)(MeshBlock*,int)>
        (&TimeIntegratorTaskList::SendEMF);
    task_list_[ntasks].lb_time = true;
  } else if (id == RECV_HYDFLX) {
    task_list_[ntasks].TaskFunc=
        static_cast<TaskStatus (TaskList::*)(MeshBlock*,int)>
        (&TimeIntegratorTaskList::ReceiveAndCorrectHydroFlux);
    task_list_[ntasks].lb_time = false;
  } else if (id == RECV_FLDFLX) {
    task_list_[ntasks].TaskFunc=
        static_cast<TaskStatus (TaskList::*)(MeshBlock*,int)>
        (&TimeIntegratorTaskList::ReceiveAndCorrectEMF);
    task_list_[ntasks].lb_time = false;
  } else if (id == INT_HYD) {
    task_list_[ntasks].TaskFunc=
        static_cast<TaskStatus (TaskList::*)(MeshBlock*,int)>
        (&TimeIntegratorTaskList::IntegrateHydro);
    task_list_[ntasks].lb_time = true;
  } else if (id == INT_FLD) {
    task_list_[ntasks].TaskFunc=
        static_cast<TaskStatus (TaskList::*)(MeshBlock*,int)>
        (&TimeIntegratorTaskList::IntegrateField);
    task_list_[ntasks].lb_time = true;
  } else if (id == SRCTERM_HYD) {
    task_list_[ntasks].TaskFunc=
        static_cast<TaskStatus (TaskList::*)(MeshBlock*,int)>
        (&TimeIntegratorTaskList::AddSourceTermsHydro);
    task_list_[ntasks].lb_time = true;
  } else if (id == SEND_HYD) {
    task_list_[ntasks].TaskFunc=
        static_cast<TaskStatus (TaskList::*)(MeshBlock*,int)>
        (&TimeIntegratorTaskList::SendHydro);
    task_list_[ntasks].lb_time = true;
  } else if (id == SEND_FLD) {
    task_list_[ntasks].TaskFunc=
        static_cast<TaskStatus (TaskList::*)(MeshBlock*,int)>
        (&TimeIntegratorTaskList::SendField);
    task_list_[ntasks].lb_time = true;
  } else if (id == RECV_HYD) {
    task_list_[ntasks].TaskFunc=
        static_cast<TaskStatus (TaskList::*)(MeshBlock*,int)>
        (&TimeIntegratorTaskList::ReceiveHydro);
    task_list_[ntasks].lb_time = false;
  } else if (id == RECV_FLD) {
    task_list_[ntasks].TaskFunc=
        static_cast<TaskStatus (TaskList::*)(MeshBlock*,int)>
        (&TimeIntegratorTaskList::ReceiveField);
    task_list_[ntasks].lb_time = false;
  } else if (id == SETB_HYD) {
    task_list_[ntasks].TaskFunc=
        static_cast<TaskStatus (TaskList::*)(MeshBlock*,int)>
        (&TimeIntegratorTaskList::SetBoundariesHydro);
    task_list_[ntasks].lb_time = true;
  } else if (id == SETB_FLD) {
    task_list_[ntasks].TaskFunc=
        static_cast<TaskStatus (TaskList::*)(MeshBlock*,int)>
        (&TimeIntegratorTaskList::SetBoundariesField);
    task_list_[ntasks].lb_time = true;
  } else if (id == SEND_HYDSH) {
    task_list_[ntasks].TaskFunc=
        static_cast<TaskStatus (TaskList::*)(MeshBlock*,int)>
        (&TimeIntegratorTaskList::SendHydroShear);
    task_list_[ntasks].lb_time = true;
  } else if (id == RECV_HYDSH) {
    task_list_[ntasks].TaskFunc=
        static_cast<TaskStatus (TaskList::*)(MeshBlock*,int)>
        (&TimeIntegratorTaskList::ReceiveHydroShear);
    task_list_[ntasks].lb_time = false;
  } else if (id == SEND_FLDSH) {
    task_list_[ntasks].TaskFunc=
        static_cast<TaskStatus (TaskList::*)(MeshBlock*,int)>
        (&TimeIntegratorTaskList::SendFieldShear);
    task_list_[ntasks].lb_time = true;
  } else if (id == RECV_FLDSH) {
    task_list_[ntasks].TaskFunc=
        static_cast<TaskStatus (TaskList::*)(MeshBlock*,int)>
        (&TimeIntegratorTaskList::ReceiveFieldShear);
    task_list_[ntasks].lb_time = false;
  } else if (id == SEND_EMFSH) {
    task_list_[ntasks].TaskFunc=
        static_cast<TaskStatus (TaskList::*)(MeshBlock*,int)>
        (&TimeIntegratorTaskList::SendEMFShear);
    task_list_[ntasks].lb_time = true;
  } else if (id == RECV_EMFSH) {
    task_list_[ntasks].TaskFunc=
        static_cast<TaskStatus (TaskList::*)(MeshBlock*,int)>
        (&TimeIntegratorTaskList::ReceiveEMFShear);
    task_list_[ntasks].lb_time = false;
  } else if (id == RMAP_EMFSH) {
    task_list_[ntasks].TaskFunc=
        static_cast<TaskStatus (TaskList::*)(MeshBlock*,int)>
        (&TimeIntegratorTaskList::RemapEMFShear);
    task_list_[ntasks].lb_time = true;
  } else if (id == PROLONG) {
    task_list_[ntasks].TaskFunc=
        static_cast<TaskStatus (TaskList::*)(MeshBlock*,int)>
        (&TimeIntegratorTaskList::Prolongation);
    task_list_[ntasks].lb_time = true;
  } else if (id == CONS2PRIM) {
    task_list_[ntasks].TaskFunc=
        static_cast<TaskStatus (TaskList::*)(MeshBlock*,int)>
        (&TimeIntegratorTaskList::Primitives);
    task_list_[ntasks].lb_time = true;
  } else if (id == PHY_BVAL) {
    task_list_[ntasks].TaskFunc=
        static_cast<TaskStatus (TaskList::*)(MeshBlock*,int)>
        (&TimeIntegratorTaskList::PhysicalBoundary);
    task_list_[ntasks].lb_time = true;
  } else if (id == USERWORK) {
    task_list_[ntasks].TaskFunc=
        static_cast<TaskStatus (TaskList::*)(MeshBlock*,int)>
        (&TimeIntegratorTaskList::UserWork);
    task_list_[ntasks].lb_time = true;
  } else if (id == NEW_DT) {
    task_list_[ntasks].TaskFunc=
        static_cast<TaskStatus (TaskList::*)(MeshBlock*,int)>
        (&TimeIntegratorTaskList::NewBlockTimeStep);
    task_list_[ntasks].lb_time = true;
  } else if (id == FLAG_AMR) {
    task_list_[ntasks].TaskFunc=
        static_cast<TaskStatus (TaskList::*)(MeshBlock*,int)>
        (&TimeIntegratorTaskList::CheckRefinement);
    task_list_[ntasks].lb_time = true;
  } else if (id == DIFFUSE_HYD) {
    task_list_[ntasks].TaskFunc=
        static_cast<TaskStatus (TaskList::*)(MeshBlock*,int)>
        (&TimeIntegratorTaskList::DiffuseHydro);
    task_list_[ntasks].lb_time = true;
  } else if (id == DIFFUSE_FLD) {
    task_list_[ntasks].TaskFunc=
        static_cast<TaskStatus (TaskList::*)(MeshBlock*,int)>
        (&TimeIntegratorTaskList::DiffuseField);
    task_list_[ntasks].lb_time = true;
  } else if (id == CALC_SCLRFLX) {
    task_list_[ntasks].TaskFunc=
        static_cast<TaskStatus (TaskList::*)(MeshBlock*,int)>
        (&TimeIntegratorTaskList::CalculateScalarFlux);
    task_list_[ntasks].lb_time = true;
  } else if (id == SEND_SCLRFLX) {
    task_list_[ntasks].TaskFunc=
        static_cast<TaskStatus (TaskList::*)(MeshBlock*,int)>
        (&TimeIntegratorTaskList::SendScalarFlux);
    task_list_[ntasks].lb_time = true;
  } else if (id == RECV_SCLRFLX) {
    task_list_[ntasks].TaskFunc=
        static_cast<TaskStatus (TaskList::*)(MeshBlock*,int)>
        (&TimeIntegratorTaskList::ReceiveScalarFlux);
    task_list_[ntasks].lb_time = false;
  } else if (id == INT_SCLR) {
    task_list_[ntasks].TaskFunc=
        static_cast<TaskStatus (TaskList::*)(MeshBlock*,int)>
        (&TimeIntegratorTaskList::IntegrateScalars);
    task_list_[ntasks].lb_time = true;
  } else if (id == SEND_SCLR) {
    task_list_[ntasks].TaskFunc=
        static_cast<TaskStatus (TaskList::*)(MeshBlock*,int)>
        (&TimeIntegratorTaskList::SendScalars);
    task_list_[ntasks].lb_time = true;
  } else if (id == RECV_SCLR) {
    task_list_[ntasks].TaskFunc=
        static_cast<TaskStatus (TaskList::*)(MeshBlock*,int)>
        (&TimeIntegratorTaskList::ReceiveScalars);
    task_list_[ntasks].lb_time = false;
  } else if (id == SETB_SCLR) {
    task_list_[ntasks].TaskFunc=
        static_cast<TaskStatus (TaskList::*)(MeshBlock*,int)>
        (&TimeIntegratorTaskList::SetBoundariesScalars);
    task_list_[ntasks].lb_time = true;
  } else if (id == DIFFUSE_SCLR) {
    task_list_[ntasks].TaskFunc=
        static_cast<TaskStatus (TaskList::*)(MeshBlock*,int)>
        (&TimeIntegratorTaskList::DiffuseScalars);
    task_list_[ntasks].lb_time = true;
  } else {
    std::stringstream msg;
    msg << "### FATAL ERROR in AddTask" << std::endl
        << "Invalid Task is specified" << std::endl;
    ATHENA_ERROR(msg);
>>>>>>> 0c053f74
  }
  ntasks++;
  return;
}


void TimeIntegratorTaskList::StartupTaskList(MeshBlock *pmb, int stage) {
  if (stage == 1) {
    // For each Meshblock, initialize time abscissae of each memory register pair (u,b)
    // at stage=0 to correspond to the beginning of the interval [t^n, t^{n+1}]
    pmb->stage_abscissae[0][0] = 0.0;
    pmb->stage_abscissae[0][1] = 0.0; // u1 advances to u1 = 0*u1 + 1.0*u in stage=1
    pmb->stage_abscissae[0][2] = 0.0; // u2 = u cached for all stages in 3S* methods

    // Given overall timestep dt, compute the time abscissae for all registers, stages
    for (int l=1; l<=nstages; l++) {
      // Update the dt abscissae of each memory register to values at end of this stage
      const IntegratorWeight w = stage_wghts[l-1];

      // u1 = u1 + delta*u
      pmb->stage_abscissae[l][1] = pmb->stage_abscissae[l-1][1]
                                   + w.delta*pmb->stage_abscissae[l-1][0];
      // u = gamma_1*u + gamma_2*u1 + gamma_3*u2 + beta*dt*F(u)
      pmb->stage_abscissae[l][0] = w.gamma_1*pmb->stage_abscissae[l-1][0]
                                   + w.gamma_2*pmb->stage_abscissae[l][1]
                                   + w.gamma_3*pmb->stage_abscissae[l-1][2]
                                   + w.beta*pmb->pmy_mesh->dt;
      // u2 = u^n
      pmb->stage_abscissae[l][2] = 0.0;
    }

    // Initialize storage registers
    Hydro *ph = pmb->phydro;
    ph->u1.ZeroClear();
    if (integrator == "ssprk5_4")
      ph->u2 = ph->u;

    if (MAGNETIC_FIELDS_ENABLED) { // MHD
      Field *pf = pmb->pfield;
      pf->b1.x1f.ZeroClear();
      pf->b1.x2f.ZeroClear();
      pf->b1.x3f.ZeroClear();
      if (integrator == "ssprk5_4") {
        std::stringstream msg;
        msg << "### FATAL ERROR in TimeIntegratorTaskList::StartupTaskList\n"
            << "integrator=" << integrator << " is currently incompatible with MHD"
            << std::endl;
        ATHENA_ERROR(msg);
      }
    }
    if (NSCALARS > 0) {
      PassiveScalars *ps = pmb->pscalars;
      ps->s1.ZeroClear();
      if (integrator == "ssprk5_4")
        ps->s2 = ps->s;
    }
  }

  if (SHEARING_BOX) {
    Real dt = (stage_wghts[(stage-1)].beta)*(pmb->pmy_mesh->dt);
    Real time = pmb->pmy_mesh->time+dt;
    pmb->pbval->ComputeShear(time);
  }
  pmb->pbval->StartReceiving(BoundaryCommSubset::all);
  if (PARTICLES) pmb->ppar->StartReceiving();

  return;
}

//----------------------------------------------------------------------------------------
// Functions to end MPI communication

TaskStatus TimeIntegratorTaskList::ClearAllBoundary(MeshBlock *pmb, int stage) {
  pmb->pbval->ClearBoundary(BoundaryCommSubset::all);
  if (PARTICLES) pmb->ppar->ClearBoundary();
  return TaskStatus::success;
}

//----------------------------------------------------------------------------------------
// Functions to calculates fluxes

TaskStatus TimeIntegratorTaskList::CalculateHydroFlux(MeshBlock *pmb, int stage) {
  Hydro *phydro = pmb->phydro;
  Field *pfield = pmb->pfield;

  if (stage <= nstages) {
    if ((stage == 1) && (integrator == "vl2")) {
      phydro->CalculateFluxes(phydro->w,  pfield->b,  pfield->bcc, 1);
      return TaskStatus::next;
    } else {
      phydro->CalculateFluxes(phydro->w,  pfield->b,  pfield->bcc, pmb->precon->xorder);
      return TaskStatus::next;
    }
  }
  return TaskStatus::fail;
}


TaskStatus TimeIntegratorTaskList::CalculateEMF(MeshBlock *pmb, int stage) {
  if (stage <= nstages) {
    pmb->pfield->ComputeCornerE(pmb->phydro->w,  pmb->pfield->bcc);
    return TaskStatus::next;
  }
  return TaskStatus::fail;
}

//----------------------------------------------------------------------------------------
// Functions to communicate fluxes between MeshBlocks for flux correction with AMR

TaskStatus TimeIntegratorTaskList::SendHydroFlux(MeshBlock *pmb, int stage) {
  pmb->phydro->hbvar.SendFluxCorrection();
  return TaskStatus::success;
}


TaskStatus TimeIntegratorTaskList::SendEMF(MeshBlock *pmb, int stage) {
  pmb->pfield->fbvar.SendFluxCorrection();
  return TaskStatus::success;
}

//----------------------------------------------------------------------------------------
// Functions to receive fluxes between MeshBlocks

TaskStatus TimeIntegratorTaskList::ReceiveAndCorrectHydroFlux(MeshBlock *pmb, int stage) {
  if (pmb->phydro->hbvar.ReceiveFluxCorrection()) {
    return TaskStatus::next;
  } else {
    return TaskStatus::fail;
  }
}

TaskStatus TimeIntegratorTaskList::ReceiveAndCorrectEMF(MeshBlock *pmb, int stage) {
  if (pmb->pfield->fbvar.ReceiveFluxCorrection()) {
    return TaskStatus::next;
  } else {
    return TaskStatus::fail;
  }
}

//----------------------------------------------------------------------------------------
// Functions to integrate conserved variables

TaskStatus TimeIntegratorTaskList::IntegrateHydro(MeshBlock *pmb, int stage) {
  Hydro *ph = pmb->phydro;
  Field *pf = pmb->pfield;

  if (pmb->pmy_mesh->fluid_setup != FluidFormulation::evolve) return TaskStatus::next;

  if (stage <= nstages) {
    // This time-integrator-specific averaging operation logic is identical to FieldInt
    Real ave_wghts[3];
    ave_wghts[0] = 1.0;
    ave_wghts[1] = stage_wghts[stage-1].delta;
    ave_wghts[2] = 0.0;
    pmb->WeightedAve(ph->u1, ph->u, ph->u2, ave_wghts);

    ave_wghts[0] = stage_wghts[stage-1].gamma_1;
    ave_wghts[1] = stage_wghts[stage-1].gamma_2;
    ave_wghts[2] = stage_wghts[stage-1].gamma_3;
    if (ave_wghts[0] == 0.0 && ave_wghts[1] == 1.0 && ave_wghts[2] == 0.0)
      ph->u.SwapAthenaArray(ph->u1);
    else
      pmb->WeightedAve(ph->u, ph->u1, ph->u2, ave_wghts);

    const Real wght = stage_wghts[stage-1].beta*pmb->pmy_mesh->dt;
    ph->AddFluxDivergence(wght, ph->u);
    // add coordinate (geometric) source terms
    pmb->pcoord->AddCoordTermsDivergence(wght, ph->flux, ph->w, pf->bcc, ph->u);

    // Hardcode an additional flux divergence weighted average for the penultimate
    // stage of SSPRK(5,4) since it cannot be expressed in a 3S* framework
    if (stage == 4 && integrator == "ssprk5_4") {
      // From Gottlieb (2009), u^(n+1) partial calculation
      ave_wghts[0] = -1.0; // -u^(n) coeff.
      ave_wghts[1] = 0.0;
      ave_wghts[2] = 0.0;
      const Real beta = 0.063692468666290; // F(u^(3)) coeff.
      const Real wght_ssp = beta*pmb->pmy_mesh->dt;
      // writing out to u2 register
      pmb->WeightedAve(ph->u2, ph->u1, ph->u2, ave_wghts);
      ph->AddFluxDivergence(wght_ssp, ph->u2);
      // add coordinate (geometric) source terms
      pmb->pcoord->AddCoordTermsDivergence(wght_ssp, ph->flux, ph->w, pf->bcc, ph->u2);
    }
    return TaskStatus::next;
  }
  return TaskStatus::fail;
}


TaskStatus TimeIntegratorTaskList::IntegrateField(MeshBlock *pmb, int stage) {
  Field *pf = pmb->pfield;

  if (pmb->pmy_mesh->fluid_setup != FluidFormulation::evolve) return TaskStatus::next;

  if (stage <= nstages) {
    // This time-integrator-specific averaging operation logic is identical to HydroInt
    Real ave_wghts[3];
    ave_wghts[0] = 1.0;
    ave_wghts[1] = stage_wghts[stage-1].delta;
    ave_wghts[2] = 0.0;
    pmb->WeightedAve(pf->b1, pf->b, pf->b2, ave_wghts);

    ave_wghts[0] = stage_wghts[stage-1].gamma_1;
    ave_wghts[1] = stage_wghts[stage-1].gamma_2;
    ave_wghts[2] = stage_wghts[stage-1].gamma_3;
    if (ave_wghts[0] == 0.0 && ave_wghts[1] == 1.0 && ave_wghts[2] == 0.0) {
      pf->b.x1f.SwapAthenaArray(pf->b1.x1f);
      pf->b.x2f.SwapAthenaArray(pf->b1.x2f);
      pf->b.x3f.SwapAthenaArray(pf->b1.x3f);
    } else {
      pmb->WeightedAve(pf->b, pf->b1, pf->b2, ave_wghts);
    }

    pf->CT(stage_wghts[stage-1].beta*pmb->pmy_mesh->dt, pf->b);

    return TaskStatus::next;
  }

  return TaskStatus::fail;
}

//----------------------------------------------------------------------------------------
// Functions to add source terms

TaskStatus TimeIntegratorTaskList::AddSourceTermsHydro(MeshBlock *pmb, int stage) {
  Hydro *ph = pmb->phydro;
  Field *pf = pmb->pfield;

  // return if there are no source terms to be added
  if (!(ph->hsrc.hydro_sourceterms_defined)
      || pmb->pmy_mesh->fluid_setup != FluidFormulation::evolve) return TaskStatus::next;

  if (stage <= nstages) {
    // Time at beginning of stage for u()
    Real t_start_stage = pmb->pmy_mesh->time + pmb->stage_abscissae[stage-1][0];
    // Scaled coefficient for RHS update
    Real dt = (stage_wghts[(stage-1)].beta)*(pmb->pmy_mesh->dt);
    // Evaluate the time-dependent source terms at the time at the beginning of the stage
    ph->hsrc.AddHydroSourceTerms(t_start_stage, dt, ph->flux, ph->w, pf->bcc, ph->u);
  } else {
    return TaskStatus::fail;
  }
  return TaskStatus::next;
}

//----------------------------------------------------------------------------------------
// Functions to calculate hydro diffusion fluxes (stored in HydroDiffusion::visflx[],
// cndflx[], added at the end of Hydro::CalculateFluxes()

TaskStatus TimeIntegratorTaskList::DiffuseHydro(MeshBlock *pmb, int stage) {
  Hydro *ph = pmb->phydro;

  // return if there are no diffusion to be added
  if (!(ph->hdif.hydro_diffusion_defined)
      || pmb->pmy_mesh->fluid_setup != FluidFormulation::evolve) return TaskStatus::next;

  if (stage <= nstages) {
    ph->hdif.CalcDiffusionFlux(ph->w, ph->u, ph->flux);
  } else {
    return TaskStatus::fail;
  }
  return TaskStatus::next;
}

//----------------------------------------------------------------------------------------
// Functions to calculate diffusion EMF

TaskStatus TimeIntegratorTaskList::DiffuseField(MeshBlock *pmb, int stage) {
  Field *pf = pmb->pfield;

  // return if there are no diffusion to be added
  if (!(pf->fdif.field_diffusion_defined)) return TaskStatus::next;

  if (stage <= nstages) {
    // TODO(pdmullen): DiffuseField is also called in SuperTimeStepTaskLsit. It must skip
    // Hall effect (once implemented) diffusion process in STS and always calculate those
    // terms in the main integrator.
    pf->fdif.CalcDiffusionEMF(pf->b, pf->bcc, pf->e);
  } else {
    return TaskStatus::fail;
  }
  return TaskStatus::next;
}

//----------------------------------------------------------------------------------------
// Functions to communicate conserved variables between MeshBlocks

TaskStatus TimeIntegratorTaskList::SendHydro(MeshBlock *pmb, int stage) {
  if (stage <= nstages) {
    // Swap Hydro quantity in BoundaryVariable interface back to conserved var formulation
    // (also needed in SetBoundariesHydro(), since the tasks are independent)
    pmb->phydro->hbvar.SwapHydroQuantity(pmb->phydro->u, HydroBoundaryQuantity::cons);
    pmb->phydro->hbvar.SendBoundaryBuffers();
  } else {
    return TaskStatus::fail;
  }
  return TaskStatus::success;
}


TaskStatus TimeIntegratorTaskList::SendField(MeshBlock *pmb, int stage) {
  if (stage <= nstages) {
    pmb->pfield->fbvar.SendBoundaryBuffers();
  } else {
    return TaskStatus::fail;
  }
  return TaskStatus::success;
}

//----------------------------------------------------------------------------------------
// Functions to receive conserved variables between MeshBlocks

TaskStatus TimeIntegratorTaskList::ReceiveHydro(MeshBlock *pmb, int stage) {
  bool ret;
  if (stage <= nstages) {
    ret = pmb->phydro->hbvar.ReceiveBoundaryBuffers();
  } else {
    return TaskStatus::fail;
  }
  if (ret) {
    return TaskStatus::success;
  } else {
    return TaskStatus::fail;
  }
}


TaskStatus TimeIntegratorTaskList::ReceiveField(MeshBlock *pmb, int stage) {
  bool ret;
  if (stage <= nstages) {
    ret = pmb->pfield->fbvar.ReceiveBoundaryBuffers();
  } else {
    return TaskStatus::fail;
  }
  if (ret) {
    return TaskStatus::success;
  } else {
    return TaskStatus::fail;
  }
}


TaskStatus TimeIntegratorTaskList::SetBoundariesHydro(MeshBlock *pmb, int stage) {
  if (stage <= nstages) {
    pmb->phydro->hbvar.SwapHydroQuantity(pmb->phydro->u, HydroBoundaryQuantity::cons);
    pmb->phydro->hbvar.SetBoundaries();
    return TaskStatus::success;
  }
  return TaskStatus::fail;
}


TaskStatus TimeIntegratorTaskList::SetBoundariesField(MeshBlock *pmb, int stage) {
  if (stage <= nstages) {
    pmb->pfield->fbvar.SetBoundaries();
    return TaskStatus::success;
  }
  return TaskStatus::fail;
}


TaskStatus TimeIntegratorTaskList::SendHydroShear(MeshBlock *pmb, int stage) {
  if (stage <= nstages) {
    pmb->phydro->hbvar.SendShearingBoxBoundaryBuffers();
  } else {
    return TaskStatus::fail;
  }
  return TaskStatus::success;
}


TaskStatus TimeIntegratorTaskList::ReceiveHydroShear(MeshBlock *pmb, int stage) {
  bool ret;
  ret = false;
  if (stage <= nstages) {
    ret = pmb->phydro->hbvar.ReceiveShearingBoxBoundaryBuffers();
  } else {
    return TaskStatus::fail;
  }
  if (ret) {
    return TaskStatus::success;
  } else {
    return TaskStatus::fail;
  }
}


TaskStatus TimeIntegratorTaskList::SendFieldShear(MeshBlock *pmb, int stage) {
  if (stage <= nstages) {
    pmb->pfield->fbvar.SendShearingBoxBoundaryBuffers();
  } else {
    return TaskStatus::fail;
  }
  return TaskStatus::success;
}


TaskStatus TimeIntegratorTaskList::ReceiveFieldShear(MeshBlock *pmb, int stage) {
  bool ret;
  ret = false;
  if (stage <= nstages) {
    ret = pmb->pfield->fbvar.ReceiveShearingBoxBoundaryBuffers();
  } else {
    return TaskStatus::fail;
  }
  if (ret) {
    return TaskStatus::success;
  } else {
    return TaskStatus::fail;
  }
}


TaskStatus TimeIntegratorTaskList::SendEMFShear(MeshBlock *pmb, int stage) {
  pmb->pfield->fbvar.SendEMFShearingBoxBoundaryCorrection();
  return TaskStatus::success;
}


TaskStatus TimeIntegratorTaskList::ReceiveEMFShear(MeshBlock *pmb, int stage) {
  if (pmb->pfield->fbvar.ReceiveEMFShearingBoxBoundaryCorrection()) {
    return TaskStatus::next;
  } else {
    return TaskStatus::fail;
  }
  return TaskStatus::fail;
}


TaskStatus TimeIntegratorTaskList::RemapEMFShear(MeshBlock *pmb, int stage) {
  pmb->pfield->fbvar.RemapEMFShearingBoxBoundary();
  return TaskStatus::success;
}

//--------------------------------------------------------------------------------------
// Functions to manage particles

enum TaskStatus TimeIntegratorTaskList::ParticlesIntegrate(MeshBlock *pmb, int stage) {
  if (integrator == "vl2") {
    pmb->ppar->Integrate(stage);
    return TaskStatus::next;
  }
  return TaskStatus::fail;
}

enum TaskStatus TimeIntegratorTaskList::ParticlesSend(MeshBlock *pmb, int stage) {
  pmb->ppar->SendToNeighbors();
  return TaskStatus::success;
}

enum TaskStatus TimeIntegratorTaskList::ParticlesReceive(MeshBlock *pmb, int stage) {
  if (pmb->ppar->ReceiveFromNeighbors())
    return TaskStatus::success;
  else
    return TaskStatus::fail;
}

enum TaskStatus TimeIntegratorTaskList::ParticleMeshSend(MeshBlock *pmb, int stage) {
  pmb->ppar->SendParticleMesh();
  return TaskStatus::success;
}

enum TaskStatus TimeIntegratorTaskList::ParticleMeshReceive(MeshBlock *pmb, int stage) {
  if (pmb->ppar->ReceiveParticleMesh(stage))
    return TaskStatus::success;
  else
    return TaskStatus::fail;
}

//--------------------------------------------------------------------------------------
// Functions for everything else

TaskStatus TimeIntegratorTaskList::Prolongation(MeshBlock *pmb, int stage) {
  BoundaryValues *pbval = pmb->pbval;

  if (stage <= nstages) {
    // Time at the end of stage for (u, b) register pair
    Real t_end_stage = pmb->pmy_mesh->time + pmb->stage_abscissae[stage][0];
    // Scaled coefficient for RHS time-advance within stage
    Real dt = (stage_wghts[(stage-1)].beta)*(pmb->pmy_mesh->dt);
    pbval->ProlongateBoundaries(t_end_stage, dt);
  } else {
    return TaskStatus::fail;
  }

  return TaskStatus::success;
}


TaskStatus TimeIntegratorTaskList::Primitives(MeshBlock *pmb, int stage) {
  Hydro *ph = pmb->phydro;
  Field *pf = pmb->pfield;
  PassiveScalars *ps = pmb->pscalars;
  BoundaryValues *pbval = pmb->pbval;

  int il = pmb->is, iu = pmb->ie, jl = pmb->js, ju = pmb->je, kl = pmb->ks, ku = pmb->ke;
  if (pbval->nblevel[1][1][0] != -1) il -= NGHOST;
  if (pbval->nblevel[1][1][2] != -1) iu += NGHOST;
  if (pbval->nblevel[1][0][1] != -1) jl -= NGHOST;
  if (pbval->nblevel[1][2][1] != -1) ju += NGHOST;
  if (pbval->nblevel[0][1][1] != -1) kl -= NGHOST;
  if (pbval->nblevel[2][1][1] != -1) ku += NGHOST;

  if (stage <= nstages) {
    // At beginning of this task, ph->w contains previous stage's W(U) output
    // and ph->w1 is used as a register to store the current stage's output.
    // For the second order integrators VL2 and RK2, the prim_old initial guess for the
    // Newton-Raphson solver in GR EOS uses the following abscissae:
    // stage=1: W at t^n and
    // stage=2: W at t^{n+1/2} (VL2) or t^{n+1} (RK2)
    pmb->peos->ConservedToPrimitive(ph->u, ph->w, pf->b,
                                    ph->w1, pf->bcc, pmb->pcoord,
                                    il, iu, jl, ju, kl, ku);
    if (NSCALARS > 0) {
      // r1/r_old for GR is currently unused:
      pmb->peos->PassiveScalarConservedToPrimitive(ps->s, ph->w1, // ph->u, (updated rho)
                                                   ps->r, ps->r,
                                                   pmb->pcoord, il, iu, jl, ju, kl, ku);
    }
    // fourth-order EOS:
    if (pmb->precon->xorder == 4) {
      // for hydro, shrink buffer by 1 on all sides
      if (pbval->nblevel[1][1][0] != -1) il += 1;
      if (pbval->nblevel[1][1][2] != -1) iu -= 1;
      if (pbval->nblevel[1][0][1] != -1) jl += 1;
      if (pbval->nblevel[1][2][1] != -1) ju -= 1;
      if (pbval->nblevel[0][1][1] != -1) kl += 1;
      if (pbval->nblevel[2][1][1] != -1) ku -= 1;
      // for MHD, shrink buffer by 3
      // TODO(felker): add MHD loop limit calculation for 4th order W(U)
      pmb->peos->ConservedToPrimitiveCellAverage(ph->u, ph->w, pf->b,
                                                 ph->w1, pf->bcc, pmb->pcoord,
                                                 il, iu, jl, ju, kl, ku);
      if (NSCALARS > 0) {
        pmb->peos->PassiveScalarConservedToPrimitiveCellAverage(
            ps->s, ps->r, ps->r, pmb->pcoord, il, iu, jl, ju, kl, ku);
      }
    }
    // swap AthenaArray data pointers so that w now contains the updated w_out
    ph->w.SwapAthenaArray(ph->w1);
    // r1/r_old for GR is currently unused:
    // ps->r.SwapAthenaArray(ps->r1);
  } else {
    return TaskStatus::fail;
  }

  return TaskStatus::success;
}


TaskStatus TimeIntegratorTaskList::PhysicalBoundary(MeshBlock *pmb, int stage) {
  Hydro *ph = pmb->phydro;
  PassiveScalars *ps = pmb->pscalars;
  BoundaryValues *pbval = pmb->pbval;

  if (stage <= nstages) {
    // Time at the end of stage for (u, b) register pair
    Real t_end_stage = pmb->pmy_mesh->time + pmb->stage_abscissae[stage][0];
    // Scaled coefficient for RHS time-advance within stage
    Real dt = (stage_wghts[(stage-1)].beta)*(pmb->pmy_mesh->dt);
    // Swap Hydro and (possibly) passive scalar quantities in BoundaryVariable interface
    // from conserved to primitive formulations:
    ph->hbvar.SwapHydroQuantity(ph->w, HydroBoundaryQuantity::prim);
    if (NSCALARS > 0)
      ps->sbvar.var_cc = &(ps->r);
    pbval->ApplyPhysicalBoundaries(t_end_stage, dt);
  } else {
    return TaskStatus::fail;
  }

  return TaskStatus::success;
}


TaskStatus TimeIntegratorTaskList::UserWork(MeshBlock *pmb, int stage) {
  if (stage != nstages) return TaskStatus::success; // only do on last stage

  pmb->UserWorkInLoop();
  return TaskStatus::success;
}


TaskStatus TimeIntegratorTaskList::NewBlockTimeStep(MeshBlock *pmb, int stage) {
  if (stage != nstages) return TaskStatus::success; // only do on last stage

  pmb->phydro->NewBlockTimeStep();
  if (PARTICLES) {
    Real min_dt = pmb->ppar->NewBlockTimeStep();
    pmb->new_block_dt_ = std::min(pmb->new_block_dt_, min_dt);
  }
  return TaskStatus::success;
}


TaskStatus TimeIntegratorTaskList::CheckRefinement(MeshBlock *pmb, int stage) {
  if (stage != nstages) return TaskStatus::success; // only do on last stage

  pmb->pmr->CheckRefinementCondition();
  return TaskStatus::success;
}


TaskStatus TimeIntegratorTaskList::CalculateScalarFlux(MeshBlock *pmb, int stage) {
  PassiveScalars *ps = pmb->pscalars;
  if (stage <= nstages) {
    if ((stage == 1) && (integrator == "vl2")) {
      ps->CalculateFluxes(ps->r, 1);
      return TaskStatus::next;
    } else {
      ps->CalculateFluxes(ps->r, pmb->precon->xorder);
      return TaskStatus::next;
    }
  }
  return TaskStatus::fail;
}


TaskStatus TimeIntegratorTaskList::SendScalarFlux(MeshBlock *pmb, int stage) {
  pmb->pscalars->sbvar.SendFluxCorrection();
  return TaskStatus::success;
}


TaskStatus TimeIntegratorTaskList::ReceiveScalarFlux(MeshBlock *pmb, int stage) {
  if (pmb->pscalars->sbvar.ReceiveFluxCorrection()) {
    return TaskStatus::next;
  } else {
    return TaskStatus::fail;
  }
}


TaskStatus TimeIntegratorTaskList::IntegrateScalars(MeshBlock *pmb, int stage) {
  PassiveScalars *ps = pmb->pscalars;
  if (stage <= nstages) {
    // This time-integrator-specific averaging operation logic is identical to
    // IntegrateHydro, IntegrateField
    Real ave_wghts[3];
    ave_wghts[0] = 1.0;
    ave_wghts[1] = stage_wghts[stage-1].delta;
    ave_wghts[2] = 0.0;
    pmb->WeightedAve(ps->s1, ps->s, ps->s2, ave_wghts);

    ave_wghts[0] = stage_wghts[stage-1].gamma_1;
    ave_wghts[1] = stage_wghts[stage-1].gamma_2;
    ave_wghts[2] = stage_wghts[stage-1].gamma_3;
    if (ave_wghts[0] == 0.0 && ave_wghts[1] == 1.0 && ave_wghts[2] == 0.0)
      ps->s.SwapAthenaArray(ps->s1);
    else
      pmb->WeightedAve(ps->s, ps->s1, ps->s2, ave_wghts);

    const Real wght = stage_wghts[stage-1].beta*pmb->pmy_mesh->dt;
    ps->AddFluxDivergence(wght, ps->s);

    // Hardcode an additional flux divergence weighted average for the penultimate
    // stage of SSPRK(5,4) since it cannot be expressed in a 3S* framework
    if (stage == 4 && integrator == "ssprk5_4") {
      // From Gottlieb (2009), u^(n+1) partial calculation
      ave_wghts[0] = -1.0; // -u^(n) coeff.
      ave_wghts[1] = 0.0;
      ave_wghts[2] = 0.0;
      const Real beta = 0.063692468666290; // F(u^(3)) coeff.
      const Real wght_ssp = beta*pmb->pmy_mesh->dt;
      // writing out to s2 register
      pmb->WeightedAve(ps->s2, ps->s1, ps->s2, ave_wghts);
      ps->AddFluxDivergence(wght_ssp, ps->s2);
    }
    return TaskStatus::next;
  }
  return TaskStatus::fail;
}


TaskStatus TimeIntegratorTaskList::SendScalars(MeshBlock *pmb, int stage) {
  if (stage <= nstages) {
    // Swap PassiveScalars quantity in BoundaryVariable interface back to conserved var
    // formulation (also needed in SetBoundariesScalars() since the tasks are independent)
    pmb->pscalars->sbvar.var_cc = &(pmb->pscalars->s);
    pmb->pscalars->sbvar.SendBoundaryBuffers();
  } else {
    return TaskStatus::fail;
  }
  return TaskStatus::success;
}


TaskStatus TimeIntegratorTaskList::ReceiveScalars(MeshBlock *pmb, int stage) {
  bool ret;
  if (stage <= nstages) {
    ret = pmb->pscalars->sbvar.ReceiveBoundaryBuffers();
  } else {
    return TaskStatus::fail;
  }
  if (ret) {
    return TaskStatus::success;
  } else {
    return TaskStatus::fail;
  }
  return TaskStatus::success;
}


TaskStatus TimeIntegratorTaskList::SetBoundariesScalars(MeshBlock *pmb, int stage) {
  if (stage <= nstages) {
    // Set PassiveScalars quantity in BoundaryVariable interface to cons var formulation
    pmb->pscalars->sbvar.var_cc = &(pmb->pscalars->s);
    pmb->pscalars->sbvar.SetBoundaries();
    return TaskStatus::success;
  }
  return TaskStatus::fail;
}


TaskStatus TimeIntegratorTaskList::DiffuseScalars(MeshBlock *pmb, int stage) {
  PassiveScalars *ps = pmb->pscalars;
  Hydro *ph = pmb->phydro;
  // return if there are no diffusion to be added
  if (!(ps->scalar_diffusion_defined))
    return TaskStatus::next;

  if (stage <= nstages) {
    // TODO(felker): adapted directly from HydroDiffusion::ClearFlux. Deduplicate
    ps->diffusion_flx[X1DIR].ZeroClear();
    ps->diffusion_flx[X2DIR].ZeroClear();
    ps->diffusion_flx[X3DIR].ZeroClear();

    // unlike HydroDiffusion, only 1x passive scalar diffusive process is allowed, so
    // there is no need for counterpart to wrapper fn HydroDiffusion::CalcDiffusionFlux
    ps->DiffusiveFluxIso(ps->r, ph->w, ps->diffusion_flx);
  } else {
    return TaskStatus::fail;
  }
  return TaskStatus::next;
}<|MERGE_RESOLUTION|>--- conflicted
+++ resolved
@@ -409,290 +409,6 @@
   // SRCTERM_HYD and HydroSourceTerms(), USERWORK, PHY_BVAL, PROLONG, CONS2PRIM,
   // ... Although, AMR_FLAG = "flag blocks for AMR" should be FLAG_AMR in VERB_OBJECT
   using namespace HydroIntegratorTaskNames; // NOLINT (build/namespace)
-<<<<<<< HEAD
-  switch (id) {
-    case (CLEAR_ALLBND):
-      task_list_[ntasks].TaskFunc=
-          static_cast<TaskStatus (TaskList::*)(MeshBlock*,int)>
-          (&TimeIntegratorTaskList::ClearAllBoundary);
-      task_list_[ntasks].lb_time = false;
-      break;
-
-    case (CALC_HYDFLX):
-      task_list_[ntasks].TaskFunc=
-          static_cast<TaskStatus (TaskList::*)(MeshBlock*,int)>
-          (&TimeIntegratorTaskList::CalculateHydroFlux);
-      task_list_[ntasks].lb_time = true;
-      break;
-    case (CALC_FLDFLX):
-      task_list_[ntasks].TaskFunc=
-          static_cast<TaskStatus (TaskList::*)(MeshBlock*,int)>
-          (&TimeIntegratorTaskList::CalculateEMF);
-      task_list_[ntasks].lb_time = true;
-      break;
-
-    case (SEND_HYDFLX):
-      task_list_[ntasks].TaskFunc=
-          static_cast<TaskStatus (TaskList::*)(MeshBlock*,int)>
-          (&TimeIntegratorTaskList::SendHydroFlux);
-      task_list_[ntasks].lb_time = true;
-      break;
-    case (SEND_FLDFLX):
-      task_list_[ntasks].TaskFunc=
-          static_cast<TaskStatus (TaskList::*)(MeshBlock*,int)>
-          (&TimeIntegratorTaskList::SendEMF);
-      task_list_[ntasks].lb_time = true;
-      break;
-
-    case (RECV_HYDFLX):
-      task_list_[ntasks].TaskFunc=
-          static_cast<TaskStatus (TaskList::*)(MeshBlock*,int)>
-          (&TimeIntegratorTaskList::ReceiveAndCorrectHydroFlux);
-      task_list_[ntasks].lb_time = false;
-      break;
-    case (RECV_FLDFLX):
-      task_list_[ntasks].TaskFunc=
-          static_cast<TaskStatus (TaskList::*)(MeshBlock*,int)>
-          (&TimeIntegratorTaskList::ReceiveAndCorrectEMF);
-      task_list_[ntasks].lb_time = false;
-      break;
-
-    case (INT_HYD):
-      task_list_[ntasks].TaskFunc=
-          static_cast<TaskStatus (TaskList::*)(MeshBlock*,int)>
-          (&TimeIntegratorTaskList::IntegrateHydro);
-      task_list_[ntasks].lb_time = true;
-      break;
-    case (INT_FLD):
-      task_list_[ntasks].TaskFunc=
-          static_cast<TaskStatus (TaskList::*)(MeshBlock*,int)>
-          (&TimeIntegratorTaskList::IntegrateField);
-      task_list_[ntasks].lb_time = true;
-      break;
-
-    case (SRCTERM_HYD):
-      task_list_[ntasks].TaskFunc=
-          static_cast<TaskStatus (TaskList::*)(MeshBlock*,int)>
-          (&TimeIntegratorTaskList::AddSourceTermsHydro);
-      task_list_[ntasks].lb_time = true;
-      break;
-
-    case (SEND_HYD):
-      task_list_[ntasks].TaskFunc=
-          static_cast<TaskStatus (TaskList::*)(MeshBlock*,int)>
-          (&TimeIntegratorTaskList::SendHydro);
-      task_list_[ntasks].lb_time = true;
-      break;
-    case (SEND_FLD):
-      task_list_[ntasks].TaskFunc=
-          static_cast<TaskStatus (TaskList::*)(MeshBlock*,int)>
-          (&TimeIntegratorTaskList::SendField);
-      task_list_[ntasks].lb_time = true;
-      break;
-
-    case (RECV_HYD):
-      task_list_[ntasks].TaskFunc=
-          static_cast<TaskStatus (TaskList::*)(MeshBlock*,int)>
-          (&TimeIntegratorTaskList::ReceiveHydro);
-      task_list_[ntasks].lb_time = false;
-      break;
-    case (RECV_FLD):
-      task_list_[ntasks].TaskFunc=
-          static_cast<TaskStatus (TaskList::*)(MeshBlock*,int)>
-          (&TimeIntegratorTaskList::ReceiveField);
-      task_list_[ntasks].lb_time = false;
-      break;
-
-    case (SETB_HYD):
-      task_list_[ntasks].TaskFunc=
-          static_cast<TaskStatus (TaskList::*)(MeshBlock*,int)>
-          (&TimeIntegratorTaskList::SetBoundariesHydro);
-      task_list_[ntasks].lb_time = true;
-      break;
-    case (SETB_FLD):
-      task_list_[ntasks].TaskFunc=
-          static_cast<TaskStatus (TaskList::*)(MeshBlock*,int)>
-          (&TimeIntegratorTaskList::SetBoundariesField);
-      task_list_[ntasks].lb_time = true;
-      break;
-
-    case (SEND_HYDSH):
-      task_list_[ntasks].TaskFunc=
-          static_cast<TaskStatus (TaskList::*)(MeshBlock*,int)>
-          (&TimeIntegratorTaskList::SendHydroShear);
-      task_list_[ntasks].lb_time = true;
-      break;
-    case (RECV_HYDSH):
-      task_list_[ntasks].TaskFunc=
-          static_cast<TaskStatus (TaskList::*)(MeshBlock*,int)>
-          (&TimeIntegratorTaskList::ReceiveHydroShear);
-      task_list_[ntasks].lb_time = false;
-      break;
-    case (SEND_FLDSH):
-      task_list_[ntasks].TaskFunc=
-          static_cast<TaskStatus (TaskList::*)(MeshBlock*,int)>
-          (&TimeIntegratorTaskList::SendFieldShear);
-      task_list_[ntasks].lb_time = true;
-      break;
-    case (RECV_FLDSH):
-      task_list_[ntasks].TaskFunc=
-          static_cast<TaskStatus (TaskList::*)(MeshBlock*,int)>
-          (&TimeIntegratorTaskList::ReceiveFieldShear);
-      task_list_[ntasks].lb_time = false;
-      break;
-    case (SEND_EMFSH):
-      task_list_[ntasks].TaskFunc=
-          static_cast<TaskStatus (TaskList::*)(MeshBlock*,int)>
-          (&TimeIntegratorTaskList::SendEMFShear);
-      task_list_[ntasks].lb_time = true;
-      break;
-    case (RECV_EMFSH):
-      task_list_[ntasks].TaskFunc=
-          static_cast<TaskStatus (TaskList::*)(MeshBlock*,int)>
-          (&TimeIntegratorTaskList::ReceiveEMFShear);
-      task_list_[ntasks].lb_time = false;
-      break;
-    case (RMAP_EMFSH):
-      task_list_[ntasks].TaskFunc=
-          static_cast<TaskStatus (TaskList::*)(MeshBlock*,int)>
-          (&TimeIntegratorTaskList::RemapEMFShear);
-      task_list_[ntasks].lb_time = true;
-      break;
-
-    case (PROLONG):
-      task_list_[ntasks].TaskFunc=
-          static_cast<TaskStatus (TaskList::*)(MeshBlock*,int)>
-          (&TimeIntegratorTaskList::Prolongation);
-      task_list_[ntasks].lb_time = true;
-      break;
-    case (CONS2PRIM):
-      task_list_[ntasks].TaskFunc=
-          static_cast<TaskStatus (TaskList::*)(MeshBlock*,int)>
-          (&TimeIntegratorTaskList::Primitives);
-      task_list_[ntasks].lb_time = true;
-      break;
-    case (PHY_BVAL):
-      task_list_[ntasks].TaskFunc=
-          static_cast<TaskStatus (TaskList::*)(MeshBlock*,int)>
-          (&TimeIntegratorTaskList::PhysicalBoundary);
-      task_list_[ntasks].lb_time = true;
-      break;
-    case (USERWORK):
-      task_list_[ntasks].TaskFunc=
-          static_cast<TaskStatus (TaskList::*)(MeshBlock*,int)>
-          (&TimeIntegratorTaskList::UserWork);
-      task_list_[ntasks].lb_time = true;
-      break;
-    case (NEW_DT):
-      task_list_[ntasks].TaskFunc=
-          static_cast<TaskStatus (TaskList::*)(MeshBlock*,int)>
-          (&TimeIntegratorTaskList::NewBlockTimeStep);
-      task_list_[ntasks].lb_time = true;
-      break;
-    case (FLAG_AMR):
-      task_list_[ntasks].TaskFunc=
-          static_cast<TaskStatus (TaskList::*)(MeshBlock*,int)>
-          (&TimeIntegratorTaskList::CheckRefinement);
-      task_list_[ntasks].lb_time = true;
-      break;
-    case (DIFFUSE_HYD):
-      task_list_[ntasks].TaskFunc=
-          static_cast<TaskStatus (TaskList::*)(MeshBlock*,int)>
-          (&TimeIntegratorTaskList::DiffuseHydro);
-      task_list_[ntasks].lb_time = true;
-      break;
-    case (DIFFUSE_FLD):
-      task_list_[ntasks].TaskFunc=
-          static_cast<TaskStatus (TaskList::*)(MeshBlock*,int)>
-          (&TimeIntegratorTaskList::DiffuseField);
-      task_list_[ntasks].lb_time = true;
-      break;
-    case (CALC_SCLRFLX):
-      task_list_[ntasks].TaskFunc=
-          static_cast<TaskStatus (TaskList::*)(MeshBlock*,int)>
-          (&TimeIntegratorTaskList::CalculateScalarFlux);
-      task_list_[ntasks].lb_time = true;
-      break;
-    case (SEND_SCLRFLX):
-      task_list_[ntasks].TaskFunc=
-          static_cast<TaskStatus (TaskList::*)(MeshBlock*,int)>
-          (&TimeIntegratorTaskList::SendScalarFlux);
-      task_list_[ntasks].lb_time = true;
-      break;
-    case (RECV_SCLRFLX):
-      task_list_[ntasks].TaskFunc=
-          static_cast<TaskStatus (TaskList::*)(MeshBlock*,int)>
-          (&TimeIntegratorTaskList::ReceiveScalarFlux);
-      task_list_[ntasks].lb_time = false;
-      break;
-    case (INT_SCLR):
-      task_list_[ntasks].TaskFunc=
-          static_cast<TaskStatus (TaskList::*)(MeshBlock*,int)>
-          (&TimeIntegratorTaskList::IntegrateScalars);
-      task_list_[ntasks].lb_time = true;
-      break;
-    case (SEND_SCLR):
-      task_list_[ntasks].TaskFunc=
-          static_cast<TaskStatus (TaskList::*)(MeshBlock*,int)>
-          (&TimeIntegratorTaskList::SendScalars);
-      task_list_[ntasks].lb_time = true;
-      break;
-    case (RECV_SCLR):
-      task_list_[ntasks].TaskFunc=
-          static_cast<TaskStatus (TaskList::*)(MeshBlock*,int)>
-          (&TimeIntegratorTaskList::ReceiveScalars);
-      task_list_[ntasks].lb_time = false;
-      break;
-    case (SETB_SCLR):
-      task_list_[ntasks].TaskFunc=
-          static_cast<TaskStatus (TaskList::*)(MeshBlock*,int)>
-          (&TimeIntegratorTaskList::SetBoundariesScalars);
-      task_list_[ntasks].lb_time = true;
-      break;
-    case (DIFFUSE_SCLR):
-      task_list_[ntasks].TaskFunc=
-          static_cast<TaskStatus (TaskList::*)(MeshBlock*,int)>
-          (&TimeIntegratorTaskList::DiffuseScalars);
-      task_list_[ntasks].lb_time = true;
-      break;
-
-    case (INT_PAR):
-      task_list_[ntasks].TaskFunc=
-          static_cast<TaskStatus (TaskList::*)(MeshBlock*,int)>
-          (&TimeIntegratorTaskList::ParticlesIntegrate);
-      task_list_[ntasks].lb_time = true;
-      break;
-    case (SEND_PAR):
-      task_list_[ntasks].TaskFunc=
-          static_cast<TaskStatus (TaskList::*)(MeshBlock*,int)>
-          (&TimeIntegratorTaskList::ParticlesSend);
-      task_list_[ntasks].lb_time = true;
-      break;
-    case (RECV_PAR):
-      task_list_[ntasks].TaskFunc=
-          static_cast<TaskStatus (TaskList::*)(MeshBlock*,int)>
-          (&TimeIntegratorTaskList::ParticlesReceive);
-      task_list_[ntasks].lb_time = false;
-      break;
-    case (SEND_PM):
-      task_list_[ntasks].TaskFunc=
-          static_cast<TaskStatus (TaskList::*)(MeshBlock*,int)>
-          (&TimeIntegratorTaskList::ParticleMeshSend);
-      task_list_[ntasks].lb_time = true;
-      break;
-    case (RECV_PM):
-      task_list_[ntasks].TaskFunc=
-          static_cast<TaskStatus (TaskList::*)(MeshBlock*,int)>
-          (&TimeIntegratorTaskList::ParticleMeshReceive);
-      task_list_[ntasks].lb_time = false;
-      break;
-
-    default:
-      std::stringstream msg;
-      msg << "### FATAL ERROR in AddTask" << std::endl
-          << "Invalid Task "<< id << " is specified" << std::endl;
-      ATHENA_ERROR(msg);
-=======
   if (id == CLEAR_ALLBND) {
     task_list_[ntasks].TaskFunc=
         static_cast<TaskStatus (TaskList::*)(MeshBlock*,int)>
@@ -888,12 +604,36 @@
         static_cast<TaskStatus (TaskList::*)(MeshBlock*,int)>
         (&TimeIntegratorTaskList::DiffuseScalars);
     task_list_[ntasks].lb_time = true;
+  } else if (id == INT_PAR) {
+    task_list_[ntasks].TaskFunc=
+        static_cast<TaskStatus (TaskList::*)(MeshBlock*,int)>
+        (&TimeIntegratorTaskList::ParticlesIntegrate);
+    task_list_[ntasks].lb_time = true;
+  } else if (id == SEND_PAR) {
+    task_list_[ntasks].TaskFunc=
+        static_cast<TaskStatus (TaskList::*)(MeshBlock*,int)>
+        (&TimeIntegratorTaskList::ParticlesSend);
+    task_list_[ntasks].lb_time = true;
+  } else if (id == RECV_PAR) {
+    task_list_[ntasks].TaskFunc=
+        static_cast<TaskStatus (TaskList::*)(MeshBlock*,int)>
+        (&TimeIntegratorTaskList::ParticlesReceive);
+    task_list_[ntasks].lb_time = false;
+  } else if (id == SEND_PM) {
+    task_list_[ntasks].TaskFunc=
+        static_cast<TaskStatus (TaskList::*)(MeshBlock*,int)>
+        (&TimeIntegratorTaskList::ParticleMeshSend);
+    task_list_[ntasks].lb_time = true;
+  } else if (id == RECV_PM) {
+    task_list_[ntasks].TaskFunc=
+        static_cast<TaskStatus (TaskList::*)(MeshBlock*,int)>
+        (&TimeIntegratorTaskList::ParticleMeshReceive);
+    task_list_[ntasks].lb_time = false;
   } else {
     std::stringstream msg;
     msg << "### FATAL ERROR in AddTask" << std::endl
         << "Invalid Task is specified" << std::endl;
     ATHENA_ERROR(msg);
->>>>>>> 0c053f74
   }
   ntasks++;
   return;
