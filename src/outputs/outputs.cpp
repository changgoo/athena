//========================================================================================
// Athena++ astrophysical MHD code
// Copyright(C) 2014 James M. Stone <jmstone@princeton.edu> and other code contributors
// Licensed under the 3-clause BSD License, see LICENSE file for details
//========================================================================================
//! \file outputs.cpp
//! \brief implements functions for Athena++ outputs
//!
//! The number and types of outputs are all controlled by the number and values of
//! parameters specified in <output[n]> blocks in the input file.  Each output block must
//! be labelled by a unique integer "n".  Following the convention of the parser
//! implemented in the ParameterInput class, a second output block with the same integer
//! "n" of an earlier block will silently overwrite the values read by the first block.
//! The numbering of the output blocks does not need to be consecutive, and blocks may
//! appear in any order in the input file.  Moreover, unlike the C version of Athena,
//! the total number of <output[n]> blocks does not need to be specified --
//! in Athena++ a new output type will be created for each and every <output[n]> block
//! in the input file.
//!
//! Required parameters that must be specified in an <output[n]> block are:
//!   - variable     = cons,prim,D,d,E,e,m,m1,m2,m3,v,v1=vx,v2=vy,v3=vz,p,
//!                    bcc,bcc1,bcc2,bcc3,b,b1,b2,b3,phi,uov
//!   - file_type    = rst,tab,vtk,hst,hdf5
//!   - dt           = problem time between outputs
//!
//! EXAMPLE of an <output[n]> block for a VTK dump:
//!
//!     <output3>
//!     file_type   = tab       # Tabular data dump
//!     variable    = prim      # variables to be output
//!     data_format = %12.5e    # Optional data format string
//!     dt          = 0.01      # time increment between outputs
//!     x2_slice    = 0.0       # slice in x2
//!     x3_slice    = 0.0       # slice in x3
//!
//!
//! Each <output[n]> block will result in a new node being created in a linked list of
//! OutputType stored in the Outputs class.  During a simulation, outputs are made when
//! the simulation time satisfies the criteria implemented in the MakeOutputs() function.
//!
//! \note
//! To implement a new output type, write a new OutputType derived class, and construct
//! an object of this class in the Outputs constructor at the location indicated by the
//! comment text: 'NEW_OUTPUT_TYPES'. Current summary:
//! - outputs.cpp, OutputType:LoadOutputData() (below): conditionally add new OutputData
//!   node to linked list, depending on the user-input 'variable' string.
//!   Provide direction on how to slice a possible 4D source AthenaArray into separate
//!   3D arrays; automatically enrolls quantity in vtk.cpp, formatted_table.cpp outputs.
//! - athena_hdf5.cpp, ATHDF5Output::WriteOutputFile(): need to allocate space for the new
//!   OutputData node as an HDF5 "variable" inside an existing HDF5 "dataset"
//!   (cell-centered vs. face-centered data).
//! - restart.cpp, RestartOutput::WriteOutputFile(): memcpy array of quantity to pdata
//!   pointer and increment the pointer. pdata points to an allocated region of
//!   memory whose "datasize" is inferred from MeshBlock::GetBlockSizeInBytes(), ---->
//! - mesh/meshblock.cpp, MeshBlock::GetBlockSizeInBytes(): increment std::size_t size by
//!   the size of the new quantity's array(s)
//! - mesh/meshblock.cpp, MeshBlock restart constructor: memcpy quantity
//!   (IN THE SAME ORDER AS THE VARIABLES ARE WRITTEN IN restart.cpp)
//!   from the loaded .rst file to the MeshBlock's appropriate physics member object
//!
//! - history.cpp, HistoryOutput::WriteOutputFile() (3x places):
//!   1) modify NHISTORY_VARS macro
//!      so that the size of data_sum[] can accommodate the new physics, when active.
//!   2) Compute volume-weighted data_sum[i] for the new quantity + etc. factors
//!   3) Provide short string to serve as the column header description of new quantity
//!
//! HDF5 note: packing gas velocity into the "prim" HDF5 dataset will cause VisIt to treat
//! the 3x components as independent scalars instead of a physical vector, unlike how it
//! treats .vtk velocity output from Athena++. The workaround is to import the
//! vis/visit/*.xml expressions file, which can pack these HDF5 scalars into a vector.
//
// TODO(felker): Replace MeshBlock::GetBlockSizeInBytes() by 2x RegisterMeshBlockData()
// overloads. Replace "NEW_OUTPUT_TYPES" region of RestartOutput::WriteOutputFile() with
// automatic loops over registered MeshBlock quantities in pvars_cc, pvars_fc vectors.
//========================================================================================

// C headers

// C++ headers
#include <cstdio>
#include <cstdlib>
#include <cstring>    // strcmp
#include <iomanip>
#include <iostream>
#include <sstream>
#include <stdexcept>
#include <string>   // std::string, to_string()

// Athena++ headers
#include "../athena.hpp"
#include "../athena_arrays.hpp"
#include "../coordinates/coordinates.hpp"
#include "../field/field.hpp"
#include "../gravity/gravity.hpp"
#include "../hydro/hydro.hpp"
#include "../mesh/mesh.hpp"
#include "../orbital_advection/orbital_advection.hpp"
#include "../parameter_input.hpp"
#include "../scalars/scalars.hpp"
#include "../cr/cr.hpp"
#include "outputs.hpp"

//----------------------------------------------------------------------------------------
//! OutputType constructor

OutputType::OutputType(OutputParameters oparams) :
    output_params(oparams),
    pnext_type(),  // Terminate this node in singly linked list with nullptr
    num_vars_(),
    // nested doubly linked list of OutputData:
    pfirst_data_(),  // Initialize head node to nullptr
    plast_data_() { // Initialize tail node to nullptr
}

//----------------------------------------------------------------------------------------
//! Outputs constructor

Outputs::Outputs(Mesh *pm, ParameterInput *pin) {
  pfirst_type_ = nullptr;
  std::stringstream msg;
  InputBlock *pib = pin->pfirst_block;
  OutputType *pnew_type;
  OutputType *plast = pfirst_type_;
  int num_hst_outputs=0, num_rst_outputs=0; // number of history and restart outputs

  // loop over input block names.  Find those that start with "output", read parameters,
  // and construct singly linked list of OutputTypes.
  while (pib != nullptr) {
    if (pib->block_name.compare(0, 6, "output") == 0) {
      OutputParameters op;  // define temporary OutputParameters struct

      // extract integer number of output block.  Save name and number
      std::string outn = pib->block_name.substr(6); // 6 because counting starts at 0!
      op.block_number = atoi(outn.c_str());
      op.block_name.assign(pib->block_name);

      // set time of last output, time between outputs
      op.next_time = pin->GetOrAddReal(op.block_name,"next_time", pm->time);
      op.dt = pin->GetReal(op.block_name,"dt");

      if (op.dt > 0.0) {  // only add output if dt>0
        // set file number, basename, id, and format
        op.file_number = pin->GetOrAddInteger(op.block_name,"file_number",0);
        op.file_basename = pin->GetString("job","problem_id");
        char define_id[10];
        std::snprintf(define_id, sizeof(define_id),
                      "out%d", op.block_number);  // default id="outN"
        op.file_id = pin->GetOrAddString(op.block_name,"id",define_id);
        op.file_type = pin->GetString(op.block_name,"file_type");

        // read slicing options.  Check that slice is within mesh
        if (pin->DoesParameterExist(op.block_name,"x1_slice")) {
          Real x1 = pin->GetReal(op.block_name,"x1_slice");
          if (x1 >= pm->mesh_size.x1min && x1 < pm->mesh_size.x1max) {
            op.x1_slice = x1;
            op.output_slicex1 = true;
          } else {
            msg << "### FATAL ERROR in Outputs constructor" << std::endl
                << "Slice at x1=" << x1 << " in output block '" << op.block_name
                << "' is out of range of Mesh" << std::endl;
            ATHENA_ERROR(msg);
          }
        }

        if (pin->DoesParameterExist(op.block_name,"x2_slice")) {
          Real x2 = pin->GetReal(op.block_name,"x2_slice");
          if (x2 >= pm->mesh_size.x2min && x2 < pm->mesh_size.x2max) {
            op.x2_slice = x2;
            op.output_slicex2 = true;
          } else {
            msg << "### FATAL ERROR in Outputs constructor" << std::endl
                << "Slice at x2=" << x2 << " in output block '" << op.block_name
                << "' is out of range of Mesh" << std::endl;
            ATHENA_ERROR(msg);
          }
        }

        if (pin->DoesParameterExist(op.block_name,"x3_slice")) {
          Real x3 = pin->GetReal(op.block_name,"x3_slice");
          if (x3 >= pm->mesh_size.x3min && x3 < pm->mesh_size.x3max) {
            op.x3_slice = x3;
            op.output_slicex3 = true;
          } else {
            msg << "### FATAL ERROR in Outputs constructor" << std::endl
                << "Slice at x3=" << x3 << " in output block '" << op.block_name
                << "' is out of range of Mesh" << std::endl;
            ATHENA_ERROR(msg);
          }
        }

        // read sum options.  Check for conflicts with slicing.
        op.output_sumx1 = pin->GetOrAddBoolean(op.block_name,"x1_sum",false);
        if ((op.output_slicex1) && (op.output_sumx1)) {
          msg << "### FATAL ERROR in Outputs constructor" << std::endl
              << "Cannot request both slice and sum along x1-direction"
              << " in output block '" << op.block_name << "'" << std::endl;
          ATHENA_ERROR(msg);
        }
        op.output_sumx2 = pin->GetOrAddBoolean(op.block_name,"x2_sum",false);
        if ((op.output_slicex2) && (op.output_sumx2)) {
          msg << "### FATAL ERROR in Outputs constructor" << std::endl
              << "Cannot request both slice and sum along x2-direction"
              << " in output block '" << op.block_name << "'" << std::endl;
          ATHENA_ERROR(msg);
        }
        op.output_sumx3 = pin->GetOrAddBoolean(op.block_name,"x3_sum",false);
        if ((op.output_slicex3) && (op.output_sumx3)) {
          msg << "### FATAL ERROR in Outputs constructor" << std::endl
              << "Cannot request both slice and sum along x3-direction"
              << " in output block '" << op.block_name << "'" << std::endl;
          ATHENA_ERROR(msg);
        }

        // read ghost cell option
        op.include_ghost_zones = pin->GetOrAddBoolean(op.block_name, "ghost_zones",
                                                      false);

        // read orbital system output option
        op.orbital_system_output = pin->GetOrAddBoolean(op.block_name, "orbital_system",
                                                        false);

        // read cartesian mapping option
        if (std::strcmp(COORDINATE_SYSTEM, "cylindrical") == 0 ||
            std::strcmp(COORDINATE_SYSTEM, "spherical_polar") == 0)
          op.cartesian_vector = pin->GetOrAddBoolean(op.block_name, "cartesian_vector",
                                                   false);
        else
          op.cartesian_vector = false;

        // set output variable and optional data format string used in formatted writes
        if (op.file_type.compare("hst") != 0 && op.file_type.compare("rst") != 0) {
          op.variable = pin->GetString(op.block_name, "variable");
        }
        op.data_format = pin->GetOrAddString(op.block_name, "data_format", "%12.5e");
        op.data_format.insert(0, " "); // prepend with blank to separate columns

        // Construct new OutputType according to file format
        // NEW_OUTPUT_TYPES: Add block to construct new types here
        if (op.file_type.compare("hst") == 0) {
          pnew_type = new HistoryOutput(op);
          num_hst_outputs++;
        } else if (op.file_type.compare("tab") == 0) {
          pnew_type = new FormattedTableOutput(op);
        } else if (op.file_type.compare("vtk") == 0) {
          pnew_type = new VTKOutput(op);
        } else if (op.file_type.compare("rst") == 0) {
          pnew_type = new RestartOutput(op);
          num_rst_outputs++;
        } else if (op.file_type.compare("ath5") == 0
                   || op.file_type.compare("hdf5") == 0) {
#ifdef HDF5OUTPUT
          pnew_type = new ATHDF5Output(op);
#else
          msg << "### FATAL ERROR in Outputs constructor" << std::endl
              << "Executable not configured for HDF5 outputs, but HDF5 file format "
              << "is requested in output block '" << op.block_name << "'" << std::endl;
          ATHENA_ERROR(msg);
#endif
        } else {
          msg << "### FATAL ERROR in Outputs constructor" << std::endl
              << "Unrecognized file format = '" << op.file_type
              << "' in output block '" << op.block_name << "'" << std::endl;
          ATHENA_ERROR(msg);
        }

        // Append type as tail node in singly linked list
        if (pfirst_type_ == nullptr) {
          pfirst_type_ = pnew_type;
        } else {
          plast->pnext_type = pnew_type;
        }
        plast = pnew_type;
      }
    }
    pib = pib->pnext;  // move to next input block name
  }

  // check there were no more than one history or restart files requested
  if (num_hst_outputs > 1 || num_rst_outputs > 1) {
    msg << "### FATAL ERROR in Outputs constructor" << std::endl
        << "More than one history or restart output block detected in input file"
        << std::endl;
    ATHENA_ERROR(msg);
  }

  // Move restarts to the tail end of the OutputType list, so file counters for other
  // output types are up-to-date in restart file
  int pos = 0, found = 0;
  OutputType *pot = pfirst_type_;
  OutputType *prst = pot;
  while (pot != nullptr) {
    if (pot->output_params.file_type.compare("rst") == 0) {
      prst = pot;
      found = 1;
      if (pot->pnext_type == nullptr) found = 2;
      break;
    }
    pos++;
    pot = pot->pnext_type;
  }
  if (found == 1) {
    // remove the restarting block
    pot = pfirst_type_;
    if (pos == 0) { // head node/first block
      pfirst_type_ = pfirst_type_->pnext_type;
    } else {
      for (int j=0; j<pos-1; j++) // seek the list
        pot = pot->pnext_type;
      pot->pnext_type = prst->pnext_type; // remove it
    }
    while (pot->pnext_type != nullptr)
      pot = pot->pnext_type; // find the tail node
    prst->pnext_type = nullptr;
    pot->pnext_type = prst;
  }
  // if found == 2, do nothing; it's already at the tail node/end of the list
}

// destructor - iterates through singly linked list of OutputTypes and deletes nodes

Outputs::~Outputs() {
  OutputType *ptype = pfirst_type_;
  while (ptype != nullptr) {
    OutputType *ptype_old = ptype;
    ptype = ptype->pnext_type;
    delete ptype_old;
  }
}

//----------------------------------------------------------------------------------------
//! \fn void OutputType::LoadOutputData(MeshBlock *pmb)
//! \brief Create doubly linked list of OutputData's containing requested variables

void OutputType::LoadOutputData(MeshBlock *pmb) {
  Hydro *phyd = pmb->phydro;
  Field *pfld = pmb->pfield;
  PassiveScalars *psclr = pmb->pscalars;
  Gravity *pgrav = pmb->pgrav;
<<<<<<< HEAD
  CosmicRay *pcr = pmb->pcr;
=======
  OrbitalAdvection *porb = pmb->porb;
>>>>>>> 2aacb02f
  num_vars_ = 0;
  OutputData *pod;

  // NEW_OUTPUT_TYPES:

  // (lab-frame) density
  if (output_params.variable.compare("D") == 0 ||
      output_params.variable.compare("cons") == 0) {
    pod = new OutputData;
    pod->type = "SCALARS";
    pod->name = "dens";
    pod->data.InitWithShallowSlice(phyd->u, 4, IDN, 1);
    AppendOutputDataNode(pod);
    num_vars_++;
  }

  // (rest-frame) density
  if (output_params.variable.compare("d") == 0 ||
      output_params.variable.compare("prim") == 0) {
    pod = new OutputData;
    pod->type = "SCALARS";
    pod->name = "rho";
    pod->data.InitWithShallowSlice(phyd->w, 4, IDN, 1);
    AppendOutputDataNode(pod);
    num_vars_++;
  }

  // total energy
  if (NON_BAROTROPIC_EOS) {
    if (output_params.variable.compare("E") == 0 ||
        output_params.variable.compare("cons") == 0) {
      pod = new OutputData;
      pod->type = "SCALARS";
      pod->name = "Etot";
      if(porb->orbital_advection_defined
         && !output_params.orbital_system_output) {
        porb->ConvertOrbitalSystem(phyd->w, phyd->u, OrbitalTransform::cons);
        pod->data.InitWithShallowSlice(porb->u_orb, 4, IEN, 1);
      } else {
        pod->data.InitWithShallowSlice(phyd->u, 4, IEN, 1);
      }
      AppendOutputDataNode(pod);
      num_vars_++;
    }

    // pressure
    if (output_params.variable.compare("p") == 0 ||
        output_params.variable.compare("prim") == 0) {
      pod = new OutputData;
      pod->type = "SCALARS";
      pod->name = "press";
      pod->data.InitWithShallowSlice(phyd->w, 4, IPR, 1);
      AppendOutputDataNode(pod);
      num_vars_++;
    }
  }

  // momentum vector
  if (output_params.variable.compare("m") == 0 ||
      output_params.variable.compare("cons") == 0) {
    pod = new OutputData;
    pod->type = "VECTORS";
    pod->name = "mom";
    if(porb->orbital_advection_defined
       && !output_params.orbital_system_output) {
      porb->ConvertOrbitalSystem(phyd->w, phyd->u, OrbitalTransform::cons);
      pod->data.InitWithShallowSlice(porb->u_orb, 4, IM1, 3);
    } else {
      pod->data.InitWithShallowSlice(phyd->u, 4, IM1, 3);
    }
    AppendOutputDataNode(pod);
    num_vars_ += 3;
    if (output_params.cartesian_vector) {
      AthenaArray<Real> src;
      if(porb->orbital_advection_defined
         && !output_params.orbital_system_output) {
        src.InitWithShallowSlice(porb->u_orb, 4, IM1, 3);
      } else {
        src.InitWithShallowSlice(phyd->u, 4, IM1, 3);
      }
      pod = new OutputData;
      pod->type = "VECTORS";
      pod->name = "mom_xyz";
      pod->data.NewAthenaArray(3, phyd->u.GetDim3(), phyd->u.GetDim2(),
                               phyd->u.GetDim1());
      CalculateCartesianVector(src,  pod->data,  pmb->pcoord);
      AppendOutputDataNode(pod);
      num_vars_ += 3;
    }
  }

  // each component of momentum
  if (output_params.variable.compare("m1") == 0) {
    pod = new OutputData;
    pod->type = "SCALARS";
    pod->name = "mom1";
    pod->data.InitWithShallowSlice(phyd->u, 4, IM1, 1);
    AppendOutputDataNode(pod);
    num_vars_++;
  }
  if (output_params.variable.compare("m2") == 0) {
    pod = new OutputData;
    pod->type = "SCALARS";
    pod->name = "mom2";
    if(porb->orbital_advection_defined
       && !output_params.orbital_system_output
       && porb->orbital_direction == 1) {
      porb->ConvertOrbitalSystem(phyd->w, phyd->u, OrbitalTransform::cons);
      pod->data.InitWithShallowSlice(porb->u_orb, 4, IM2, 1);
    } else {
      pod->data.InitWithShallowSlice(phyd->u, 4, IM2, 1);
    }
    AppendOutputDataNode(pod);
    num_vars_++;
  }
  if (output_params.variable.compare("m3") == 0) {
    pod = new OutputData;
    pod->type = "SCALARS";
    pod->name = "mom3";
    if(porb->orbital_advection_defined
       && !output_params.orbital_system_output
       && porb->orbital_direction == 2) {
      porb->ConvertOrbitalSystem(phyd->w, phyd->u, OrbitalTransform::cons);
      pod->data.InitWithShallowSlice(porb->u_orb, 4, IM3, 1);
    } else {
      pod->data.InitWithShallowSlice(phyd->u, 4, IM3, 1);
    }
    AppendOutputDataNode(pod);
    num_vars_++;
  }

  // velocity vector
  if (output_params.variable.compare("v") == 0 ||
      output_params.variable.compare("prim") == 0) {
    pod = new OutputData;
    pod->type = "VECTORS";
    pod->name = "vel";
    if(porb->orbital_advection_defined
       && !output_params.orbital_system_output) {
      porb->ConvertOrbitalSystem(phyd->w, phyd->u, OrbitalTransform::prim);
      pod->data.InitWithShallowSlice(porb->w_orb, 4, IVX, 3);
    } else {
      pod->data.InitWithShallowSlice(phyd->w, 4, IVX, 3);
    }
    AppendOutputDataNode(pod);
    num_vars_ += 3;
    if (output_params.cartesian_vector) {
      AthenaArray<Real> src;
      if(porb->orbital_advection_defined
         && !output_params.orbital_system_output) {
        src.InitWithShallowSlice(porb->w_orb, 4, IVX, 3);
      } else {
        src.InitWithShallowSlice(phyd->w, 4, IVX, 3);
      }
      pod = new OutputData;
      pod->type = "VECTORS";
      pod->name = "vel_xyz";
      pod->data.NewAthenaArray(3, phyd->w.GetDim3(), phyd->w.GetDim2(),
                               phyd->w.GetDim1());
      CalculateCartesianVector(src,  pod->data,  pmb->pcoord);
      AppendOutputDataNode(pod);
      num_vars_ += 3;
    }
  }

  // each component of velocity
  if (output_params.variable.compare("vx") == 0 ||
      output_params.variable.compare("v1") == 0) {
    pod = new OutputData;
    pod->type = "SCALARS";
    pod->name = "vel1";
    pod->data.InitWithShallowSlice(phyd->w, 4, IVX, 1);
    AppendOutputDataNode(pod);
    num_vars_++;
  }
  if (output_params.variable.compare("vy") == 0 ||
      output_params.variable.compare("v2") == 0) {
    pod = new OutputData;
    pod->type = "SCALARS";
    pod->name = "vel2";
    if(porb->orbital_advection_defined
       && !output_params.orbital_system_output
       && porb->orbital_direction == 1) {
      porb->ConvertOrbitalSystem(phyd->w, phyd->u, OrbitalTransform::prim);
      pod->data.InitWithShallowSlice(porb->w_orb, 4, IVY, 1);
    } else {
      pod->data.InitWithShallowSlice(phyd->w, 4, IVY, 1);
    }
    AppendOutputDataNode(pod);
    num_vars_++;
  }
  if (output_params.variable.compare("vz") == 0 ||
      output_params.variable.compare("v3") == 0) {
    pod = new OutputData;
    pod->type = "SCALARS";
    pod->name = "vel3";
    if(porb->orbital_advection_defined
       && !output_params.orbital_system_output
       && porb->orbital_direction == 2) {
      porb->ConvertOrbitalSystem(phyd->w, phyd->u, OrbitalTransform::prim);
      pod->data.InitWithShallowSlice(porb->w_orb, 4, IVZ, 1);
    } else {
      pod->data.InitWithShallowSlice(phyd->w, 4, IVZ, 1);
    }
    AppendOutputDataNode(pod);
    num_vars_++;
  }

  if (SELF_GRAVITY_ENABLED) {
    if (output_params.variable.compare("phi") == 0 ||
        output_params.variable.compare("prim") == 0 ||
        output_params.variable.compare("cons") == 0) {
      pod = new OutputData;
      pod->type = "SCALARS";
      pod->name = "Phi";
      pod->data.InitWithShallowSlice(pgrav->phi, 4, 0, 1);
      AppendOutputDataNode(pod);
      num_vars_++;
    }
  } // endif (SELF_GRAVITY_ENABLED)

  if (NSCALARS > 0) {
    std::string root_name_cons = "s";
    std::string root_name_prim = "r";
    for (int n=0; n<NSCALARS; n++) {
      std::string scalar_name_cons = root_name_cons + std::to_string(n);
      std::string scalar_name_prim = root_name_prim + std::to_string(n);
      if (output_params.variable.compare(scalar_name_cons) == 0 ||
          output_params.variable.compare("cons") == 0) {
        pod = new OutputData;
        pod->type = "SCALARS";
        pod->name = scalar_name_cons;
        pod->data.InitWithShallowSlice(psclr->s, 4, n, 1);
        AppendOutputDataNode(pod);
        num_vars_++;
      }
      if (output_params.variable.compare(scalar_name_prim) == 0 ||
          output_params.variable.compare("prim") == 0) {
        pod = new OutputData;
        pod->type = "SCALARS";
        pod->name = scalar_name_prim;
        pod->data.InitWithShallowSlice(psclr->r, 4, n, 1);
        AppendOutputDataNode(pod);
        num_vars_++;
      }
    }
  }

  if(CR_ENABLED){

    if (output_params.variable.compare("Ec") == 0 || 
      output_params.variable.compare("cons") == 0 ||
      output_params.variable.compare("prim") == 0) {
      pod = new OutputData;
      pod->type = "SCALARS";
      pod->name = "Ec";
      pod->data.InitWithShallowSlice(pcr->u_cr,4,CRE,1);
      AppendOutputDataNode(pod);
      num_vars_++;
    }
    
   // comoving frame fram radiation flux vector
    if (output_params.variable.compare("Fc") == 0 || 
        output_params.variable.compare("cons") == 0 ||
        output_params.variable.compare("prim") == 0) {
      pod = new OutputData;
      pod->type = "VECTORS";
      pod->name = "Fc";
      pod->data.InitWithShallowSlice(pcr->u_cr,4,CRF1,3);
      AppendOutputDataNode(pod);
      num_vars_+=3;
      if(output_params.cartesian_vector) {
        AthenaArray<Real> src;
        src.InitWithShallowSlice(pcr->u_cr,4,CRF1,3);
        pod = new OutputData;
        pod->type = "VECTORS";
        pod->name = "Fr_xyz";
        pod->data.NewAthenaArray(3,pcr->u_cr.GetDim3(),pcr->u_cr.GetDim2(),
                                    pcr->u_cr.GetDim1());
        CalculateCartesianVector(src, pod->data, pmb->pcoord);
        AppendOutputDataNode(pod);
        num_vars_+=3;
      }
    }

    if (output_params.variable.compare("Sigma_diff") == 0 || 
        output_params.variable.compare("cons") == 0 ||
        output_params.variable.compare("prim") == 0) {
      pod = new OutputData;
      pod->type = "VECTORS";
      pod->name = "Sigma_diff";
      pod->data.InitWithShallowSlice(pcr->sigma_diff,4,0,3);
      AppendOutputDataNode(pod);
      num_vars_+=3;
    }

    if (output_params.variable.compare("Sigma_adv") == 0 || 
        output_params.variable.compare("cons") == 0 ||
        output_params.variable.compare("prim") == 0) {
      pod = new OutputData;
      pod->type = "VECTORS";
      pod->name = "Sigma_adv";
      pod->data.InitWithShallowSlice(pcr->sigma_adv,4,0,3);
      AppendOutputDataNode(pod);
      num_vars_+=3;
    }

    // The streaming velocity
    if (output_params.variable.compare("Vc") == 0 || 
        output_params.variable.compare("cons") == 0 ||
        output_params.variable.compare("prim") == 0) {
      pod = new OutputData;
      pod->type = "VECTORS";
      pod->name = "Vc";
      pod->data.InitWithShallowSlice(pcr->v_adv,4,0,3);
      AppendOutputDataNode(pod);
      num_vars_+=3;
      if(output_params.cartesian_vector) {
        AthenaArray<Real> src;
        src.InitWithShallowSlice(pcr->v_adv,4,0,3);
        pod = new OutputData;
        pod->type = "VECTORS";
        pod->name = "Vc_xyz";
        pod->data.NewAthenaArray(3,pcr->v_adv.GetDim3(),
                                   pcr->v_adv.GetDim2(), 
                                   pcr->v_adv.GetDim1());
        CalculateCartesianVector(src, pod->data, pmb->pcoord);
        AppendOutputDataNode(pod);
        num_vars_+=3;
      }
    }
  }// end Cosmic Rays
    
  // note, the Bcc variables are stored in a separate HDF5 dataset from the above Output
  // nodes, and it must come after those nodes in the linked list
  if (MAGNETIC_FIELDS_ENABLED) {
    // vector of cell-centered magnetic field
    if (output_params.variable.compare("bcc") == 0 ||
        output_params.variable.compare("prim") == 0 ||
        output_params.variable.compare("cons") == 0) {
      pod = new OutputData;
      pod->type = "VECTORS";
      pod->name = "Bcc";
      pod->data.InitWithShallowSlice(pfld->bcc, 4, IB1, 3);
      AppendOutputDataNode(pod);
      num_vars_ += 3;
      if (output_params.cartesian_vector) {
        AthenaArray<Real> src;
        src.InitWithShallowSlice(pfld->bcc, 4, IB1, 3);
        pod = new OutputData;
        pod->type = "VECTORS";
        pod->name = "Bcc_xyz";
        pod->data.NewAthenaArray(3, pfld->bcc.GetDim3(), pfld->bcc.GetDim2(),
                                 pfld->bcc.GetDim1());
        CalculateCartesianVector(src, pod->data, pmb->pcoord);
        AppendOutputDataNode(pod);
        num_vars_ += 3;
      }
    }

    // each component of cell-centered magnetic field
    if (output_params.variable.compare("bcc1") == 0) {
      pod = new OutputData;
      pod->type = "SCALARS";
      pod->name = "Bcc1";
      pod->data.InitWithShallowSlice(pfld->bcc, 4, IB1, 1);
      AppendOutputDataNode(pod);
      num_vars_++;
    }
    if (output_params.variable.compare("bcc2") == 0) {
      pod = new OutputData;
      pod->type = "SCALARS";
      pod->name = "Bcc2";
      pod->data.InitWithShallowSlice(pfld->bcc, 4, IB2, 1);
      AppendOutputDataNode(pod);
      num_vars_++;
    }
    if (output_params.variable.compare("bcc3") == 0) {
      pod = new OutputData;
      pod->type = "SCALARS";
      pod->name = "Bcc3";
      pod->data.InitWithShallowSlice(pfld->bcc, 4, IB3, 1);
      AppendOutputDataNode(pod);
      num_vars_++;
    }
    // each component of face-centered magnetic field
    if (output_params.variable.compare("b1") == 0
        || output_params.variable.compare("b") == 0) {
      pod = new OutputData;
      pod->type = "SCALARS";
      pod->name = "B1";
      pod->data.InitWithShallowSlice(pfld->b.x1f, 4, 0, 1);
      AppendOutputDataNode(pod);
      num_vars_++;
    }
    if (output_params.variable.compare("b2") == 0
        || output_params.variable.compare("b") == 0) {
      pod = new OutputData;
      pod->type = "SCALARS";
      pod->name = "B2";
      pod->data.InitWithShallowSlice(pfld->b.x2f, 4, 0, 1);
      AppendOutputDataNode(pod);
      num_vars_++;
    }
    if (output_params.variable.compare("b3") == 0
        || output_params.variable.compare("b") == 0) {
      pod = new OutputData;
      pod->type = "SCALARS";
      pod->name = "B3";
      pod->data.InitWithShallowSlice(pfld->b.x3f, 4, 0, 1);
      AppendOutputDataNode(pod);
      num_vars_++;
    }
  } // endif (MAGNETIC_FIELDS_ENABLED)

  if (output_params.variable.compare(0, 3, "uov") == 0
      || output_params.variable.compare(0, 12, "user_out_var") == 0) {
    int iv, ns = 0, ne = pmb->nuser_out_var-1;
    if (sscanf(output_params.variable.c_str(), "uov%d", &iv)>0) {
      if (iv>=0 && iv<pmb->nuser_out_var)
        ns=iv, ne=iv;
    } else if (sscanf(output_params.variable.c_str(), "user_out_var%d", &iv)>0) {
      if (iv>=0 && iv<pmb->nuser_out_var)
        ns=iv, ne=iv;
    }
    for (int n = ns; n <= ne; ++n) {
      pod = new OutputData;
      pod->type = "SCALARS";
      if (pmb->user_out_var_names_[n].length() != 0) {
        pod->name = pmb->user_out_var_names_[n];
      } else {
        char vn[16];
        std::snprintf(vn, sizeof(vn), "user_out_var%d", n);
        pod->name = vn;
      }
      pod->data.InitWithShallowSlice(pmb->user_out_var, 4, n, 1);
      AppendOutputDataNode(pod);
      num_vars_++;
    }
  }

  for (int n = 0; n < pmb->nuser_out_var; ++n) {
    if (pmb->user_out_var_names_[n].length() != 0) {
      if (output_params.variable.compare(pmb->user_out_var_names_[n]) == 0) {
        pod = new OutputData;
        pod->type = "SCALARS";
        pod->name = pmb->user_out_var_names_[n];
        pod->data.InitWithShallowSlice(pmb->user_out_var, 4, n, 1);
        AppendOutputDataNode(pod);
        num_vars_++;
      }
    }
  }

  // throw an error if output variable name not recognized
  if (num_vars_ == 0) {
    std::stringstream msg;
    msg << "### FATAL ERROR in function [OutputType::LoadOutputData]" << std::endl
        << "Output variable '" << output_params.variable << "' not implemented"
        << std::endl;
    ATHENA_ERROR(msg);
  }

  return;
}

//----------------------------------------------------------------------------------------
//! \fn void OutputType::AppendOutputDataNode(OutputData *pnew_data)
//! \brief

void OutputType::AppendOutputDataNode(OutputData *pnew_data) {
  if (pfirst_data_ == nullptr) {
    pfirst_data_ = pnew_data;
  } else {
    pnew_data->pprev = plast_data_;
    plast_data_->pnext = pnew_data;
  }
  // make the input node the new tail node of the doubly linked list
  plast_data_ = pnew_data;
}

//----------------------------------------------------------------------------------------
//! \fn void OutputType::ReplaceOutputDataNode(OutputData *pold, OutputData *pnew)
//! \brief

void OutputType::ReplaceOutputDataNode(OutputData *pold, OutputData *pnew) {
  if (pold == pfirst_data_) {
    pfirst_data_ = pnew;
    if (pold->pnext != nullptr) {    // there is another node in the list
      pnew->pnext = pold->pnext;
      pnew->pnext->pprev = pnew;
    } else {                      // there is only one node in the list
      plast_data_ = pnew;
    }
  } else if (pold == plast_data_) {
    plast_data_ = pnew;
    pnew->pprev = pold->pprev;
    pnew->pprev->pnext = pnew;
  } else {
    pnew->pnext = pold->pnext;
    pnew->pprev = pold->pprev;
    pnew->pprev->pnext = pnew;
    pnew->pnext->pprev = pnew;
  }
  delete pold;
}

//----------------------------------------------------------------------------------------
//! \fn void OutputType::ClearOutputData()
//! \brief

void OutputType::ClearOutputData() {
  OutputData *pdata = pfirst_data_;
  while (pdata != nullptr) {
    OutputData *pdata_old = pdata;
    pdata = pdata->pnext;
    delete pdata_old;
  }
  // reset pointers to head and tail nodes of doubly linked list:
  pfirst_data_ = nullptr;
  plast_data_  = nullptr;
}

//----------------------------------------------------------------------------------------
//! \fn void Outputs::MakeOutputs(Mesh *pm, ParameterInput *pin, bool wtflag)
//! \brief scans through singly linked list of OutputTypes and makes any outputs needed.

void Outputs::MakeOutputs(Mesh *pm, ParameterInput *pin, bool wtflag) {
  bool first=true;
  OutputType* ptype = pfirst_type_;
  while (ptype != nullptr) {
    if ((pm->time == pm->start_time) ||
        (pm->time >= ptype->output_params.next_time) ||
        (pm->time >= pm->tlim) ||
        (wtflag && ptype->output_params.file_type == "rst")) {
      if (first && ptype->output_params.file_type != "hst") {
        pm->ApplyUserWorkBeforeOutput(pin);
        first = false;
      }
      ptype->WriteOutputFile(pm, pin, wtflag);
    }
    ptype = ptype->pnext_type; // move to next OutputType node in signly linked list
  }
}

//----------------------------------------------------------------------------------------
//! \fn void OutputType::TransformOutputData(MeshBlock *pmb)
//! \brief Calls sum and slice functions on each direction in turn, in order to allow
//! mulitple operations performed on the same data set

bool OutputType::TransformOutputData(MeshBlock *pmb) {
  bool flag = true;
  if (output_params.output_slicex3) {
    bool ret = SliceOutputData(pmb,3);
    if (!ret) flag = false;
  }
  if (output_params.output_slicex2) {
    bool ret = SliceOutputData(pmb,2);
    if (!ret) flag = false;
  }
  if (output_params.output_slicex1) {
    bool ret = SliceOutputData(pmb,1);
    if (!ret) flag = false;
  }
  if (output_params.output_sumx3) {
    SumOutputData(pmb,3);
  }
  if (output_params.output_sumx2) {
    SumOutputData(pmb,2);
  }
  if (output_params.output_sumx1) {
    SumOutputData(pmb,1);
  }
  return flag;
}

//----------------------------------------------------------------------------------------
//! \fn bool OutputType::SliceOutputData(MeshBlock *pmb, int dim)
//! \brief perform data slicing and update the data list

bool OutputType::SliceOutputData(MeshBlock *pmb, int dim) {
  int islice(0), jslice(0), kslice(0);

  // Compute i,j,k indices of slice; check if in range of data in this block
  if (dim == 1) {
    if (output_params.x1_slice >= pmb->block_size.x1min &&
        output_params.x1_slice < pmb->block_size.x1max) {
      for (int i=pmb->is+1; i<=pmb->ie+1; ++i) {
        if (pmb->pcoord->x1f(i) > output_params.x1_slice) {
          islice = i - 1;
          output_params.islice = islice;
          break;
        }
      }
    } else {
      return false;
    }
  } else if (dim == 2) {
    if (output_params.x2_slice >= pmb->block_size.x2min &&
        output_params.x2_slice < pmb->block_size.x2max) {
      for (int j=pmb->js+1; j<=pmb->je+1; ++j) {
        if (pmb->pcoord->x2f(j) > output_params.x2_slice) {
          jslice = j - 1;
          output_params.jslice = jslice;
          break;
        }
      }
    } else {
      return false;
    }
  } else {
    if (output_params.x3_slice >= pmb->block_size.x3min &&
        output_params.x3_slice < pmb->block_size.x3max) {
      for (int k=pmb->ks+1; k<=pmb->ke+1; ++k) {
        if (pmb->pcoord->x3f(k) > output_params.x3_slice) {
          kslice = k - 1;
          output_params.kslice = kslice;
          break;
        }
      }
    } else {
      return false;
    }
  }

  // For each node in OutputData doubly linked list, slice arrays containing output data
  OutputData *pdata, *pnew;
  pdata = pfirst_data_;

  while (pdata != nullptr) {
    pnew = new OutputData;
    pnew->type = pdata->type;
    pnew->name = pdata->name;
    int nx4 = pdata->data.GetDim4();
    int nx3 = pdata->data.GetDim3();
    int nx2 = pdata->data.GetDim2();
    int nx1 = pdata->data.GetDim1();

    // Loop over variables and dimensions, extract slice
    if (dim == 3) {
      pnew->data.NewAthenaArray(nx4, 1, nx2, nx1);
      for (int n=0; n<nx4; ++n) {
        for (int j=out_js; j<=out_je; ++j) {
          for (int i=out_is; i<=out_ie; ++i) {
            pnew->data(n,0,j,i) = pdata->data(n,kslice,j,i);
          }
        }
      }
    } else if (dim == 2) {
      pnew->data.NewAthenaArray(nx4,nx3,1,nx1);
      for (int n=0; n<nx4; ++n) {
        for (int k=out_ks; k<=out_ke; ++k) {
          for (int i=out_is; i<=out_ie; ++i) {
            pnew->data(n,k,0,i) = pdata->data(n,k,jslice,i);
          }
        }
      }
    } else {
      pnew->data.NewAthenaArray(nx4,nx3,nx2,1);
      for (int n=0; n<nx4; ++n) {
        for (int k=out_ks; k<=out_ke; ++k) {
          for (int j=out_js; j<=out_je; ++j) {
            pnew->data(n,k,j,0) = pdata->data(n,k,j,islice);
          }
        }
      }
    }

    ReplaceOutputDataNode(pdata,pnew);
    pdata = pnew->pnext;
  }

  // modify array indices
  if (dim == 3) {
    out_ks = 0;
    out_ke = 0;
  } else if (dim == 2) {
    out_js = 0;
    out_je = 0;
  } else {
    out_is = 0;
    out_ie = 0;
  }
  return true;
}

//----------------------------------------------------------------------------------------
//! \fn void OutputType::SumOutputData(OutputData* pod, int dim)
//! \brief perform data summation and update the data list

void OutputType::SumOutputData(MeshBlock* pmb, int dim) {
  // For each node in OutputData doubly linked list, sum arrays containing output data
  OutputData *pdata = pfirst_data_;

  while (pdata != nullptr) {
    OutputData *pnew = new OutputData;
    pnew->type = pdata->type;
    pnew->name = pdata->name;
    int nx4 = pdata->data.GetDim4();
    int nx3 = pdata->data.GetDim3();
    int nx2 = pdata->data.GetDim2();
    int nx1 = pdata->data.GetDim1();

    // Loop over variables and dimensions, sum over specified dimension
    if (dim == 3) {
      pnew->data.NewAthenaArray(nx4, 1, nx2, nx1);
      for (int n=0; n<nx4; ++n) {
        for (int k=out_ks; k<=out_ke; ++k) {
          for (int j=out_js; j<=out_je; ++j) {
            for (int i=out_is; i<=out_ie; ++i) {
              pnew->data(n,0,j,i) += pdata->data(n,k,j,i);
            }
          }
        }
      }
    } else if (dim == 2) {
      pnew->data.NewAthenaArray(nx4, nx3, 1, nx1);
      for (int n=0; n<nx4; ++n) {
        for (int k=out_ks; k<=out_ke; ++k) {
          for (int j=out_js; j<=out_je; ++j) {
            for (int i=out_is; i<=out_ie; ++i) {
              pnew->data(n,k,0,i) += pdata->data(n,k,j,i);
            }
          }
        }
      }
    } else {
      pnew->data.NewAthenaArray(nx4, nx3, nx2, 1);
      for (int n=0; n<nx4; ++n) {
        for (int k=out_ks; k<=out_ke; ++k) {
          for (int j=out_js; j<=out_je; ++j) {
            for (int i=out_is; i<=out_ie; ++i) {
              pnew->data(n,k,j,0) += pdata->data(n,k,j,i);
            }
          }
        }
      }
    }

    ReplaceOutputDataNode(pdata, pnew);
    pdata = pdata->pnext;
  }

  // modify array indices
  if (dim == 3) {
    out_ks = 0;
    out_ke = 0;
  } else if (dim == 2) {
    out_js = 0;
    out_je = 0;
  } else {
    out_is = 0;
    out_ie = 0;
  }
  return;
}


//----------------------------------------------------------------------------------------
//! \fn void OutputType::CalculateCartesianVector(AthenaArray<Real> &src,
//!                               AthenaArray<Real> &dst, Coordinates *pco)
//! \brief Convert vectors in curvilinear coordinates into Cartesian

void OutputType::CalculateCartesianVector(AthenaArray<Real> &src, AthenaArray<Real> &dst,
                                          Coordinates *pco) {
  Real n1x, n1y, n1z, n2x, n2y, n2z, n3x, n3y, n3z;
  if (std::strcmp(COORDINATE_SYSTEM, "spherical_polar") == 0) {
    if (out_ks == out_ke) { // 2D
      for (int k=out_ks; k<=out_ke; k++) {
        for (int j=out_js; j<=out_je; j++) {
          n1x = std::sin(pco->x2v(j));
          n1z = std::cos(pco->x2v(j));
          n2x = std::cos(pco->x2v(j));
          n2z = -std::sin(pco->x2v(j));
          for (int i=out_is; i<=out_ie; i++) {
            dst(0,k,j,i) = src(0,k,j,i)*n1x + src(1,k,j,i)*n2x;
            dst(1,k,j,i) = src(2,k,j,i);
            dst(2,k,j,i) = src(0,k,j,i)*n1z + src(1,k,j,i)*n2z;
          }
        }
      }
    } else { // 3D
      for (int k=out_ks; k<=out_ke; k++) {
        n3x = -std::sin(pco->x3v(k));
        n3y = std::cos(pco->x3v(k));
        n3z = 0.0;
        for (int j=out_js; j<=out_je; j++) {
          n1x = std::sin(pco->x2v(j))*std::cos(pco->x3v(k));
          n1y = std::sin(pco->x2v(j))*std::sin(pco->x3v(k));
          n1z = std::cos(pco->x2v(j));
          n2x = std::cos(pco->x2v(j))*std::cos(pco->x3v(k));
          n2y = std::cos(pco->x2v(j))*std::sin(pco->x3v(k));
          n2z = -std::sin(pco->x2v(j));
          for (int i=out_is; i<=out_ie; i++) {
            dst(0,k,j,i) = src(0,k,j,i)*n1x + src(1,k,j,i)*n2x + src(2,k,j,i)*n3x;
            dst(1,k,j,i) = src(0,k,j,i)*n1y + src(1,k,j,i)*n2y + src(2,k,j,i)*n3y;
            dst(2,k,j,i) = src(0,k,j,i)*n1z + src(1,k,j,i)*n2z + src(2,k,j,i)*n3z;
          }
        }
      }
    }
  }
  if (std::strcmp(COORDINATE_SYSTEM, "cylindrical") == 0) {
    for (int k=out_ks; k<=out_ke; k++) {
      for (int j=out_js; j<=out_je; j++) {
        n1x = std::cos(pco->x2v(j));
        n1y = std::sin(pco->x2v(j));
        n2x =-std::sin(pco->x2v(j));
        n2y = std::cos(pco->x2v(j));
        for (int i=out_is; i<=out_ie; i++) {
          dst(0,k,j,i) = src(0,k,j,i)*n1x + src(1,k,j,i)*n2x;
          dst(1,k,j,i) = src(0,k,j,i)*n1y + src(1,k,j,i)*n2y;
          dst(2,k,j,i) = src(2,k,j,i);
        }
      }
    }
  }
  return;
}<|MERGE_RESOLUTION|>--- conflicted
+++ resolved
@@ -336,11 +336,8 @@
   Field *pfld = pmb->pfield;
   PassiveScalars *psclr = pmb->pscalars;
   Gravity *pgrav = pmb->pgrav;
-<<<<<<< HEAD
   CosmicRay *pcr = pmb->pcr;
-=======
   OrbitalAdvection *porb = pmb->porb;
->>>>>>> 2aacb02f
   num_vars_ = 0;
   OutputData *pod;
 
