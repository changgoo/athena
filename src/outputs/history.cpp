//========================================================================================
// Athena++ astrophysical MHD code
// Copyright(C) 2014 James M. Stone <jmstone@princeton.edu> and other code contributors
// Licensed under the 3-clause BSD License, see LICENSE file for details
//========================================================================================
//! \file history.cpp
//  \brief writes history output data, volume-averaged quantities that are output
//         frequently in time to trace their history.

// C headers

// C++ headers
#include <cstdio>
#include <cstdlib>
#include <iomanip>
#include <iostream>
#include <limits>
#include <memory>
#include <sstream>
#include <stdexcept>
#include <string>

// Athena++ headers
#include "../athena.hpp"
#include "../athena_arrays.hpp"
#include "../coordinates/coordinates.hpp"
#include "../field/field.hpp"
#include "../globals.hpp"
#include "../gravity/gravity.hpp"
#include "../hydro/hydro.hpp"
#include "../mesh/mesh.hpp"
#include "../particles/particles.hpp"
#include "../scalars/scalars.hpp"
#include "outputs.hpp"

//----------------------------------------------------------------------------------------
// HistoryOutput constructor
// destructor - not needed for this derived class

HistoryOutput::HistoryOutput(OutputParameters oparams)
    : OutputType(oparams) {
  // NEW_OUTPUT_TYPES:
  // "3" for 1-KE, 2-KE, 3-KE additional columns (come before tot-E)
  num_vars_ = (NHYDRO) + (SELF_GRAVITY_ENABLED) + (NFIELD) + 3 + (NSCALARS);
  if (PARTICLES) num_vars_ += Particles::NHISTORY;
}

//----------------------------------------------------------------------------------------
//! \fn void OutputType::HistoryFile()
//  \brief Writes a history file

void HistoryOutput::WriteOutputFile(Mesh *pm, ParameterInput *pin, bool flag) {
  MeshBlock *pmb = pm->pblock;
<<<<<<< HEAD
  AthenaArray<Real> vol;
  vol.NewAthenaArray(pmb->ncells1);
  int nhistory_output = num_vars_ + pm->nuser_history_output_;
  std::unique_ptr<Real[]> data_sum(new Real[nhistory_output]);
  for (int n=0; n<nhistory_output; ++n) data_sum[n] = 0.0;
=======
  Real real_max = std::numeric_limits<Real>::max();
  Real real_min = std::numeric_limits<Real>::min();
  AthenaArray<Real> vol(pmb->ncells1);
  const int nhistory_output = NHISTORY_VARS + pm->nuser_history_output_;
  std::unique_ptr<Real[]> hst_data(new Real[nhistory_output]);
  // initialize built-in variable sums to 0.0
  for (int n=0; n<NHISTORY_VARS; ++n) hst_data[n] = 0.0;
  // initialize user-defined history outputs depending on the requested operation
  for (int n=0; n<pm->nuser_history_output_; n++) {
    switch (pm->user_history_ops_[n]) {
      case UserHistoryOperation::sum:
        hst_data[NHISTORY_VARS+n] = 0.0;
        break;
      case UserHistoryOperation::max:
        hst_data[NHISTORY_VARS+n] = real_min;
        break;
      case UserHistoryOperation::min:
        hst_data[NHISTORY_VARS+n] = real_max;
        break;
    }
  }
>>>>>>> 0c053f74

  // Loop over MeshBlocks
  while (pmb != nullptr) {
    Hydro *phyd = pmb->phydro;
    Field *pfld = pmb->pfield;
    PassiveScalars *psclr = pmb->pscalars;
    Gravity *pgrav = pmb->pgrav;

    // Sum history variables over cells.  Note ghost cells are never included in sums
    for (int k=pmb->ks; k<=pmb->ke; ++k) {
      for (int j=pmb->js; j<=pmb->je; ++j) {
        pmb->pcoord->CellVolume(k, j, pmb->is, pmb->ie, vol);
        for (int i=pmb->is; i<=pmb->ie; ++i) {
          // NEW_OUTPUT_TYPES:

          // Hydro conserved variables:
          Real& u_d  = phyd->u(IDN,k,j,i);
          Real& u_mx = phyd->u(IM1,k,j,i);
          Real& u_my = phyd->u(IM2,k,j,i);
          Real& u_mz = phyd->u(IM3,k,j,i);

          hst_data[0] += vol(i)*u_d;
          hst_data[1] += vol(i)*u_mx;
          hst_data[2] += vol(i)*u_my;
          hst_data[3] += vol(i)*u_mz;
          // + partitioned KE by coordinate direction:
          hst_data[4] += vol(i)*0.5*SQR(u_mx)/u_d;
          hst_data[5] += vol(i)*0.5*SQR(u_my)/u_d;
          hst_data[6] += vol(i)*0.5*SQR(u_mz)/u_d;

          if (NON_BAROTROPIC_EOS) {
            Real& u_e = phyd->u(IEN,k,j,i);;
            hst_data[7] += vol(i)*u_e;
          }
          // Graviatational potential energy:
          if (SELF_GRAVITY_ENABLED) {
            Real& phi = pgrav->phi(k,j,i);
            hst_data[NHYDRO + 3] += vol(i)*0.5*u_d*phi;
          }
          // Cell-centered magnetic energy, partitioned by coordinate direction:
          if (MAGNETIC_FIELDS_ENABLED) {
            Real& bcc1 = pfld->bcc(IB1,k,j,i);
            Real& bcc2 = pfld->bcc(IB2,k,j,i);
            Real& bcc3 = pfld->bcc(IB3,k,j,i);
            constexpr int prev_out = NHYDRO + 3 + SELF_GRAVITY_ENABLED;
            hst_data[prev_out] += vol(i)*0.5*bcc1*bcc1;
            hst_data[prev_out + 1] += vol(i)*0.5*bcc2*bcc2;
            hst_data[prev_out + 2] += vol(i)*0.5*bcc3*bcc3;
          }
          // (conserved variable) Passive scalars:
          for (int n=0; n<NSCALARS; n++) {
            Real& s = psclr->s(n,k,j,i);
            constexpr int prev_out = NHYDRO + 3 + SELF_GRAVITY_ENABLED + NFIELD;
            hst_data[prev_out + n] += vol(i)*s;
          }
        }
      }
    }
    for (int n=0; n<pm->nuser_history_output_; n++) { // user-defined history outputs
<<<<<<< HEAD
      if (pm->user_history_func_[n] != nullptr)
        data_sum[num_vars_+n] += pm->user_history_func_[n](pmb, n);
=======
      if (pm->user_history_func_[n] != nullptr) {
        Real usr_val = pm->user_history_func_[n](pmb, n);
        switch (pm->user_history_ops_[n]) {
          case UserHistoryOperation::sum:
            // TODO(felker): this should automatically volume-weight the sum, like the
            // built-in variables. But existing user-defined .hst fns are currently
            // weighting their returned values.
            hst_data[NHISTORY_VARS+n] += usr_val;
            break;
          case UserHistoryOperation::max:
            hst_data[NHISTORY_VARS+n] = std::max(usr_val, hst_data[NHISTORY_VARS+n]);
            break;
          case UserHistoryOperation::min:
            hst_data[NHISTORY_VARS+n] = std::min(usr_val, hst_data[NHISTORY_VARS+n]);
            break;
        }
      }
>>>>>>> 0c053f74
    }
    pmb = pmb->next;
  }  // end loop over MeshBlocks

  // Get history output from Particles class.
  if (PARTICLES) {
    constexpr int prev_out =
        (NHYDRO) + (SELF_GRAVITY_ENABLED) + (NFIELD) + 3 + (NSCALARS);
    Particles::FindHistoryOutput(pm, data_sum.get(), prev_out);
  }

#ifdef MPI_PARALLEL
  // sum built-in/predefined hst_data[] over all ranks
  if (Globals::my_rank == 0) {
    MPI_Reduce(MPI_IN_PLACE, hst_data.get(), NHISTORY_VARS, MPI_ATHENA_REAL, MPI_SUM, 0,
               MPI_COMM_WORLD);
  } else {
    MPI_Reduce(hst_data.get(), hst_data.get(), NHISTORY_VARS, MPI_ATHENA_REAL, MPI_SUM,
               0, MPI_COMM_WORLD);
  }
  // apply separate chosen operations to each user-defined history output
  for (int n=0; n<pm->nuser_history_output_; n++) {
    Real *usr_hst_data = hst_data.get() + NHISTORY_VARS + n;
    MPI_Op usr_op;
    switch (pm->user_history_ops_[n]) {
      case UserHistoryOperation::sum:
        usr_op = MPI_SUM;
        break;
      case UserHistoryOperation::max:
        usr_op = MPI_MAX;
        break;
      case UserHistoryOperation::min:
        usr_op = MPI_MIN;
        break;
    }
    if (Globals::my_rank == 0) {
      MPI_Reduce(MPI_IN_PLACE, usr_hst_data, 1, MPI_ATHENA_REAL, usr_op, 0,
                 MPI_COMM_WORLD);
    } else {
      MPI_Reduce(usr_hst_data, usr_hst_data, 1, MPI_ATHENA_REAL, usr_op, 0,
                 MPI_COMM_WORLD);
    }
  }
#endif

  // only the master rank writes the file
  // create filename: "file_basename" + ".hst".  There is no file number.
  if (Globals::my_rank == 0) {
    std::string fname;
    fname.assign(output_params.file_basename);
    fname.append(".hst");

    // open file for output
    FILE *pfile;
    std::stringstream msg;
    if ((pfile = std::fopen(fname.c_str(),"a")) == nullptr) {
      msg << "### FATAL ERROR in function [OutputType::HistoryFile]" << std::endl
          << "Output file '" << fname << "' could not be opened";
      ATHENA_ERROR(msg);
    }

    // If this is the first output, write header
    if (output_params.file_number == 0) {
      // NEW_OUTPUT_TYPES:

      int iout = 1;
      std::fprintf(pfile,"# Athena++ history data\n"); // descriptor is first line
      std::fprintf(pfile,"# [%d]=time     ", iout++);
      std::fprintf(pfile,"[%d]=dt       ", iout++);
      std::fprintf(pfile,"[%d]=mass     ", iout++);
      std::fprintf(pfile,"[%d]=1-mom    ", iout++);
      std::fprintf(pfile,"[%d]=2-mom    ", iout++);
      std::fprintf(pfile,"[%d]=3-mom    ", iout++);
      std::fprintf(pfile,"[%d]=1-KE     ", iout++);
      std::fprintf(pfile,"[%d]=2-KE     ", iout++);
      std::fprintf(pfile,"[%d]=3-KE     ", iout++);
      if (NON_BAROTROPIC_EOS) std::fprintf(pfile,"[%d]=tot-E   ", iout++);
      if (SELF_GRAVITY_ENABLED) std::fprintf(pfile,"[%d]=grav-E   ", iout++);
      if (MAGNETIC_FIELDS_ENABLED) {
        std::fprintf(pfile,"[%d]=1-ME    ", iout++);
        std::fprintf(pfile,"[%d]=2-ME    ", iout++);
        std::fprintf(pfile,"[%d]=3-ME    ", iout++);
      }
      for (int n=0; n<NSCALARS; n++) {
        std::fprintf(pfile,"[%d]=%d-scalar    ", iout++, n);
      }
      if (PARTICLES) {
        std::string output_names[Particles::NHISTORY];
        Particles::GetHistoryOutputNames(output_names);
        for (int i = 0; i < Particles::NHISTORY; ++i)
          std::fprintf(pfile, "[%d]=%-8s", iout++, output_names[i].data());
      }
      for (int n=0; n<pm->nuser_history_output_; n++)
        std::fprintf(pfile,"[%d]=%-8s", iout++,
                     pm->user_history_output_names_[n].c_str());
      std::fprintf(pfile,"\n");                              // terminate line
    }

    // write history variables
    std::fprintf(pfile, output_params.data_format.c_str(), pm->time);
    std::fprintf(pfile, output_params.data_format.c_str(), pm->dt);
    for (int n=0; n<nhistory_output; ++n)
      std::fprintf(pfile, output_params.data_format.c_str(), hst_data[n]);
    std::fprintf(pfile,"\n"); // terminate line
    std::fclose(pfile);
  }

  // increment counters, clean up
  output_params.file_number++;
  output_params.next_time += output_params.dt;
  pin->SetInteger(output_params.block_name, "file_number", output_params.file_number);
  pin->SetReal(output_params.block_name, "next_time", output_params.next_time);
  return;
}<|MERGE_RESOLUTION|>--- conflicted
+++ resolved
@@ -51,35 +51,27 @@
 
 void HistoryOutput::WriteOutputFile(Mesh *pm, ParameterInput *pin, bool flag) {
   MeshBlock *pmb = pm->pblock;
-<<<<<<< HEAD
-  AthenaArray<Real> vol;
-  vol.NewAthenaArray(pmb->ncells1);
-  int nhistory_output = num_vars_ + pm->nuser_history_output_;
-  std::unique_ptr<Real[]> data_sum(new Real[nhistory_output]);
-  for (int n=0; n<nhistory_output; ++n) data_sum[n] = 0.0;
-=======
   Real real_max = std::numeric_limits<Real>::max();
   Real real_min = std::numeric_limits<Real>::min();
   AthenaArray<Real> vol(pmb->ncells1);
-  const int nhistory_output = NHISTORY_VARS + pm->nuser_history_output_;
+  const int nhistory_output = num_vars_ + pm->nuser_history_output_;
   std::unique_ptr<Real[]> hst_data(new Real[nhistory_output]);
   // initialize built-in variable sums to 0.0
-  for (int n=0; n<NHISTORY_VARS; ++n) hst_data[n] = 0.0;
+  for (int n=0; n<num_vars_; ++n) hst_data[n] = 0.0;
   // initialize user-defined history outputs depending on the requested operation
   for (int n=0; n<pm->nuser_history_output_; n++) {
     switch (pm->user_history_ops_[n]) {
       case UserHistoryOperation::sum:
-        hst_data[NHISTORY_VARS+n] = 0.0;
+        hst_data[num_vars_+n] = 0.0;
         break;
       case UserHistoryOperation::max:
-        hst_data[NHISTORY_VARS+n] = real_min;
+        hst_data[num_vars_+n] = real_min;
         break;
       case UserHistoryOperation::min:
-        hst_data[NHISTORY_VARS+n] = real_max;
-        break;
-    }
-  }
->>>>>>> 0c053f74
+        hst_data[num_vars_+n] = real_max;
+        break;
+    }
+  }
 
   // Loop over MeshBlocks
   while (pmb != nullptr) {
@@ -139,10 +131,6 @@
       }
     }
     for (int n=0; n<pm->nuser_history_output_; n++) { // user-defined history outputs
-<<<<<<< HEAD
-      if (pm->user_history_func_[n] != nullptr)
-        data_sum[num_vars_+n] += pm->user_history_func_[n](pmb, n);
-=======
       if (pm->user_history_func_[n] != nullptr) {
         Real usr_val = pm->user_history_func_[n](pmb, n);
         switch (pm->user_history_ops_[n]) {
@@ -150,17 +138,16 @@
             // TODO(felker): this should automatically volume-weight the sum, like the
             // built-in variables. But existing user-defined .hst fns are currently
             // weighting their returned values.
-            hst_data[NHISTORY_VARS+n] += usr_val;
+            hst_data[num_vars_+n] += usr_val;
             break;
           case UserHistoryOperation::max:
-            hst_data[NHISTORY_VARS+n] = std::max(usr_val, hst_data[NHISTORY_VARS+n]);
+            hst_data[num_vars_+n] = std::max(usr_val, hst_data[num_vars_+n]);
             break;
           case UserHistoryOperation::min:
-            hst_data[NHISTORY_VARS+n] = std::min(usr_val, hst_data[NHISTORY_VARS+n]);
+            hst_data[num_vars_+n] = std::min(usr_val, hst_data[num_vars_+n]);
             break;
         }
       }
->>>>>>> 0c053f74
     }
     pmb = pmb->next;
   }  // end loop over MeshBlocks
@@ -168,22 +155,22 @@
   // Get history output from Particles class.
   if (PARTICLES) {
     constexpr int prev_out =
-        (NHYDRO) + (SELF_GRAVITY_ENABLED) + (NFIELD) + 3 + (NSCALARS);
-    Particles::FindHistoryOutput(pm, data_sum.get(), prev_out);
+        (NHYDRO) + 3 + (SELF_GRAVITY_ENABLED) + (NFIELD) + (NSCALARS);
+    Particles::FindHistoryOutput(pm, hst_data.get(), prev_out);
   }
 
 #ifdef MPI_PARALLEL
   // sum built-in/predefined hst_data[] over all ranks
   if (Globals::my_rank == 0) {
-    MPI_Reduce(MPI_IN_PLACE, hst_data.get(), NHISTORY_VARS, MPI_ATHENA_REAL, MPI_SUM, 0,
+    MPI_Reduce(MPI_IN_PLACE, hst_data.get(), num_vars_, MPI_ATHENA_REAL, MPI_SUM, 0,
                MPI_COMM_WORLD);
   } else {
-    MPI_Reduce(hst_data.get(), hst_data.get(), NHISTORY_VARS, MPI_ATHENA_REAL, MPI_SUM,
+    MPI_Reduce(hst_data.get(), hst_data.get(), num_vars_, MPI_ATHENA_REAL, MPI_SUM,
                0, MPI_COMM_WORLD);
   }
   // apply separate chosen operations to each user-defined history output
   for (int n=0; n<pm->nuser_history_output_; n++) {
-    Real *usr_hst_data = hst_data.get() + NHISTORY_VARS + n;
+    Real *usr_hst_data = hst_data.get() + num_vars_ + n;
     MPI_Op usr_op;
     switch (pm->user_history_ops_[n]) {
       case UserHistoryOperation::sum:
