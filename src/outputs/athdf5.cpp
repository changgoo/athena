--- conflicted
+++ resolved
@@ -38,443 +38,6 @@
 #include <mpi.h>   // MPI_COMM_WORLD, MPI_INFO_NULL
 #endif
 
-<<<<<<< HEAD
-  // setup metadata
-  sz=1;
-  dsid = H5Screate_simple(1, &sz, NULL);
-  aid=H5Acreate2(file,"TotalMeshBlock",H5T_STD_I32BE,dsid,H5P_DEFAULT,H5P_DEFAULT);
-  H5Awrite(aid, H5T_NATIVE_INT, &(pM->nbtotal));
-  H5Aclose(aid); H5Sclose(dsid);
-  // meshblock size
-  dim=1;
-  mbsize[0]=pM->pblock->block_size.nx1;
-  mbsize[1]=pM->pblock->block_size.nx2;
-  mbsize[2]=pM->pblock->block_size.nx3;
-  if(mbsize[1]>1) dim=2;
-  if(mbsize[2]>1) dim=3;
-
-  if(dim==1) dims[0]=mbsize[0], dims[1]=1, dims[2]=1;
-  if(dim==2) dims[0]=mbsize[1], dims[1]=mbsize[0], dims[2]=1;
-  if(dim==3) dims[0]=mbsize[2], dims[1]=mbsize[1], dims[2]=mbsize[0];
-
-  int rgs[3];
-  rgs[0]=pM->mesh_size.nx1, rgs[1]=pM->mesh_size.nx2, rgs[2]=pM->mesh_size.nx3;
-
-  // MeshBlockSize
-  sz=3;
-  dsid = H5Screate_simple(1, &sz, NULL);
-  aid=H5Acreate2(file,"MeshBlockSize",H5T_STD_I32BE,dsid,H5P_DEFAULT,H5P_DEFAULT);
-  H5Awrite(aid, H5T_NATIVE_INT, mbsize);
-  H5Aclose(aid); H5Sclose(dsid);
-  // RootGridSize
-  sz=3;
-  dsid = H5Screate_simple(1, &sz, NULL);
-  aid=H5Acreate2(file,"RootGridSize",H5T_STD_I32BE,dsid,H5P_DEFAULT,H5P_DEFAULT);
-  H5Awrite(aid, H5T_NATIVE_INT, rgs);
-  H5Aclose(aid); H5Sclose(dsid);
-  // MaxLevel
-  int ml=pM->current_level - pM->root_level;
-  sz=1;
-  dsid = H5Screate_simple(1, &sz, NULL);
-  aid=H5Acreate2(file,"MaxLevel",H5T_STD_I32BE,dsid,H5P_DEFAULT,H5P_DEFAULT);
-  H5Awrite(aid, H5T_NATIVE_INT, &ml);
-  H5Aclose(aid); H5Sclose(dsid);
-  // ncycle
-  sz=1;
-  dsid = H5Screate_simple(1, &sz, NULL);
-  aid=H5Acreate2(file,"NCycle",H5T_STD_I32BE,dsid,H5P_DEFAULT,H5P_DEFAULT);
-  H5Awrite(aid, H5T_NATIVE_INT, &(pM->ncycle));
-  H5Aclose(aid); H5Sclose(dsid);
-  // time
-  sz=1;
-  dsid = H5Screate_simple(1, &sz, NULL);
-  aid=H5Acreate2(file,"Time",H5T_IEEE_F64BE,dsid,H5P_DEFAULT,H5P_DEFAULT);
-  H5Awrite(aid, H5T_NATIVE_DOUBLE, &(pM->time));
-  H5Aclose(aid); H5Sclose(dsid);
-  // number of variables
-  sz=1;
-  dsid = H5Screate_simple(1, &sz, NULL);
-  aid=H5Acreate2(file,"NVariables",H5T_STD_I32BE,dsid,H5P_DEFAULT,H5P_DEFAULT);
-  H5Awrite(aid, H5T_NATIVE_INT, &var_added);
-  H5Aclose(aid); H5Sclose(dsid);
-
-  grpid = new hid_t[nbl];
-  x1fid = new hid_t[nbl];
-  x2fid = new hid_t[nbl];
-  if(mbsize[2]>1)
-    x3fid = new hid_t[nbl];
-  rhoid = new hid_t[nbl];
-  if (NON_BAROTROPIC_EOS)
-    eid = new hid_t[nbl];
-  if (RADIATION_ENABLED){
-    erid = new hid_t[nbl];
-    er0id = new hid_t[nbl];
-    sigmasid = new hid_t[nbl];
-    sigmaaid = new hid_t[nbl];
-    for(int n=0; n<3; n++){
-      frid[n] = new hid_t[nbl];
-      fr0id[n] = new hid_t[nbl];
-    }
-    
-    for(int n=0; n<9; n++)
-      prid[n] = new hid_t[nbl];
-  }
-  for(int n=0;n<3;n++) {
-    mid[n] = new hid_t[nbl];
-    if (MAGNETIC_FIELDS_ENABLED)
-      bid[n] = new hid_t[nbl];
-  }
-  if (NIFOV > 0)
-    ifovid = new hid_t *[NIFOV];
-  for(int n=0;n<NIFOV;n++)
-    ifovid[n]=new hid_t [nbl];
-  
-  if (NRADFOV > 0)
-    radfovid = new hid_t *[NRADFOV];
-  for(int n=0;n<NRADFOV;n++)
-    radfovid[n]=new hid_t [nbl];
-
-
-  for(int b=0;b<pM->nbtotal;b++) {
-    // create groups for all the MeshBlocks
-    std::string gname="/MeshBlock";
-    char mbid[8];
-    sprintf(mbid,"%d",b);
-    gname.append(mbid);
-    tgid = H5Gcreate(file, gname.c_str(), H5P_DEFAULT, H5P_DEFAULT, H5P_DEFAULT);
-
-    lx[0]=pM->loclist[b].lx1;
-    lx[1]=pM->loclist[b].lx2;
-    lx[2]=pM->loclist[b].lx3;
-    int level = pM->loclist[b].level-pM->root_level;
-    sz=1;
-    dsid = H5Screate_simple(1, &sz, NULL);
-    aid=H5Acreate2(tgid,"Level",H5T_STD_I32BE,dsid,H5P_DEFAULT,H5P_DEFAULT);
-    H5Awrite(aid, H5T_NATIVE_INT, &level);
-    H5Aclose(aid); H5Sclose(dsid);
-    sz=3;
-    dsid = H5Screate_simple(1, &sz, NULL);
-    aid=H5Acreate2(tgid,"LogicalLocation",H5T_STD_I64BE,dsid,H5P_DEFAULT,H5P_DEFAULT);
-    H5Awrite(aid, H5T_NATIVE_LONG, lx);
-    H5Aclose(aid); H5Sclose(dsid);
-    sz=1;
-    dsid = H5Screate_simple(1, &sz, NULL);
-    aid=H5Acreate2(tgid,"GlobalID",H5T_STD_I32BE,dsid,H5P_DEFAULT,H5P_DEFAULT);
-    H5Awrite(aid, H5T_NATIVE_INT, &b);
-    H5Aclose(aid); H5Sclose(dsid);
-
-    sz=mbsize[0]+1;
-    dsid = H5Screate_simple(1, &sz, NULL);
-    tid = H5Dcreate2(tgid,"x1f",H5T_IEEE_F32BE,dsid,H5P_DEFAULT,H5P_DEFAULT,
-          H5P_DEFAULT);
-    if(b>=nbs && b<=nbe) x1fid[b-nbs]=tid;
-    else H5Dclose(tid);
-    H5Sclose(dsid);
-    sz=mbsize[1]+1;
-    dsid = H5Screate_simple(1, &sz, NULL);
-    tid = H5Dcreate2(tgid,"x2f",H5T_IEEE_F32BE,dsid,H5P_DEFAULT,H5P_DEFAULT,
-          H5P_DEFAULT);
-    if(b>=nbs && b<=nbe) x2fid[b-nbs]=tid;
-    else H5Dclose(tid);
-    H5Sclose(dsid);
-    if(mbsize[2]>1) {
-      sz=mbsize[2]+1;
-      dsid = H5Screate_simple(1, &sz, NULL);
-      tid = H5Dcreate2(tgid,"x3f",H5T_IEEE_F32BE,dsid,H5P_DEFAULT,H5P_DEFAULT,
-            H5P_DEFAULT);
-      if(b>=nbs && b<=nbe) x3fid[b-nbs]=tid;
-      else H5Dclose(tid);
-      H5Sclose(dsid);
-    }
-
-    if (output_params.variable.compare("D") == 0 || 
-        output_params.variable.compare("cons") == 0) {
-      dsid = H5Screate_simple(dim, dims, NULL);
-      tid = H5Dcreate2(tgid,"dens",H5T_IEEE_F32BE,dsid,H5P_DEFAULT,H5P_DEFAULT,
-            H5P_DEFAULT);
-      if(b>=nbs && b<=nbe) rhoid[b-nbs]=tid;
-      else H5Dclose(tid);
-      H5Sclose(dsid);
-    }
-
-    if (output_params.variable.compare("d") == 0 || 
-        output_params.variable.compare("prim") == 0) {
-      dsid = H5Screate_simple(dim, dims, NULL);
-      tid = H5Dcreate2(tgid,"rho",H5T_IEEE_F32BE,dsid,H5P_DEFAULT,H5P_DEFAULT,
-            H5P_DEFAULT);
-      if(b>=nbs && b<=nbe) rhoid[b-nbs]=tid;
-      else H5Dclose(tid);
-      H5Sclose(dsid);
-    }
-
-    if (NON_BAROTROPIC_EOS) {
-      if (output_params.variable.compare("E") == 0 || 
-          output_params.variable.compare("cons") == 0) {
-        dsid = H5Screate_simple(dim, dims, NULL);
-        tid = H5Dcreate2(tgid,"Etot",H5T_IEEE_F32BE,dsid,H5P_DEFAULT,H5P_DEFAULT,
-              H5P_DEFAULT);
-        if(b>=nbs && b<=nbe) eid[b-nbs]=tid;
-        else H5Dclose(tid);
-        H5Sclose(dsid);
-      }
-
-      if (output_params.variable.compare("p") == 0 || 
-          output_params.variable.compare("prim") == 0) {
-        dsid = H5Screate_simple(dim, dims, NULL);
-        tid = H5Dcreate2(tgid,"press",H5T_IEEE_F32BE,dsid,H5P_DEFAULT,H5P_DEFAULT,
-              H5P_DEFAULT);
-        if(b>=nbs && b<=nbe) eid[b-nbs]=tid;
-        else H5Dclose(tid);
-        H5Sclose(dsid);
-      }
-    }
-
-    if (output_params.variable.compare("m") == 0 || 
-        output_params.variable.compare("cons") == 0) {
-      dsid = H5Screate_simple(dim, dims, NULL);
-      tid = H5Dcreate2(tgid,"mom1",H5T_IEEE_F32BE,dsid,H5P_DEFAULT,H5P_DEFAULT,
-            H5P_DEFAULT);
-      if(b>=nbs && b<=nbe) mid[0][b-nbs]=tid;
-      else H5Dclose(tid);
-      H5Sclose(dsid);
-      dsid = H5Screate_simple(dim, dims, NULL);
-      tid = H5Dcreate2(tgid,"mom2",H5T_IEEE_F32BE,dsid,H5P_DEFAULT,H5P_DEFAULT,
-            H5P_DEFAULT);
-      if(b>=nbs && b<=nbe) mid[1][b-nbs]=tid;
-      else H5Dclose(tid);
-      H5Sclose(dsid);
-      dsid = H5Screate_simple(dim, dims, NULL);
-      tid = H5Dcreate2(tgid,"mom3",H5T_IEEE_F32BE,dsid,H5P_DEFAULT,H5P_DEFAULT,
-            H5P_DEFAULT);
-      if(b>=nbs && b<=nbe) mid[2][b-nbs]=tid;
-      else H5Dclose(tid);
-      H5Sclose(dsid);
-    }
-
-    if (output_params.variable.compare("v") == 0 || 
-        output_params.variable.compare("prim") == 0) {
-      dsid = H5Screate_simple(dim, dims, NULL);
-      tid = H5Dcreate2(tgid,"vel1",H5T_IEEE_F32BE,dsid,H5P_DEFAULT,H5P_DEFAULT,
-            H5P_DEFAULT);
-      if(b>=nbs && b<=nbe) mid[0][b-nbs]=tid;
-      else H5Dclose(tid);
-      H5Sclose(dsid);
-      dsid = H5Screate_simple(dim, dims, NULL);
-      tid = H5Dcreate2(tgid,"vel2",H5T_IEEE_F32BE,dsid,H5P_DEFAULT,H5P_DEFAULT,
-                       H5P_DEFAULT);
-      if(b>=nbs && b<=nbe) mid[1][b-nbs]=tid;
-      else H5Dclose(tid);
-      H5Sclose(dsid);
-      dsid = H5Screate_simple(dim, dims, NULL);
-      tid = H5Dcreate2(tgid,"vel3",H5T_IEEE_F32BE,dsid,H5P_DEFAULT,H5P_DEFAULT,
-                       H5P_DEFAULT);
-      if(b>=nbs && b<=nbe) mid[2][b-nbs]=tid;
-      else H5Dclose(tid);
-      H5Sclose(dsid);
-    }
-
-    if (MAGNETIC_FIELDS_ENABLED) {
-      if (output_params.variable.compare("b") == 0 || 
-          output_params.variable.compare("prim") == 0 ||
-          output_params.variable.compare("cons") == 0) {
-        dsid = H5Screate_simple(dim, dims, NULL);
-        tid = H5Dcreate2(tgid,"cc-B1",H5T_IEEE_F32BE,dsid,H5P_DEFAULT,H5P_DEFAULT,
-                        H5P_DEFAULT);
-        if(b>=nbs && b<=nbe) bid[0][b-nbs]=tid;
-        else H5Dclose(tid);
-        H5Sclose(dsid);
-        dsid = H5Screate_simple(dim, dims, NULL);
-        tid = H5Dcreate2(tgid,"cc-B2",H5T_IEEE_F32BE,dsid,H5P_DEFAULT,H5P_DEFAULT,
-                         H5P_DEFAULT);
-        if(b>=nbs && b<=nbe) bid[1][b-nbs]=tid;
-        else H5Dclose(tid);
-        H5Sclose(dsid);
-        dsid = H5Screate_simple(dim, dims, NULL);
-        tid = H5Dcreate2(tgid,"cc-B3",H5T_IEEE_F32BE,dsid,H5P_DEFAULT,H5P_DEFAULT,
-                         H5P_DEFAULT);
-        if(b>=nbs && b<=nbe) bid[2][b-nbs]=tid;
-        else H5Dclose(tid);
-        H5Sclose(dsid);
-      }
-    }
-    if (RADIATION_ENABLED){
-      if (output_params.variable.compare("Er") == 0 ||
-          output_params.variable.compare("prim") == 0 ||
-          output_params.variable.compare("cons") == 0) {
-        dsid = H5Screate_simple(dim, dims, NULL);
-        tid = H5Dcreate2(tgid,"Er",H5T_IEEE_F32BE,dsid,H5P_DEFAULT,H5P_DEFAULT,
-                         H5P_DEFAULT);
-        if(b>=nbs && b<=nbe) erid[b-nbs]=tid;
-        else H5Dclose(tid);
-        H5Sclose(dsid);
-      }
-      
-      if (output_params.variable.compare("Er0") == 0 ||
-          output_params.variable.compare("prim") == 0 ||
-          output_params.variable.compare("cons") == 0) {
-        dsid = H5Screate_simple(dim, dims, NULL);
-        tid = H5Dcreate2(tgid,"Er0",H5T_IEEE_F32BE,dsid,H5P_DEFAULT,H5P_DEFAULT,
-                         H5P_DEFAULT);
-        if(b>=nbs && b<=nbe) er0id[b-nbs]=tid;
-        else H5Dclose(tid);
-        H5Sclose(dsid);
-      }
-      
-      if (output_params.variable.compare("Sigma_s") == 0 ||
-          output_params.variable.compare("prim") == 0 ||
-          output_params.variable.compare("cons") == 0) {
-        dsid = H5Screate_simple(dim, dims, NULL);
-        tid = H5Dcreate2(tgid,"Sigma_s",H5T_IEEE_F32BE,dsid,H5P_DEFAULT,H5P_DEFAULT,
-                         H5P_DEFAULT);
-        if(b>=nbs && b<=nbe) sigmasid[b-nbs]=tid;
-        else H5Dclose(tid);
-        H5Sclose(dsid);
-      }
-      if (output_params.variable.compare("Sigma_a") == 0 ||
-          output_params.variable.compare("prim") == 0 ||
-          output_params.variable.compare("cons") == 0) {
-        dsid = H5Screate_simple(dim, dims, NULL);
-        tid = H5Dcreate2(tgid,"Sigma_a",H5T_IEEE_F32BE,dsid,H5P_DEFAULT,H5P_DEFAULT,
-                         H5P_DEFAULT);
-        if(b>=nbs && b<=nbe) sigmaaid[b-nbs]=tid;
-        else H5Dclose(tid);
-        H5Sclose(dsid);
-      }
-      if (output_params.variable.compare("Fr") == 0 ||
-          output_params.variable.compare("prim") == 0 ||
-          output_params.variable.compare("cons") == 0) {
-        dsid = H5Screate_simple(dim, dims, NULL);
-        tid = H5Dcreate2(tgid,"Fr1",H5T_IEEE_F32BE,dsid,H5P_DEFAULT,H5P_DEFAULT,
-              H5P_DEFAULT);
-        if(b>=nbs && b<=nbe) frid[0][b-nbs]=tid;
-        else H5Dclose(tid);
-        H5Sclose(dsid);
-        dsid = H5Screate_simple(dim, dims, NULL);
-        tid = H5Dcreate2(tgid,"Fr2",H5T_IEEE_F32BE,dsid,H5P_DEFAULT,H5P_DEFAULT,
-              H5P_DEFAULT);
-        if(b>=nbs && b<=nbe) frid[1][b-nbs]=tid;
-        else H5Dclose(tid);
-        H5Sclose(dsid);
-        dsid = H5Screate_simple(dim, dims, NULL);
-        tid = H5Dcreate2(tgid,"Fr3",H5T_IEEE_F32BE,dsid,H5P_DEFAULT,H5P_DEFAULT,
-              H5P_DEFAULT);
-        if(b>=nbs && b<=nbe) frid[2][b-nbs]=tid;
-        else H5Dclose(tid);
-        H5Sclose(dsid);
-      }
-      
-      if (output_params.variable.compare("Fr0") == 0 ||
-          output_params.variable.compare("prim") == 0 ||
-          output_params.variable.compare("cons") == 0) {
-        dsid = H5Screate_simple(dim, dims, NULL);
-        tid = H5Dcreate2(tgid,"Fr01",H5T_IEEE_F32BE,dsid,H5P_DEFAULT,H5P_DEFAULT,
-              H5P_DEFAULT);
-        if(b>=nbs && b<=nbe) fr0id[0][b-nbs]=tid;
-        else H5Dclose(tid);
-        H5Sclose(dsid);
-        dsid = H5Screate_simple(dim, dims, NULL);
-        tid = H5Dcreate2(tgid,"Fr02",H5T_IEEE_F32BE,dsid,H5P_DEFAULT,H5P_DEFAULT,
-              H5P_DEFAULT);
-        if(b>=nbs && b<=nbe) fr0id[1][b-nbs]=tid;
-        else H5Dclose(tid);
-        H5Sclose(dsid);
-        dsid = H5Screate_simple(dim, dims, NULL);
-        tid = H5Dcreate2(tgid,"Fr03",H5T_IEEE_F32BE,dsid,H5P_DEFAULT,H5P_DEFAULT,
-              H5P_DEFAULT);
-        if(b>=nbs && b<=nbe) fr0id[2][b-nbs]=tid;
-        else H5Dclose(tid);
-        H5Sclose(dsid);
-      }
-      
-      if (output_params.variable.compare("Pr") == 0 ||
-          output_params.variable.compare("prim") == 0 ||
-          output_params.variable.compare("cons") == 0) {
-        dsid = H5Screate_simple(dim, dims, NULL);
-        tid = H5Dcreate2(tgid,"Pr11",H5T_IEEE_F32BE,dsid,H5P_DEFAULT,H5P_DEFAULT,
-              H5P_DEFAULT);
-        if(b>=nbs && b<=nbe) prid[0][b-nbs]=tid;
-        else H5Dclose(tid);
-        H5Sclose(dsid);
-        dsid = H5Screate_simple(dim, dims, NULL);
-        tid = H5Dcreate2(tgid,"Pr12",H5T_IEEE_F32BE,dsid,H5P_DEFAULT,H5P_DEFAULT,
-              H5P_DEFAULT);
-        if(b>=nbs && b<=nbe) prid[1][b-nbs]=tid;
-        else H5Dclose(tid);
-        H5Sclose(dsid);
-        dsid = H5Screate_simple(dim, dims, NULL);
-        tid = H5Dcreate2(tgid,"Pr13",H5T_IEEE_F32BE,dsid,H5P_DEFAULT,H5P_DEFAULT,
-              H5P_DEFAULT);
-        if(b>=nbs && b<=nbe) prid[2][b-nbs]=tid;
-        else H5Dclose(tid);
-        H5Sclose(dsid);
-        dsid = H5Screate_simple(dim, dims, NULL);
-        tid = H5Dcreate2(tgid,"Pr21",H5T_IEEE_F32BE,dsid,H5P_DEFAULT,H5P_DEFAULT,
-              H5P_DEFAULT);
-        if(b>=nbs && b<=nbe) prid[3][b-nbs]=tid;
-        else H5Dclose(tid);
-        H5Sclose(dsid);
-        dsid = H5Screate_simple(dim, dims, NULL);
-        tid = H5Dcreate2(tgid,"Pr22",H5T_IEEE_F32BE,dsid,H5P_DEFAULT,H5P_DEFAULT,
-              H5P_DEFAULT);
-        if(b>=nbs && b<=nbe) prid[4][b-nbs]=tid;
-        else H5Dclose(tid);
-        H5Sclose(dsid);
-        dsid = H5Screate_simple(dim, dims, NULL);
-        tid = H5Dcreate2(tgid,"Pr23",H5T_IEEE_F32BE,dsid,H5P_DEFAULT,H5P_DEFAULT,
-              H5P_DEFAULT);
-        if(b>=nbs && b<=nbe) prid[5][b-nbs]=tid;
-        else H5Dclose(tid);
-        H5Sclose(dsid);
-        dsid = H5Screate_simple(dim, dims, NULL);
-        tid = H5Dcreate2(tgid,"Pr31",H5T_IEEE_F32BE,dsid,H5P_DEFAULT,H5P_DEFAULT,
-              H5P_DEFAULT);
-        if(b>=nbs && b<=nbe) prid[6][b-nbs]=tid;
-        else H5Dclose(tid);
-        H5Sclose(dsid);
-        dsid = H5Screate_simple(dim, dims, NULL);
-        tid = H5Dcreate2(tgid,"Pr32",H5T_IEEE_F32BE,dsid,H5P_DEFAULT,H5P_DEFAULT,
-              H5P_DEFAULT);
-        if(b>=nbs && b<=nbe) prid[7][b-nbs]=tid;
-        else H5Dclose(tid);
-        H5Sclose(dsid);
-        dsid = H5Screate_simple(dim, dims, NULL);
-        tid = H5Dcreate2(tgid,"Pr33",H5T_IEEE_F32BE,dsid,H5P_DEFAULT,H5P_DEFAULT,
-              H5P_DEFAULT);
-        if(b>=nbs && b<=nbe) prid[8][b-nbs]=tid;
-        else H5Dclose(tid);
-        H5Sclose(dsid);
-      }
-      
-      if (output_params.variable.compare("rad_fov") == 0) {
-       for (int n=0; n<(NRADFOV); ++n) {
-        std::string iname="rad_fov";
-        char num[4];
-        sprintf(num,"%d",n);
-        iname.append(num);
-        dsid = H5Screate_simple(dim, dims, NULL);
-        tid = H5Dcreate2(tgid,iname.c_str(),H5T_IEEE_F32BE,dsid,H5P_DEFAULT,
-              H5P_DEFAULT,H5P_DEFAULT);
-        if(b>=nbs && b<=nbe) radfovid[n][b-nbs]=tid;
-        else H5Dclose(tid);
-        H5Sclose(dsid);
-       }
-      }// end rad_fov
-      
-    }
-    if (output_params.variable.compare("ifov") == 0) {
-      for (int n=0; n<(NIFOV); ++n) {
-        std::string iname="ifov";
-        char num[4];
-        sprintf(num,"%d",n);
-        iname.append(num);
-        dsid = H5Screate_simple(dim, dims, NULL);
-        tid = H5Dcreate2(tgid,iname.c_str(),H5T_IEEE_F32BE,dsid,H5P_DEFAULT,
-              H5P_DEFAULT,H5P_DEFAULT);
-        if(b>=nbs && b<=nbe) ifovid[n][b-nbs]=tid;
-        else H5Dclose(tid);
-        H5Sclose(dsid);
-      }
-=======
 // Athena++ headers
 #include "../athena_arrays.hpp"            // AthenaArray
 #include "../globals.hpp"                  // Globals
@@ -693,7 +256,6 @@
       message << "### FATAL ERROR in athdf5 initialization\n"
               << "Can only support " << max_ifov << " ifov outputs\n";
       throw std::runtime_error(message.str().c_str());
->>>>>>> 0f7ad413
     }
     num_datasets = 1;
     num_variables = new int[num_datasets];
@@ -713,310 +275,6 @@
     throw std::runtime_error(message.str().c_str());
   }
 
-<<<<<<< HEAD
-  if(Globals::my_rank==0 && pin->GetOrAddInteger(output_params.block_name,"xdmf",1)!=0)
-    {
-    std::string xname=fname;
-    xname.append(".xdmf");
-    std::ofstream xdmf(xname.c_str());
-    xdmf << "<?xml version=\"1.0\" ?>" << std::endl
-         << "<!DOCTYPE Xdmf SYSTEM \"Xdmf.dtd\" []>" << std::endl
-         << "<Xdmf Version=\"2.0\">" << std::endl << "<Domain>" << std::endl
-         << "<Grid Name=\"Mesh\" GridType=\"Collection\">" << std::endl;
-         
-    char sdim[32];
-    if(mbsize[2]==1) sprintf(sdim,"%d %d", mbsize[1], mbsize[0]);
-    else sprintf(sdim,"%d %d %d", mbsize[2], mbsize[1], mbsize[0]);
-
-    for(int b=0;b<pM->nbtotal;b++) { // each MeshBlock
-      char bn[32];
-      sprintf(bn,"MeshBlock%d",b);
-      xdmf << "  <Grid Name=\""<< bn << "\" GridType=\"Uniform\">" << std::endl;
-
-      // coordinates
-      if(mbsize[2]==1) { // 1D or 2D
-        xdmf << "    <Topology TopologyType=\"2DRectMesh\" NumberOfElements=\""
-             << mbsize[1]+1 << " "<< mbsize[0]+1 <<"\"/>" << std::endl
-             << "    <Geometry GeometryType=\"VXVY\">" << std::endl
-             << "      <DataItem Dimensions=\"" << mbsize[0]+1 << "\" "
-             << "NumberType=\"Float\" Precision=\"4\" Format=\"HDF\">"
-             << fname << ":/" << bn << "/x1f" << "</DataItem>" << std::endl
-             << "      <DataItem Dimensions=\"" << mbsize[1]+1 << "\" "
-             << "NumberType=\"Float\" Precision=\"4\" Format=\"HDF\">"
-             << fname << ":/" << bn << "/x2f" << "</DataItem>" << std::endl;
-      }
-      else {
-        xdmf << "    <Topology TopologyType=\"3DRectMesh\" NumberOfElements=\""
-             << mbsize[2]+1 << " " << mbsize[1]+1 << " "<< mbsize[0]+1 <<"\"/>"
-             << std::endl
-             << "      <Geometry GeometryType=\"VXVYVZ\">" << std::endl
-             << "      <DataItem Dimensions=\"" << mbsize[0]+1 << "\" "
-             << "NumberType=\"Float\" Precision=\"4\" Format=\"HDF\">"
-             << fname << ":/" << bn << "/x1f" << "</DataItem>" << std::endl
-             << "      <DataItem Dimensions=\"" << mbsize[1]+1 << "\" "
-             << "NumberType=\"Float\" Precision=\"4\" Format=\"HDF\">"
-             << fname << ":/" << bn << "/x2f" << "</DataItem>" << std::endl
-             << "      <DataItem Dimensions=\"" << mbsize[2]+1 << "\" "
-             << "NumberType=\"Float\" Precision=\"4\" Format=\"HDF\">"
-             << fname << ":/" << bn << "/x3f" << "</DataItem>" << std::endl;
-      }
-      xdmf << "    </Geometry>" << std::endl;
-      if (output_params.variable.compare("D") == 0 || 
-          output_params.variable.compare("cons") == 0) {
-          xdmf << "    <Attribute Name=\"Density\" AttributeType=\"Scalar\" "
-               << "Center=\"Cell\">" << std::endl
-               << "      <DataItem Dimensions=\"" << sdim << "\" NumberType=\"Float\" "
-               << "Precision=\"4\" Format=\"HDF\">" << fname << ":/" << bn << "/dens"
-               << "</DataItem>" << std::endl << "    </Attribute>" << std::endl;
-      }
-
-      if (output_params.variable.compare("d") == 0 || 
-          output_params.variable.compare("prim") == 0) {
-          xdmf << "    <Attribute Name=\"gas_density\" AttributeType=\"Scalar\" "
-               << "Center=\"Cell\">" << std::endl
-               << "      <DataItem Dimensions=\"" << sdim << "\" NumberType=\"Float\" "
-               << "Precision=\"4\" Format=\"HDF\">" << fname << ":/" << bn << "/rho"
-               << "</DataItem>" << std::endl << "    </Attribute>" << std::endl;
-      }
-
-      if (NON_BAROTROPIC_EOS) {
-        if (output_params.variable.compare("E") == 0 || 
-            output_params.variable.compare("cons") == 0) {
-            xdmf << "    <Attribute Name=\"total_energy\" AttributeType=\"Scalar\" "
-                 << "Center=\"Cell\">" << std::endl
-                 << "      <DataItem Dimensions=\"" << sdim << "\" NumberType=\"Float\" "
-                 << "Precision=\"4\" Format=\"HDF\">" << fname << ":/" << bn << "/Etot"
-                 << "</DataItem>" << std::endl << "    </Attribute>" << std::endl;
-        }
-
-        if (output_params.variable.compare("p") == 0 || 
-            output_params.variable.compare("prim") == 0) {
-            xdmf << "    <Attribute Name=\"gas_pressure\" AttributeType=\"Scalar\" "
-                 << "Center=\"Cell\">" << std::endl
-                 << "      <DataItem Dimensions=\"" << sdim << "\" NumberType=\"Float\" "
-                 << "Precision=\"4\" Format=\"HDF\">" << fname << ":/" << bn << "/press"
-                 << "</DataItem>" << std::endl << "    </Attribute>" << std::endl;
-        }
-      }
-
-      if (output_params.variable.compare("m") == 0 || 
-          output_params.variable.compare("cons") == 0) {
-            xdmf << "    <Attribute Name=\"gas_momentum_x1\" AttributeType=\"Scalar\" "
-                 << "Center=\"Cell\">" << std::endl << "      <DataItem Dimensions=\""
-                 << sdim << "\" NumberType=\"Float\" Precision=\"4\" Format=\"HDF\">"
-                 << fname << ":/" << bn << "/mom1" << "</DataItem>" << std::endl
-                 << "    </Attribute>" << std::endl;
-            xdmf << "    <Attribute Name=\"gas_momentum_x2\" AttributeType=\"Scalar\" "
-                 << "Center=\"Cell\">" << std::endl << "      <DataItem Dimensions=\""
-                 << sdim << "\" NumberType=\"Float\" Precision=\"4\" Format=\"HDF\">"
-                 << fname << ":/" << bn << "/mom2" << "</DataItem>" << std::endl
-                 << "    </Attribute>" << std::endl;
-            xdmf << "    <Attribute Name=\"gas_momentum_x3\" AttributeType=\"Scalar\" "
-                 << "Center=\"Cell\">" << std::endl << "      <DataItem Dimensions=\""
-                 << sdim << "\" NumberType=\"Float\" Precision=\"4\" Format=\"HDF\">"
-                 << fname << ":/" << bn << "/mom3" << "</DataItem>" << std::endl
-                 << "    </Attribute>" << std::endl;
-      }
-
-      if (output_params.variable.compare("v") == 0 || 
-          output_params.variable.compare("prim") == 0) {
-            xdmf << "    <Attribute Name=\"gas_velocity_x1\" AttributeType=\"Scalar\" "
-                 << "Center=\"Cell\">" << std::endl << "      <DataItem Dimensions=\""
-                 << sdim << "\" NumberType=\"Float\" Precision=\"4\" Format=\"HDF\">"
-                 << fname << ":/" << bn << "/vel1" << "</DataItem>" << std::endl
-                 << "    </Attribute>" << std::endl;
-            xdmf << "    <Attribute Name=\"gas_velocity_x2\" AttributeType=\"Scalar\" "
-                 << "Center=\"Cell\">" << std::endl << "      <DataItem Dimensions=\""
-                 << sdim << "\" NumberType=\"Float\" Precision=\"4\" Format=\"HDF\">"
-                 << fname << ":/" << bn << "/vel2" << "</DataItem>" << std::endl
-                 << "    </Attribute>" << std::endl;
-            xdmf << "    <Attribute Name=\"gas_velocity_x3\" AttributeType=\"Scalar\" "
-                 << "Center=\"Cell\">" << std::endl << "      <DataItem Dimensions=\""
-                 << sdim << "\" NumberType=\"Float\" Precision=\"4\" Format=\"HDF\">"
-                 << fname << ":/" << bn << "/vel3" << "</DataItem>" << std::endl
-                 << "    </Attribute>" << std::endl;
-      }
-
-      if (MAGNETIC_FIELDS_ENABLED) {
-        if (output_params.variable.compare("b") == 0 || 
-            output_params.variable.compare("prim") == 0 ||
-            output_params.variable.compare("cons") == 0) {
-              xdmf << "    <Attribute Name=\"bfield_x1\" AttributeType=\"Scalar\" "
-                   << "Center=\"Cell\">" << std::endl << "      <DataItem Dimensions=\""
-                   << sdim << "\" NumberType=\"Float\" Precision=\"4\" Format=\"HDF\">"
-                   << fname << ":/" << bn << "/cc-B1" << "</DataItem>" << std::endl
-                   << "    </Attribute>" << std::endl;
-              xdmf << "    <Attribute Name=\"bfield_x2\" AttributeType=\"Scalar\" "
-                   << "Center=\"Cell\">" << std::endl << "      <DataItem Dimensions=\""
-                   << sdim << "\" NumberType=\"Float\" Precision=\"4\" Format=\"HDF\">"
-                   << fname << ":/" << bn << "/cc-B2" << "</DataItem>" << std::endl
-                   << "    </Attribute>" << std::endl;
-              xdmf << "    <Attribute Name=\"bfield_x3\" AttributeType=\"Scalar\" "
-                   << "Center=\"Cell\">" << std::endl << "      <DataItem Dimensions=\""
-                   << sdim << "\" NumberType=\"Float\" Precision=\"4\" Format=\"HDF\">"
-                   << fname << ":/" << bn << "/cc-B3" << "</DataItem>" << std::endl
-                   << "    </Attribute>" << std::endl;
-        }
-      }
-      if (RADIATION_ENABLED){
-        if (output_params.variable.compare("Er") == 0 ||
-            output_params.variable.compare("prim") == 0 ||
-            output_params.variable.compare("cons") == 0) {
-          xdmf << "    <Attribute Name=\"radiation_energy\" AttributeType=\"Scalar\" "
-          << "Center=\"Cell\">" << std::endl
-          << "      <DataItem Dimensions=\"" << sdim << "\" NumberType=\"Float\" "
-          << "Precision=\"4\" Format=\"HDF\">" << fname << ":/" << bn << "/Er"
-          << "</DataItem>" << std::endl << "    </Attribute>" << std::endl;
-        }
-        if (output_params.variable.compare("Er0") == 0 ||
-            output_params.variable.compare("prim") == 0 ||
-            output_params.variable.compare("cons") == 0) {
-          xdmf << "    <Attribute Name=\"com_rad_energy\" AttributeType=\"Scalar\" "
-          << "Center=\"Cell\">" << std::endl
-          << "      <DataItem Dimensions=\"" << sdim << "\" NumberType=\"Float\" "
-          << "Precision=\"4\" Format=\"HDF\">" << fname << ":/" << bn << "/Er"
-          << "</DataItem>" << std::endl << "    </Attribute>" << std::endl;
-        }
-
-        if (output_params.variable.compare("Sigma_s") == 0 ||
-            output_params.variable.compare("prim") == 0 ||
-            output_params.variable.compare("cons") == 0) {
-          xdmf << "    <Attribute Name=\"scattering_opacity\" AttributeType=\"Scalar\" "
-          << "Center=\"Cell\">" << std::endl
-          << "      <DataItem Dimensions=\"" << sdim << "\" NumberType=\"Float\" "
-          << "Precision=\"4\" Format=\"HDF\">" << fname << ":/" << bn << "/Sigma_s"
-          << "</DataItem>" << std::endl << "    </Attribute>" << std::endl;
-        }
-        if (output_params.variable.compare("Sigma_a") == 0 ||
-            output_params.variable.compare("prim") == 0 ||
-            output_params.variable.compare("cons") == 0) {
-          xdmf << "    <Attribute Name=\"absorption_opacity\" AttributeType=\"Scalar\" "
-          << "Center=\"Cell\">" << std::endl
-          << "      <DataItem Dimensions=\"" << sdim << "\" NumberType=\"Float\" "
-          << "Precision=\"4\" Format=\"HDF\">" << fname << ":/" << bn << "/Sigma_a"
-          << "</DataItem>" << std::endl << "    </Attribute>" << std::endl;
-        }
-        if (output_params.variable.compare("Fr") == 0 ||
-            output_params.variable.compare("prim") == 0 ||
-            output_params.variable.compare("cons") == 0) {
-          xdmf << "    <Attribute Name=\"radiation_flux_x1\" AttributeType=\"Scalar\" "
-          << "Center=\"Cell\">" << std::endl << "      <DataItem Dimensions=\""
-          << sdim << "\" NumberType=\"Float\" Precision=\"4\" Format=\"HDF\">"
-          << fname << ":/" << bn << "/Fr1" << "</DataItem>" << std::endl
-          << "    </Attribute>" << std::endl;
-          xdmf << "    <Attribute Name=\"radiation_flux_x2\" AttributeType=\"Scalar\" "
-          << "Center=\"Cell\">" << std::endl << "      <DataItem Dimensions=\""
-          << sdim << "\" NumberType=\"Float\" Precision=\"4\" Format=\"HDF\">"
-          << fname << ":/" << bn << "/Fr2" << "</DataItem>" << std::endl
-          << "    </Attribute>" << std::endl;
-          xdmf << "    <Attribute Name=\"radiation_flux_x3\" AttributeType=\"Scalar\" "
-          << "Center=\"Cell\">" << std::endl << "      <DataItem Dimensions=\""
-          << sdim << "\" NumberType=\"Float\" Precision=\"4\" Format=\"HDF\">"
-          << fname << ":/" << bn << "/Fr3" << "</DataItem>" << std::endl
-          << "    </Attribute>" << std::endl;
-        }
-        if (output_params.variable.compare("Fr0") == 0 ||
-            output_params.variable.compare("prim") == 0 ||
-            output_params.variable.compare("cons") == 0) {
-          xdmf << "    <Attribute Name=\"com_rad_flux_x1\" AttributeType=\"Scalar\" "
-          << "Center=\"Cell\">" << std::endl << "      <DataItem Dimensions=\""
-          << sdim << "\" NumberType=\"Float\" Precision=\"4\" Format=\"HDF\">"
-          << fname << ":/" << bn << "/Fr1" << "</DataItem>" << std::endl
-          << "    </Attribute>" << std::endl;
-          xdmf << "    <Attribute Name=\"com_rad_flux_x2\" AttributeType=\"Scalar\" "
-          << "Center=\"Cell\">" << std::endl << "      <DataItem Dimensions=\""
-          << sdim << "\" NumberType=\"Float\" Precision=\"4\" Format=\"HDF\">"
-          << fname << ":/" << bn << "/Fr2" << "</DataItem>" << std::endl
-          << "    </Attribute>" << std::endl;
-          xdmf << "    <Attribute Name=\"com_rad_flux_x3\" AttributeType=\"Scalar\" "
-          << "Center=\"Cell\">" << std::endl << "      <DataItem Dimensions=\""
-          << sdim << "\" NumberType=\"Float\" Precision=\"4\" Format=\"HDF\">"
-          << fname << ":/" << bn << "/Fr3" << "</DataItem>" << std::endl
-          << "    </Attribute>" << std::endl;
-        }
-        if (output_params.variable.compare("Pr") == 0 ||
-            output_params.variable.compare("prim") == 0 ||
-            output_params.variable.compare("cons") == 0) {
-          xdmf << "    <Attribute Name=\"radiation_press_11\" AttributeType=\"Scalar\" "
-          << "Center=\"Cell\">" << std::endl << "      <DataItem Dimensions=\""
-          << sdim << "\" NumberType=\"Float\" Precision=\"4\" Format=\"HDF\">"
-          << fname << ":/" << bn << "/Pr11" << "</DataItem>" << std::endl
-          << "    </Attribute>" << std::endl;
-          xdmf << "    <Attribute Name=\"radiation_press_12\" AttributeType=\"Scalar\" "
-          << "Center=\"Cell\">" << std::endl << "      <DataItem Dimensions=\""
-          << sdim << "\" NumberType=\"Float\" Precision=\"4\" Format=\"HDF\">"
-          << fname << ":/" << bn << "/Pr12" << "</DataItem>" << std::endl
-          << "    </Attribute>" << std::endl;
-          xdmf << "    <Attribute Name=\"radiation_press_13\" AttributeType=\"Scalar\" "
-          << "Center=\"Cell\">" << std::endl << "      <DataItem Dimensions=\""
-          << sdim << "\" NumberType=\"Float\" Precision=\"4\" Format=\"HDF\">"
-          << fname << ":/" << bn << "/Pr13" << "</DataItem>" << std::endl
-          << "    </Attribute>" << std::endl;
-          xdmf << "    <Attribute Name=\"radiation_press_21\" AttributeType=\"Scalar\" "
-          << "Center=\"Cell\">" << std::endl << "      <DataItem Dimensions=\""
-          << sdim << "\" NumberType=\"Float\" Precision=\"4\" Format=\"HDF\">"
-          << fname << ":/" << bn << "/Pr21" << "</DataItem>" << std::endl
-          << "    </Attribute>" << std::endl;
-          xdmf << "    <Attribute Name=\"radiation_press_22\" AttributeType=\"Scalar\" "
-          << "Center=\"Cell\">" << std::endl << "      <DataItem Dimensions=\""
-          << sdim << "\" NumberType=\"Float\" Precision=\"4\" Format=\"HDF\">"
-          << fname << ":/" << bn << "/Pr22" << "</DataItem>" << std::endl
-          << "    </Attribute>" << std::endl;
-          xdmf << "    <Attribute Name=\"radiation_press_23\" AttributeType=\"Scalar\" "
-          << "Center=\"Cell\">" << std::endl << "      <DataItem Dimensions=\""
-          << sdim << "\" NumberType=\"Float\" Precision=\"4\" Format=\"HDF\">"
-          << fname << ":/" << bn << "/Pr23" << "</DataItem>" << std::endl
-          << "    </Attribute>" << std::endl;
-          xdmf << "    <Attribute Name=\"radiation_press_31\" AttributeType=\"Scalar\" "
-          << "Center=\"Cell\">" << std::endl << "      <DataItem Dimensions=\""
-          << sdim << "\" NumberType=\"Float\" Precision=\"4\" Format=\"HDF\">"
-          << fname << ":/" << bn << "/Pr31" << "</DataItem>" << std::endl
-          << "    </Attribute>" << std::endl;
-          xdmf << "    <Attribute Name=\"radiation_press_32\" AttributeType=\"Scalar\" "
-          << "Center=\"Cell\">" << std::endl << "      <DataItem Dimensions=\""
-          << sdim << "\" NumberType=\"Float\" Precision=\"4\" Format=\"HDF\">"
-          << fname << ":/" << bn << "/Pr32" << "</DataItem>" << std::endl
-          << "    </Attribute>" << std::endl;
-          xdmf << "    <Attribute Name=\"radiation_press_33\" AttributeType=\"Scalar\" "
-          << "Center=\"Cell\">" << std::endl << "      <DataItem Dimensions=\""
-          << sdim << "\" NumberType=\"Float\" Precision=\"4\" Format=\"HDF\">"
-          << fname << ":/" << bn << "/Pr33" << "</DataItem>" << std::endl
-          << "    </Attribute>" << std::endl;
-        }
-        
-        if (output_params.variable.compare("rad_fov") == 0){
-          for (int n=0; n<(NRADFOV); ++n) {
-            std::string iname="rad_fov";
-            char num[4];
-            sprintf(num,"%d",n);
-            iname.append(num);
-            xdmf << "    <Attribute Name=\""<< iname <<"\" AttributeType=\"Scalar\" "
-                 << "Center=\"Cell\">" << std::endl
-                 << "      <DataItem Dimensions=\"" << sdim << "\" NumberType=\"Float\" "
-                 << "Precision=\"4\" Format=\"HDF\">" << fname << ":/" << bn <<"/"
-                 << iname << "</DataItem>" << std::endl << "    </Attribute>"
-                 << std::endl;
-          }
-        }
-        
-      }
-
-      if (output_params.variable.compare("ifov") == 0){
-        for (int n=0; n<(NIFOV); ++n) {
-          std::string iname="ifov";
-          char num[4];
-          sprintf(num,"%d",n);
-          iname.append(num);
-          
-          xdmf << "    <Attribute Name=\""<< iname <<"\" AttributeType=\"Scalar\" "
-               << "Center=\"Cell\">" << std::endl
-               << "      <DataItem Dimensions=\"" << sdim << "\" NumberType=\"Float\" "
-               << "Precision=\"4\" Format=\"HDF\">" << fname << ":/" << bn << "/"
-               << iname << "</DataItem>" << std::endl << "    </Attribute>"
-               << std::endl;
-        }
-      }
-=======
   // Make sure C-strings are null-terminated
   for (int n = 0; n < num_datasets; ++n)
     dataset_names[n][max_name_length] = '\0';
@@ -1242,7 +500,6 @@
     H5Sselect_hyperslab(filespaces_blocks_vars_nx3_nx2_nx1[n], H5S_SELECT_SET,
         dims_start, NULL, dims_count, NULL);
   }
->>>>>>> 0f7ad413
 
   // Allocate contiguous buffers for data in memory
   levels_mesh = new int[num_blocks_local];
@@ -1330,44 +587,6 @@
   // Close .athdf file
   H5Fclose(file);
 
-<<<<<<< HEAD
-  delete [] grpid;
-  delete [] x1fid;
-  delete [] x2fid;
-  if(mbsize[2]>1)
-    delete [] x3fid;
-  delete [] rhoid;
-  if (NON_BAROTROPIC_EOS)
-    delete [] eid;
-  if (RADIATION_ENABLED){
-    delete [] erid;
-    delete [] er0id;
-    delete [] sigmasid;
-    delete [] sigmaaid;
-    for(int n=0; n<3; n++){
-       delete [] frid[n];
-       delete [] fr0id[n];
-    }
-    for(int n=0; n<9; n++)
-       delete [] prid[n];
-  }
-  for(int n=0;n<3;n++) {
-    delete [] mid[n];
-    if (MAGNETIC_FIELDS_ENABLED)
-      delete [] bid[n];
-  }
-  for(int n=0;n<NIFOV;n++)
-    delete [] ifovid[n];
-  if (NIFOV > 0)
-    delete [] ifovid;
-  
-  for(int n=0;n<NRADFOV;n++)
-    delete [] radfovid[n];
-  if (NRADFOV > 0)
-    delete [] radfovid;
-
-
-=======
   // Write .athdf.xdmf file
   int write_xdmf = pin->GetOrAddInteger(output_params.block_name, "xdmf", 1);
   if(Globals::my_rank == 0 && write_xdmf != 0)
@@ -1388,7 +607,6 @@
   delete[] data_arrays;
 
   // Reset parameters for next time file is written
->>>>>>> 0f7ad413
   output_params.file_number++;
   output_params.next_time += output_params.dt;
   pin->SetInteger(output_params.block_name, "file_number", output_params.file_number);
@@ -1410,82 +628,6 @@
 //       it is called
 void ATHDF5Output::LoadOutputData(OutputData *pout_data, MeshBlock *pblock)
 {
-<<<<<<< HEAD
-  hid_t did;
-  char mbid[8];
-  std::string gname="/MeshBlock";
-  sprintf(mbid,"%d",pmb->gid);
-  gname.append(mbid);
-  
-  float *data;
-  int ndata = std::max(mbsize[0]+1,mbsize[1]+1);
-  ndata = std::max(ndata,mbsize[2]+1);
-  ndata = std::max(mbsize[0]*mbsize[1]*mbsize[2],ndata);
-  data = new float[ndata];
-  
-
-  // coordinates
-  for (int i=(pod->data_header.il); i<=(pod->data_header.iu)+1; ++i)
-    data[i-(pod->data_header.il)] = (float)(pmb->pcoord->x1f(i));
-  H5Dwrite(x1fid[pmb->lid], H5T_NATIVE_FLOAT, H5S_ALL, H5S_ALL, H5P_DEFAULT, data);
-  H5Dclose(x1fid[pmb->lid]);
-  for (int j=(pod->data_header.jl); j<=(pod->data_header.ju)+1; ++j)
-    data[j-(pod->data_header.jl)] = (float)(pmb->pcoord->x2f(j));
-  H5Dwrite(x2fid[pmb->lid], H5T_NATIVE_FLOAT, H5S_ALL, H5S_ALL, H5P_DEFAULT, data);
-  H5Dclose(x2fid[pmb->lid]);
-  if(dim==3) {
-    for (int k=(pod->data_header.kl); k<=(pod->data_header.ku)+1; ++k)
-      data[k-(pod->data_header.kl)] = (float)(pmb->pcoord->x3f(k));
-    H5Dwrite(x3fid[pmb->lid], H5T_NATIVE_FLOAT, H5S_ALL, H5S_ALL, H5P_DEFAULT, data);
-    H5Dclose(x3fid[pmb->lid]);
-  }
-  // data output
-  OutputVariable *pvar = pod->pfirst_var;
-  int nif=0;
-  while (pvar != NULL) {
-    int nvar = pvar->data.GetDim4();
-    // convert data into float
-    for (int n=0; n<nvar; ++n) {
-      if(pvar->name.compare("dens")==0 || pvar->name.compare("rho")==0)
-        did=rhoid[pmb->lid];
-      else if(pvar->name.compare("Etot")==0 || pvar->name.compare("press")==0)
-        did=eid[pmb->lid];
-      else if(pvar->name.compare("mom")==0 || pvar->name.compare("vel")==0)
-        did=mid[n][pmb->lid];
-      else if(pvar->name.compare("cc-B")==0)
-        did=bid[n][pmb->lid];
-      else if(pvar->name.compare("Er")==0)
-        did=erid[pmb->lid];
-      else if(pvar->name.compare("Er0")==0)
-        did=er0id[pmb->lid];
-      else if(pvar->name.compare("Sigma_s")==0)
-        did=sigmasid[pmb->lid];
-      else if(pvar->name.compare("Sigma_a")==0)
-        did=sigmaaid[pmb->lid];
-      else if(pvar->name.compare("Fr")==0)
-        did=frid[n][pmb->lid];
-      else if(pvar->name.compare("Fr0")==0)
-        did=fr0id[n][pmb->lid];
-      else if(pvar->name.compare("Pr")==0)
-        did=prid[n][pmb->lid];
-      else if(pvar->name.compare(0,4,"ifov")==0){
-        std::string num_str=pvar->name.substr(4,pvar->name.length()-1);
-        int pos = atoi(num_str.c_str());
-        did=ifovid[n+pos][pmb->lid];
-      }
-      else if(pvar->name.compare(0,7,"rad_fov")==0){
-        std::string num_str=pvar->name.substr(7,pvar->name.length()-1);
-        int pos = atoi(num_str.c_str());
-        did=radfovid[n+pos][pmb->lid];
-      }
-      else continue;
-      int p=0;
-      for (int k=(pod->data_header.kl); k<=(pod->data_header.ku); ++k) {
-        for (int j=(pod->data_header.jl); j<=(pod->data_header.ju); ++j) {
-          for (int i=(pod->data_header.il); i<=(pod->data_header.iu); ++i) {
-            data[p++] = (float)pvar->data(n,k,j,i);
-          }
-=======
   // Do nothing except for first block on Mesh
   if (pblock->lid != 0)
     return;
@@ -1690,7 +832,6 @@
           xdmf << "        <DataItem Dimensions=\"3 5\" NumberType=\"Int\"> " << n_block
               << " " << n_quantity << " 0 0 0 1 1 1 1 1 1 1 1 " << nx2 << " " << nx1
               << " </DataItem>\n";
->>>>>>> 0f7ad413
         }
         xdmf << "        <DataItem Dimensions=\"" << num_blocks_global << " "
             << num_total_variables << " " << nx3 << " " << nx2 << " " << nx1
