//========================================================================================
// Athena++ astrophysical MHD code
// Copyright(C) 2014 James M. Stone <jmstone@princeton.edu> and other code contributors
// Licensed under the 3-clause BSD License, see LICENSE file for details
//========================================================================================
//! \file restart.cpp
//  \brief writes restart files

// C headers

// C++ headers
#include <cstdio>    // snprintf()
#include <cstring>   // memcpy()
#include <fstream>
#include <iomanip>
#include <iostream>
#include <sstream>
#include <stdexcept>
#include <string>

// Athena++ headers
#include "../athena.hpp"
#include "../athena_arrays.hpp"
#include "../field/field.hpp"
#include "../globals.hpp"
#include "../hydro/hydro.hpp"
#include "../mesh/mesh.hpp"
#include "../parameter_input.hpp"
#include "../particles/particles.hpp"
#include "../scalars/scalars.hpp"
#include "outputs.hpp"


//----------------------------------------------------------------------------------------
//! \fn void RestartOutput::WriteOutputFile(Mesh *pm, ParameterInput *pin, bool flag)
//  \brief Cycles over all MeshBlocks and writes data to a single restart file.

void RestartOutput::WriteOutputFile(Mesh *pm, ParameterInput *pin, bool force_write) {
  IOWrapper resfile;
  IOWrapperSizeT listsize, headeroffset, datasize;

  // create single output filename:"file_basename"+"."+XXXXX+".rst",
  // where XXXXX = 5-digit file_number
  std::string fname;
  char number[6];
  std::snprintf(number, sizeof(number), "%05d", output_params.file_number);

  fname.assign(output_params.file_basename);
  fname.append(".");
  // add file number to name, unless write is forced by terminate signal, in which case
  // replace number in the name by the string "final".  This keeps the restart file
  // numbers consistent with output.dt when a job is restarted many times.
  if (!force_write)
    fname.append(number);
  else
    fname.append("final");
  fname.append(".rst");

  // increment counters now so values for *next* dump are stored in restart file
  if (!force_write) {
    output_params.file_number++;
    output_params.next_time += output_params.dt;
    pin->SetInteger(output_params.block_name, "file_number", output_params.file_number);
    pin->SetReal(output_params.block_name, "next_time", output_params.next_time);
  }
  resfile.Open(fname.c_str(), IOWrapper::FileMode::write);

  // prepare the input parameters
  std::stringstream ost;
  pin->ParameterDump(ost);
  std::string sbuf = ost.str();

  // calculate the header size
  IOWrapperSizeT udsize = 0;
  for (int n=0; n<pm->nint_user_mesh_data_; n++)
    udsize += pm->iuser_mesh_data[n].GetSizeInBytes();
  for (int n=0; n<pm->nreal_user_mesh_data_; n++)
    udsize += pm->ruser_mesh_data[n].GetSizeInBytes();

  headeroffset = sbuf.size()*sizeof(char) + 3*sizeof(int)+sizeof(RegionSize)
                 + 2*sizeof(Real)+sizeof(IOWrapperSizeT)+udsize;
  // the size of an element of the ID and cost list
  listsize = sizeof(LogicalLocation)+sizeof(double);
  // the size of each MeshBlock
<<<<<<< HEAD
=======
  datasize = pm->my_blocks(0)->GetBlockSizeInBytes();
>>>>>>> 195f1832
  int nbtotal = pm->nbtotal;
  int myns = pm->nslist[Globals::my_rank];
  int mynb = pm->nblist[Globals::my_rank];

  // construct the size and offset lists
  IOWrapperSizeT *sizelist = new IOWrapperSizeT[nbtotal];
  pmb=pm->pblock;
  while (pmb!=nullptr) {
    sizelist[pmb->gid]=pmb->GetBlockSizeInBytes();
    pmb=pmb->next;
  }
#ifdef MPI_PARALLEL
  // collect the size list - assuming IOWrapperSizeT is 64bit integer
  MPI_Allgatherv(MPI_IN_PLACE, mynb, MPI_UINT64_T, sizelist, pm->nblist, pm->nslist,
                 MPI_UINT64_T, MPI_COMM_WORLD);
#endif

  // write the header; this part is serial
  if (Globals::my_rank == 0) {
    // output the input parameters
    resfile.Write(sbuf.c_str(),sizeof(char),sbuf.size());

    // output Mesh information
    resfile.Write(&(pm->nbtotal), sizeof(int), 1);
    resfile.Write(&(pm->root_level), sizeof(int), 1);
    resfile.Write(&(pm->mesh_size), sizeof(RegionSize), 1);
    resfile.Write(&(pm->time), sizeof(Real), 1);
    resfile.Write(&(pm->dt), sizeof(Real), 1);
    resfile.Write(&(pm->ncycle), sizeof(int), 1);

    // collect and write user Mesh data
    if (udsize != 0) {
      char *ud = new char[udsize];
      IOWrapperSizeT udoffset = 0;
      for (int n=0; n<pm->nint_user_mesh_data_; n++) {
        std::memcpy(&(ud[udoffset]), pm->iuser_mesh_data[n].data(),
                    pm->iuser_mesh_data[n].GetSizeInBytes());
        udoffset += pm->iuser_mesh_data[n].GetSizeInBytes();
      }
      for (int n=0; n<pm->nreal_user_mesh_data_; n++) {
        std::memcpy(&(ud[udoffset]), pm->ruser_mesh_data[n].data(),
                    pm->ruser_mesh_data[n].GetSizeInBytes());
        udoffset += pm->ruser_mesh_data[n].GetSizeInBytes();
      }
      resfile.Write(ud, 1, udsize);
      delete [] ud;
    }
  }

  // Loop over MeshBlocks and pack the meta data
  // allocate memory for the metadata of each MeshBlock
  IOWrapperSizeT mdsize=sizeof(LogicalLocation)+sizeof(double)+sizeof(IOWrapperSizeT);
  char *mbmetadata = new char[mdsize*mynb];

  // Loop over MeshBlocks and pack the meta data
<<<<<<< HEAD
  int os = 0;
  pmb = pm->pblock;
  while (pmb != nullptr) {
    std::memcpy(&(mbmetadata[os]), &(pmb->loc), sizeof(LogicalLocation));
=======
  int os=0;
  for (int b=0; b<pm->nblocal; ++b) {
    MeshBlock *pmb = pm->my_blocks(b);
    std::memcpy(&(idlist[os]), &(pmb->loc), sizeof(LogicalLocation));
>>>>>>> 195f1832
    os += sizeof(LogicalLocation);
    std::memcpy(&(mbmetadata[os]), &(pmb->cost_), sizeof(double));
    os += sizeof(double);
<<<<<<< HEAD
    std::memcpy(&(mbmetadata[os]), &(sizelist[pmb->gid]), sizeof(IOWrapperSizeT));
    os += sizeof(IOWrapperSizeT);
    pmb = pmb->next;
=======
>>>>>>> 195f1832
  }

  // write the ID list collectively
  IOWrapperSizeT myoffset = headeroffset+mdsize*myns;
  resfile.Write_at_all(mbmetadata, mdsize, mynb, myoffset);

  delete [] mbmetadata;

  // calculate the size and offset for this rank
  myoffset = headeroffset+mdsize*nbtotal;
  for (int n=0; n<myns; n++)
    myoffset += sizelist[n];
  IOWrapperSizeT mysize=0;
  for (int n=myns; n<myns+mynb; n++)
    mysize += sizelist[n];

  delete [] sizelist;

  // allocate memory for the output of this rank
  char *data = new char[mysize];
  char *pdata = data;

  // Loop over MeshBlocks and pack the data
<<<<<<< HEAD
  pmb = pm->pblock;
  while (pmb != nullptr) {
=======
  for (int b=0; b<pm->nblocal; ++b) {
    MeshBlock *pmb = pm->my_blocks(b);
    char *pdata = &(data[pmb->lid*datasize]);

>>>>>>> 195f1832
    // NEW_OUTPUT_TYPES: add output of additional physics to restarts here also update
    // MeshBlock::GetBlockSizeInBytes accordingly and MeshBlock constructor for restarts.

    // Hydro conserved variables:
    std::memcpy(pdata, pmb->phydro->u.data(), pmb->phydro->u.GetSizeInBytes());
    pdata += pmb->phydro->u.GetSizeInBytes();

    // Hydro primitive variables (at current and previous step):
    if (GENERAL_RELATIVITY) {
      std::memcpy(pdata, pmb->phydro->w.data(), pmb->phydro->w.GetSizeInBytes());
      pdata += pmb->phydro->w.GetSizeInBytes();
      std::memcpy(pdata, pmb->phydro->w1.data(), pmb->phydro->w1.GetSizeInBytes());
      pdata += pmb->phydro->w1.GetSizeInBytes();
    }

    // Longitudinal, face-centered magnetic field components:
    if (MAGNETIC_FIELDS_ENABLED) {
      std::memcpy(pdata, pmb->pfield->b.x1f.data(), pmb->pfield->b.x1f.GetSizeInBytes());
      pdata += pmb->pfield->b.x1f.GetSizeInBytes();
      std::memcpy(pdata, pmb->pfield->b.x2f.data(), pmb->pfield->b.x2f.GetSizeInBytes());
      pdata += pmb->pfield->b.x2f.GetSizeInBytes();
      std::memcpy(pdata, pmb->pfield->b.x3f.data(), pmb->pfield->b.x3f.GetSizeInBytes());
      pdata += pmb->pfield->b.x3f.GetSizeInBytes();
    }

    if (PARTICLES) pmb->ppar->PackParticlesForRestart(pdata);

    // (conserved variable) Passive scalars:
    if (NSCALARS > 0) {
      AthenaArray<Real> &s = pmb->pscalars->s;
      std::memcpy(pdata, s.data(), s.GetSizeInBytes());
      pdata += s.GetSizeInBytes();
    }
    // (primitive variable) density-normalized passive scalar concentrations
    // if ???
    // for (int n=0; n<NSCALARS; n++) {
    //   AthenaArray<Real> &r = pmb->pscalars->r;
    //   std::memcpy(pdata, r.data(), r.GetSizeInBytes());
    //   pdata += r.GetSizeInBytes();
    // }

    // User MeshBlock data:
    // integer data:
    for (int n=0; n<pmb->nint_user_meshblock_data_; n++) {
      std::memcpy(pdata, pmb->iuser_meshblock_data[n].data(),
                  pmb->iuser_meshblock_data[n].GetSizeInBytes());
      pdata += pmb->iuser_meshblock_data[n].GetSizeInBytes();
    }
    // floating-point data:
    for (int n=0; n<pmb->nreal_user_meshblock_data_; n++) {
      std::memcpy(pdata, pmb->ruser_meshblock_data[n].data(),
                  pmb->ruser_meshblock_data[n].GetSizeInBytes());
      pdata += pmb->ruser_meshblock_data[n].GetSizeInBytes();
    }
  }

  // now write restart data in parallel
  resfile.Write_at_all(data, mysize, 1, myoffset);
  resfile.Close();
  delete [] data;
}<|MERGE_RESOLUTION|>--- conflicted
+++ resolved
@@ -37,7 +37,7 @@
 
 void RestartOutput::WriteOutputFile(Mesh *pm, ParameterInput *pin, bool force_write) {
   IOWrapper resfile;
-  IOWrapperSizeT listsize, headeroffset, datasize;
+  IOWrapperSizeT listsize, headeroffset;
 
   // create single output filename:"file_basename"+"."+XXXXX+".rst",
   // where XXXXX = 5-digit file_number
@@ -77,29 +77,22 @@
   for (int n=0; n<pm->nreal_user_mesh_data_; n++)
     udsize += pm->ruser_mesh_data[n].GetSizeInBytes();
 
-  headeroffset = sbuf.size()*sizeof(char) + 3*sizeof(int)+sizeof(RegionSize)
-                 + 2*sizeof(Real)+sizeof(IOWrapperSizeT)+udsize;
-  // the size of an element of the ID and cost list
-  listsize = sizeof(LogicalLocation)+sizeof(double);
+  headeroffset = sbuf.size()*sizeof(char)
+               + 3*sizeof(int) + 2*sizeof(Real) + sizeof(RegionSize) + udsize;
+  // the size of an element of the ID, cost list, and offset
+  listsize = sizeof(LogicalLocation) + sizeof(double) + sizeof(IOWrapperSizeT);
   // the size of each MeshBlock
-<<<<<<< HEAD
-=======
-  datasize = pm->my_blocks(0)->GetBlockSizeInBytes();
->>>>>>> 195f1832
   int nbtotal = pm->nbtotal;
   int myns = pm->nslist[Globals::my_rank];
   int mynb = pm->nblist[Globals::my_rank];
 
   // construct the size and offset lists
-  IOWrapperSizeT *sizelist = new IOWrapperSizeT[nbtotal];
-  pmb=pm->pblock;
-  while (pmb!=nullptr) {
-    sizelist[pmb->gid]=pmb->GetBlockSizeInBytes();
-    pmb=pmb->next;
-  }
+  IOWrapperSizeT *offset = new IOWrapperSizeT[nbtotal];
+  for (int b = 0; b < mynb; ++b)
+    offset[myns+b] = pm->my_blocks(b)->GetBlockSizeInBytes();
 #ifdef MPI_PARALLEL
   // collect the size list - assuming IOWrapperSizeT is 64bit integer
-  MPI_Allgatherv(MPI_IN_PLACE, mynb, MPI_UINT64_T, sizelist, pm->nblist, pm->nslist,
+  MPI_Allgatherv(MPI_IN_PLACE, mynb, MPI_UINT64_T, offset, pm->nblist, pm->nslist,
                  MPI_UINT64_T, MPI_COMM_WORLD);
 #endif
 
@@ -135,64 +128,45 @@
     }
   }
 
+  // allocate memory for the ID list
+  char *idlist = new char[listsize*mynb];
+
   // Loop over MeshBlocks and pack the meta data
-  // allocate memory for the metadata of each MeshBlock
-  IOWrapperSizeT mdsize=sizeof(LogicalLocation)+sizeof(double)+sizeof(IOWrapperSizeT);
-  char *mbmetadata = new char[mdsize*mynb];
-
-  // Loop over MeshBlocks and pack the meta data
-<<<<<<< HEAD
-  int os = 0;
-  pmb = pm->pblock;
-  while (pmb != nullptr) {
-    std::memcpy(&(mbmetadata[os]), &(pmb->loc), sizeof(LogicalLocation));
-=======
   int os=0;
-  for (int b=0; b<pm->nblocal; ++b) {
+  for (int b = 0; b < mynb; ++b) {
     MeshBlock *pmb = pm->my_blocks(b);
     std::memcpy(&(idlist[os]), &(pmb->loc), sizeof(LogicalLocation));
->>>>>>> 195f1832
     os += sizeof(LogicalLocation);
-    std::memcpy(&(mbmetadata[os]), &(pmb->cost_), sizeof(double));
+    std::memcpy(&(idlist[os]), &(pmb->cost_), sizeof(double));
     os += sizeof(double);
-<<<<<<< HEAD
-    std::memcpy(&(mbmetadata[os]), &(sizelist[pmb->gid]), sizeof(IOWrapperSizeT));
+    std::memcpy(&(idlist[os]), &(offset[myns+b]), sizeof(IOWrapperSizeT));
     os += sizeof(IOWrapperSizeT);
-    pmb = pmb->next;
-=======
->>>>>>> 195f1832
   }
 
   // write the ID list collectively
-  IOWrapperSizeT myoffset = headeroffset+mdsize*myns;
-  resfile.Write_at_all(mbmetadata, mdsize, mynb, myoffset);
-
-  delete [] mbmetadata;
+  IOWrapperSizeT myoffset = headeroffset + listsize*myns;
+  resfile.Write_at_all(idlist, listsize, mynb, myoffset);
+
+  // deallocate the idlist array
+  delete [] idlist;
 
   // calculate the size and offset for this rank
-  myoffset = headeroffset+mdsize*nbtotal;
-  for (int n=0; n<myns; n++)
-    myoffset += sizelist[n];
-  IOWrapperSizeT mysize=0;
-  for (int n=myns; n<myns+mynb; n++)
-    mysize += sizelist[n];
-
-  delete [] sizelist;
+  myoffset = headeroffset + listsize*nbtotal;
+  for (int n = 0; n < myns; n++)
+    myoffset += offset[n];
+  IOWrapperSizeT mysize = 0;
+  for (int n = myns; n < myns+mynb; n++)
+    mysize += offset[n];
+  delete [] offset;
 
   // allocate memory for the output of this rank
   char *data = new char[mysize];
   char *pdata = data;
 
   // Loop over MeshBlocks and pack the data
-<<<<<<< HEAD
-  pmb = pm->pblock;
-  while (pmb != nullptr) {
-=======
-  for (int b=0; b<pm->nblocal; ++b) {
+  for (int b = 0; b < mynb; ++b) {
     MeshBlock *pmb = pm->my_blocks(b);
-    char *pdata = &(data[pmb->lid*datasize]);
-
->>>>>>> 195f1832
+
     // NEW_OUTPUT_TYPES: add output of additional physics to restarts here also update
     // MeshBlock::GetBlockSizeInBytes accordingly and MeshBlock constructor for restarts.
 
