//========================================================================================
// Athena++ astrophysical MHD code
// Copyright(C) 2014 James M. Stone <jmstone@princeton.edu> and other code contributors
// Licensed under the 3-clause BSD License, see LICENSE file for details
//========================================================================================
//! \file athena_hdf5.cpp
//! \brief hdf5 outputs

// C headers

// C++ headers
#include <cstdio>     // snprintf()
#include <cstring>    // strlen(), strncpy()
#include <fstream>    // ofstream
#include <iomanip>    // setfill(), setw()
#include <iostream>   // cout
#include <sstream>    // stringstream
#include <stdexcept>  // runtime_error
#include <string>     // string

// Athena++ headers
#include "../athena.hpp"
#include "../athena_arrays.hpp"
#include "../coordinates/coordinates.hpp"
#include "../field/field.hpp"
#include "../globals.hpp"
#include "../gravity/gravity.hpp"
#include "../hydro/hydro.hpp"
#include "../mesh/mesh.hpp"
#include "../parameter_input.hpp"
#include "outputs.hpp"

// Only proceed if HDF5 output enabled
#ifdef HDF5OUTPUT

// External library headers
#include <hdf5.h>  // H5[F|P|S|T]_*, H5[A|D|F|P|S|T]*(), hid_t
#ifdef MPI_PARALLEL
#include <mpi.h>   // MPI_COMM_WORLD, MPI_INFO_NULL
#endif

// type alias that allows HDF5 output to be written in either floats or doubles
#if H5_DOUBLE_PRECISION_ENABLED
using H5Real = double;
#if SINGLE_PRECISION_ENABLED
#error "Cannot create HDF5 output at higher precision than internal representation"
#endif
#define H5T_NATIVE_REAL H5T_NATIVE_DOUBLE

#else
using H5Real = float;
#define H5T_NATIVE_REAL H5T_NATIVE_FLOAT
#endif


//----------------------------------------------------------------------------------------
//! \fn void ATHDF5Output:::WriteOutputFile(Mesh *pm, ParameterInput *pin, bool flag)
//! \brief Cycles over all MeshBlocks and writes OutputData in the Athena++ HDF5 format,
//!        one file per output using parallel IO.

void ATHDF5Output::WriteOutputFile(Mesh *pm, ParameterInput *pin, bool flag) {
  // HDF5 structures
  hid_t file;                                  // file to be written to
  hsize_t dims_start[5], dims_count[5];        // array sizes
  hid_t dataset_levels;                        // datasets to be written
  hid_t dataset_locations;
  hid_t dataset_x1f, dataset_x2f, dataset_x3f;
  hid_t dataset_x1v, dataset_x2v, dataset_x3v;
  hid_t *datasets_celldata;
  hid_t filespace_blocks;                      // local dataspaces for file
  hid_t filespace_blocks_3;
  hid_t filespace_blocks_nx1,  filespace_blocks_nx2,  filespace_blocks_nx3;
  hid_t filespace_blocks_nx1v, filespace_blocks_nx2v, filespace_blocks_nx3v;
  hid_t *filespaces_vars_blocks_nx3_nx2_nx1;
  hid_t memspace_blocks;                       // local dataspaces for memory
  hid_t memspace_blocks_3;
  hid_t memspace_blocks_nx1,  memspace_blocks_nx2,  memspace_blocks_nx3;
  hid_t memspace_blocks_nx1v, memspace_blocks_nx2v, memspace_blocks_nx3v;
  hid_t *memspaces_vars_blocks_nx3_nx2_nx1;
  hid_t property_list;                         // properties for writing

  int num_blocks_local;                        // number of MeshBlocks on this Mesh
  int *levels_mesh;                            // array of refinement levels on Mesh
  std::int64_t *locations_mesh;                // array of logical locations on Mesh
  H5Real *x1f_mesh;                            // array of x1 values on Mesh
  H5Real *x2f_mesh;                            // array of x2 values on Mesh
  H5Real *x3f_mesh;                            // array of x3 values on Mesh
  H5Real *x1v_mesh;                            // array of x1 values on Mesh
  H5Real *x2v_mesh;                            // array of x2 values on Mesh
  H5Real *x3v_mesh;                            // array of x3 values on Mesh
  H5Real **data_buffers;                       // array of data buffers

  MeshBlock *pmb = pm->my_blocks(0);
  OutputData* pod;
  int max_blocks_global = pm->nbtotal;
  int max_blocks_local = pm->nblist[Globals::my_rank];
  int first_block = pm->nslist[Globals::my_rank];
  bool *active_flags = new bool[max_blocks_local];
  std::string variable = output_params.variable;

  for (int i=0; i<max_blocks_local; i++)
    active_flags[i] = true;

  // shooting a blank just for getting the variable names
  out_is = pmb->is; out_ie = pmb->ie;
  out_js = pmb->js; out_je = pmb->je;
  out_ks = pmb->ks; out_ke = pmb->ke;
  if (output_params.include_ghost_zones) {
    out_is -= NGHOST; out_ie += NGHOST;
    if (out_js != out_je) {out_js -= NGHOST; out_je += NGHOST;}
    if (out_ks != out_ke) {out_ks -= NGHOST; out_ke += NGHOST;}
  }
  LoadOutputData(pmb);
  // set num_datasets and num_variables

  // NEW_OUTPUT_TYPES:
  // this must be expanded when new variables are introduced

  if (variable.compare("prim") == 0 || variable.compare("cons") == 0) {
    int n_dataset = 0;
    // cell-centered data packed into 1 dataset: (prim, phi, s0, etc.)
    num_datasets = 1;
    // face-centered data packed into 1 dataset:
    if (MAGNETIC_FIELDS_ENABLED)
      num_datasets += 1;
    num_variables = new int[num_datasets];

    // n_dataset = 0: all cell-centered AthenaArray variable data of the same size
    // Hydro conserved variables:
    num_variables[n_dataset] = NHYDRO;
    if (output_params.cartesian_vector)
      num_variables[n_dataset] += 3;
    // Particles on mesh:
    if (variable.compare("prim") == 0)
      num_variables[n_dataset] += 4*Particles::num_particles;
    // Graviatational potential:
    if (SELF_GRAVITY_ENABLED) {
      num_variables[n_dataset] += 1;
<<<<<<< HEAD
    if (CR_ENABLED)
      num_variables[n_dataset] += 13;
=======
      if (pmb->pgrav->output_defect)
        num_variables[n_dataset] += 1;
    }
>>>>>>> cf41e301
    // Passive scalars:
    if (NSCALARS > 0)
      num_variables[n_dataset] += NSCALARS;

    // n_dataset = 1: face-centered FaceField variable data
    n_dataset++;
    // Longitudinal, face-centered magnetic field components:
    if (MAGNETIC_FIELDS_ENABLED) {
      num_variables[n_dataset] = 3;
      if (output_params.cartesian_vector)
        num_variables[n_dataset] += 3;
    }
  } else {
    num_datasets = 1;
    num_variables = new int[num_datasets];
    num_variables[0] = num_vars_;
  }
  dataset_names = new char[num_datasets][max_name_length+1];
  variable_names = new char[num_vars_][max_name_length+1];

  // set dataset names
  int n_dataset_names = 0;
  if (variable.compare("prim") == 0 || variable.compare("cons") == 0) {
    if (variable.compare("prim") == 0)
      std::strncpy(dataset_names[n_dataset_names++], "prim", max_name_length+1);
    else
      std::strncpy(dataset_names[n_dataset_names++], "cons", max_name_length+1);
    if (MAGNETIC_FIELDS_ENABLED)
      std::strncpy(dataset_names[n_dataset_names++], "B", max_name_length+1);
  } else { // single data
    if (variable.compare(0,1,"B") == 0 && MAGNETIC_FIELDS_ENABLED)
      std::strncpy(dataset_names[n_dataset_names++], "B", max_name_length+1);
    else if (variable.compare(0,3,"uov") == 0
             || variable.compare(0,12,"user_out_var") == 0)
      std::strncpy(dataset_names[n_dataset_names++], "user_out_var", max_name_length+1);
    else
      std::strncpy(dataset_names[n_dataset_names++], "hydro", max_name_length+1);
  }

  // set variable names, loop over outputdata
  int n_variable = 0;
  pod = pfirst_data_;
  while (pod != nullptr) {
    if (pod->type == "VECTORS") {
      for (int i=1; i<=3; i++) {
        char sn[3];
        std::snprintf(sn, sizeof(sn), "%d", i);
        std::string vname = pod->name + sn;
        std::strncpy(variable_names[n_variable++], vname.c_str(), max_name_length+1);
      }
    } else {
      std::strncpy(variable_names[n_variable++], pod->name.c_str(), max_name_length+1);
    }
    pod = pod->pnext;
  }

  // Make sure C-strings are null-terminated
  for (int n = 0; n < num_datasets; ++n)
    dataset_names[n][max_name_length] = '\0';
  for (int n = 0; n < num_vars_; ++n)
    variable_names[n][max_name_length] = '\0';

  ClearOutputData();

  // count the number of active blocks if slicing
  if (output_params.output_slicex1 || output_params.output_slicex2
      || output_params.output_slicex3) {
    int nb = 0, nba = 0;
    for (int b=0; b<pm->nblocal; ++b) {
      pmb = pm->my_blocks(b);
      if (output_params.output_slicex1) {
        if (pmb->block_size.x1min >  output_params.x1_slice
            || pmb->block_size.x1max <= output_params.x1_slice)
          active_flags[nb] = false;
      }
      if (output_params.output_slicex2) {
        if (pmb->block_size.x2min >  output_params.x2_slice
            || pmb->block_size.x2max <= output_params.x2_slice)
          active_flags[nb] = false;
      }
      if (output_params.output_slicex3) {
        if (pmb->block_size.x3min >  output_params.x3_slice
            || pmb->block_size.x3max <= output_params.x3_slice)
          active_flags[nb] = false;
      }
      if (active_flags[nb]) nba++;
      nb++;
    }
#ifdef MPI_PARALLEL
    int *n_active = new int[Globals::nranks];
    MPI_Allgather(&nba, 1, MPI_INT, n_active, 1, MPI_INT, MPI_COMM_WORLD);
    num_blocks_local = n_active[Globals::my_rank];
    first_block = 0;
    for (int n=0; n<Globals::my_rank; n++)
      first_block += n_active[n];
    num_blocks_global = 0;
    for (int n=0; n<Globals::nranks; n++)
      num_blocks_global += n_active[n];
    delete [] n_active;
#else
    num_blocks_global=num_blocks_local=nba;
    first_block = 0;
#endif
  } else {
    num_blocks_global = max_blocks_global;
    num_blocks_local = max_blocks_local;
  }

  pm->my_blocks(0);
  // set output size
  nx1 = pmb->block_size.nx1;
  nx2 = pmb->block_size.nx2;
  nx3 = pmb->block_size.nx3;
  if (output_params.include_ghost_zones) {
    nx1 += 2*NGHOST;
    if (nx2 > 1) nx2 += 2*NGHOST;
    if (nx3 > 1) nx3 += 2*NGHOST;
  }
  if (output_params.output_slicex1) nx1=1;
  if (output_params.output_slicex2) nx2=1;
  if (output_params.output_slicex3) nx3=1;
  if (output_params.output_sumx1) nx1=1;
  if (output_params.output_sumx2) nx2=1;
  if (output_params.output_sumx3) nx3=1;

  // Allocate contiguous buffers for data in memory
  levels_mesh = new int[num_blocks_local];
  locations_mesh = new std::int64_t[num_blocks_local * 3];
  x1f_mesh = new H5Real[num_blocks_local * (nx1+1)];
  x2f_mesh = new H5Real[num_blocks_local * (nx2+1)];
  x3f_mesh = new H5Real[num_blocks_local * (nx3+1)];
  x1v_mesh = new H5Real[num_blocks_local * nx1];
  x2v_mesh = new H5Real[num_blocks_local * nx2];
  x3v_mesh = new H5Real[num_blocks_local * nx3];
  data_buffers = new H5Real *[num_datasets];
  for (int n = 0; n < num_datasets; ++n)
    data_buffers[n] = new H5Real[num_variables[n]*num_blocks_local*nx3*nx2*nx1];

  int nb = 0, nba = 0;
  for (int b=0; b<pm->nblocal; ++b) {
    pmb = pm->my_blocks(b);
    // Load the output data
    if (active_flags[nb]) {
      // set the default size because TransformOutputData will override it
      out_is = pmb->is; out_ie = pmb->ie;
      out_js = pmb->js; out_je = pmb->je;
      out_ks = pmb->ks; out_ke = pmb->ke;
      if (output_params.include_ghost_zones) {
        out_is -= NGHOST; out_ie += NGHOST;
        if (out_js != out_je) {out_js -= NGHOST; out_je += NGHOST;}
        if (out_ks != out_ke) {out_ks -= NGHOST; out_ke += NGHOST;}
      }
      LoadOutputData(pmb);
      TransformOutputData(pmb);
      if (output_params.output_sumx1) {
        out_ie = out_is;
      }
      if (output_params.output_sumx2) {
        out_je = out_js;
      }
      if (output_params.output_sumx3) {
        out_ke = out_ks;
      }

      // Load location information
      levels_mesh[nba] = pmb->loc.level - pm->root_level;
      locations_mesh[nba*3 + 0] = pmb->loc.lx1;
      locations_mesh[nba*3 + 1] = pmb->loc.lx2;
      locations_mesh[nba*3 + 2] = pmb->loc.lx3;

      // Load coordinates
      if (output_params.output_slicex1) {
        x1f_mesh[nba*(nx1+1)] =
            static_cast<H5Real>(pmb->pcoord->x1f(output_params.islice));
        x1f_mesh[nba*(nx1+1)+1] = static_cast<H5Real>(
            pmb->pcoord->x1f(output_params.islice+1));
        x1v_mesh[nba*nx1] = static_cast<H5Real>(pmb->pcoord->x1v(output_params.islice));
      } else if (output_params.output_sumx1) {
        x1f_mesh[nba*(nx1+1)] = pmb->pcoord->x1f(pmb->is);
        x1f_mesh[nba*(nx1+1)+1] = pmb->pcoord->x1f(pmb->ie+1);
        if (pmb->block_size.nx1 % 2 == 0) {
          x1v_mesh[nba*nx1] = pmb->pcoord->x1f((pmb->is + pmb->ie + 1) / 2);
        } else {
          x1v_mesh[nba*nx1] = pmb->pcoord->x1v((pmb->is + pmb->ie) / 2);
        }
      } else {
        for (int i=out_is, index=0; i <= out_ie+1; ++i, ++index)
          x1f_mesh[nba*(nx1+1) + index] = static_cast<H5Real>(pmb->pcoord->x1f(i));
        for (int i=out_is, index=0; i <= out_ie; ++i, ++index)
          x1v_mesh[nba*nx1 + index] = static_cast<H5Real>(pmb->pcoord->x1v(i));
      }
      if (output_params.output_slicex2) {
        x2f_mesh[nba*(nx2+1)]
            = static_cast<H5Real>(pmb->pcoord->x2f(output_params.jslice));
        x2f_mesh[nba*(nx2+1)+1]
            = static_cast<H5Real>(pmb->pcoord->x2f(output_params.jslice+1));
        x2v_mesh[nba*nx2]
            = static_cast<H5Real>(pmb->pcoord->x2v(output_params.jslice));
      } else if (output_params.output_sumx2) {
        x2f_mesh[nba*(nx2+1)] = pmb->pcoord->x2f(pmb->js);
        x2f_mesh[nba*(nx2+1)+1] = pmb->pcoord->x2f(pmb->je+1);
        if (pmb->block_size.nx2 % 2 == 0) {
          x2v_mesh[nba*nx2] = pmb->pcoord->x2f((pmb->js + pmb->je + 1) / 2);
        } else {
          x2v_mesh[nba*nx2] = pmb->pcoord->x2v((pmb->js + pmb->je) / 2);
        }
      } else {
        for (int j=out_js, index=0; j <= out_je+1; ++j, ++index)
          x2f_mesh[nba*(nx2+1) + index] = static_cast<H5Real>(pmb->pcoord->x2f(j));
        for (int j=out_js, index=0; j <= out_je; ++j, ++index)
          x2v_mesh[nba*nx2 + index] = static_cast<H5Real>(pmb->pcoord->x2v(j));
      }
      if (output_params.output_slicex3) {
        x3f_mesh[nba*(nx3+1)]
            = static_cast<H5Real>(pmb->pcoord->x3f(output_params.kslice));
        x3f_mesh[nba*(nx3+1)+1]
            = static_cast<H5Real>(pmb->pcoord->x3f(output_params.kslice+1));
        x3v_mesh[nba*nx3]
            = static_cast<H5Real>(pmb->pcoord->x3v(output_params.kslice));
      } else if (output_params.output_sumx3) {
        x3f_mesh[nba*(nx3+1)] = pmb->pcoord->x3f(pmb->ks);
        x3f_mesh[nba*(nx3+1)+1] = pmb->pcoord->x3f(pmb->ke+1);
        if (pmb->block_size.nx3 % 2 == 0) {
          x3v_mesh[nba*nx3] = pmb->pcoord->x3f((pmb->ks + pmb->ke + 1) / 2);
        } else {
          x3v_mesh[nba*nx3] = pmb->pcoord->x3v((pmb->ks + pmb->ke) / 2);
        }
      } else {
        for (int k=out_ks, index=0; k <= out_ke+1; ++k, ++index)
          x3f_mesh[nba*(nx3+1) + index] = static_cast<H5Real>(pmb->pcoord->x3f(k));
        for (int k=out_ks, index=0; k <= out_ke; ++k, ++index)
          x3v_mesh[nba*nx3 + index] = static_cast<H5Real>(pmb->pcoord->x3v(k));
      }

      // store the data into the data_buffers
      if (variable.compare("prim") == 0 || variable.compare("cons") == 0) {
        int n_dataset = 0;
        int ndv = 0;
        pod = pfirst_data_;
        while (pod != nullptr) {
          if (pod->name == "Bcc") {
            n_dataset++;
            ndv = 0;
          }
          int nv=1;
          if (pod->type == "VECTORS") nv=3;
          for (int v=0; v < nv; v++, ndv++) {
            int index = 0;
            for (int k = out_ks; k <= out_ke; k++) {
              for (int j = out_js; j <= out_je; j++) {
                for (int i = out_is; i <= out_ie; i++, index++)
                  data_buffers[n_dataset][(ndv*num_blocks_local+nba)*nx3*nx2*nx1+index]
                      = pod->data(v,k,j,i);
              }
            }
          }
          pod = pod->pnext;
        }
      } else {
        int ndv = 0;
        pod = pfirst_data_;
        while (pod != nullptr) {
          int nv=1;
          if (pod->type == "VECTORS") nv=3;
          for (int v=0; v < nv; v++, ndv++) {
            int index = 0;
            for (int k = out_ks; k <= out_ke; k++) {
              for (int j = out_js; j <= out_je; j++) {
                for (int i = out_is; i <= out_ie; i++, index++)
                  data_buffers[0][(ndv*num_blocks_local+nba)*nx3*nx2*nx1+index]
                      = pod->data(v,k,j,i);
              }
            }
          }
          pod = pod->pnext;
        }
      }
      nba++;
      ClearOutputData();  // required when LoadOutputData() is used.
    }
    nb++;
  }

  // Define output filename
  filename = std::string(output_params.file_basename);
  filename.append(".");
  filename.append(output_params.file_id);
  filename.append(".");
  std::stringstream file_number;
  file_number << std::setw(5) << std::setfill('0') << output_params.file_number;
  filename.append(file_number.str());
  filename.append(".athdf");

  // Create new file
#ifdef MPI_PARALLEL
  hid_t property_list_file = H5Pcreate(H5P_FILE_ACCESS);
  H5Pset_fapl_mpio(property_list_file, MPI_COMM_WORLD, MPI_INFO_NULL);
  file = H5Fcreate(filename.c_str(), H5F_ACC_TRUNC, H5P_DEFAULT, property_list_file);
  H5Pclose(property_list_file);
#else
  file = H5Fcreate(filename.c_str(), H5F_ACC_TRUNC, H5P_DEFAULT, H5P_DEFAULT);
#endif
  if (file < 0) {
    std::stringstream msg;
    msg << "### FATAL ERROR in athdf5 initialization\n"
        << "Could not open " << filename << std::endl;
    ATHENA_ERROR(msg);
  }

  // Prepare datatypes and dataspaces for writing attributes
  hid_t string_type = H5Tcopy(H5T_C_S1);
  H5Tset_size(string_type, max_name_length+1);
  hid_t dataspace_scalar = H5Screate(H5S_SCALAR);
  dims_count[0] = 3;
  hid_t dataspace_triple = H5Screate_simple(1, dims_count, NULL);
  dims_count[0] = num_datasets;
  hid_t dataspace_dataset_list = H5Screate_simple(1, dims_count, NULL);
  dims_count[0] = num_vars_;
  hid_t dataspace_variable_list = H5Screate_simple(1, dims_count, NULL);

  // Write cycle number
  int num_cycles = pm->ncycle;
  hid_t attribute = H5Acreate2(file, "NumCycles", H5T_STD_I32BE, dataspace_scalar,
                               H5P_DEFAULT, H5P_DEFAULT);
  H5Awrite(attribute, H5T_NATIVE_INT, &num_cycles);
  H5Aclose(attribute);

  // Write simulation time
  double time = pm->time;
  attribute = H5Acreate2(file, "Time", H5T_NATIVE_REAL, dataspace_scalar, H5P_DEFAULT,
                         H5P_DEFAULT);
  H5Awrite(attribute, H5T_NATIVE_DOUBLE, &time);
  H5Aclose(attribute);
  code_time = static_cast<H5Real>(time); // output time for xdmf

  // Write coordinate system
  if (std::strlen(COORDINATE_SYSTEM) > max_name_length) {
    std::stringstream msg;
    msg << "### FATAL ERROR in athdf5 initialization\n"
        << "Coordinate name too long\n";
    ATHENA_ERROR(msg);
  }
  attribute = H5Acreate2(file, "Coordinates", string_type, dataspace_scalar,
                         H5P_DEFAULT, H5P_DEFAULT);
  H5Awrite(attribute, string_type, COORDINATE_SYSTEM);
  H5Aclose(attribute);

  // Write extent of grid in x1-direction
  double coord_range[3];
  coord_range[0] = pm->mesh_size.x1min;
  coord_range[1] = pm->mesh_size.x1max;
  coord_range[2] = pm->mesh_size.x1rat;
  attribute = H5Acreate2(file, "RootGridX1", H5T_NATIVE_REAL, dataspace_triple,
                         H5P_DEFAULT, H5P_DEFAULT);
  H5Awrite(attribute, H5T_NATIVE_DOUBLE, coord_range);
  H5Aclose(attribute);

  // Write extent of grid in x2-direction
  coord_range[0] = pm->mesh_size.x2min;
  coord_range[1] = pm->mesh_size.x2max;
  coord_range[2] = pm->mesh_size.x2rat;
  attribute = H5Acreate2(file, "RootGridX2", H5T_NATIVE_REAL, dataspace_triple,
                         H5P_DEFAULT, H5P_DEFAULT);
  H5Awrite(attribute, H5T_NATIVE_DOUBLE, coord_range);
  H5Aclose(attribute);

  // Write extent of grid in x3-direction
  coord_range[0] = pm->mesh_size.x3min;
  coord_range[1] = pm->mesh_size.x3max;
  coord_range[2] = pm->mesh_size.x3rat;
  attribute = H5Acreate2(file, "RootGridX3", H5T_NATIVE_REAL, dataspace_triple,
                         H5P_DEFAULT, H5P_DEFAULT);
  H5Awrite(attribute, H5T_NATIVE_DOUBLE, coord_range);
  H5Aclose(attribute);

  // Write root grid size
  int root_grid_size[3];
  root_grid_size[0] = pm->mesh_size.nx1;
  root_grid_size[1] = pm->mesh_size.nx2;
  root_grid_size[2] = pm->mesh_size.nx3;
  attribute = H5Acreate2(file, "RootGridSize", H5T_STD_I32BE, dataspace_triple,
                         H5P_DEFAULT, H5P_DEFAULT);
  H5Awrite(attribute, H5T_NATIVE_INT, root_grid_size);
  H5Aclose(attribute);

  // Write number of MeshBlocks
  attribute = H5Acreate2(file, "NumMeshBlocks", H5T_STD_I32BE, dataspace_scalar,
                         H5P_DEFAULT, H5P_DEFAULT);
  H5Awrite(attribute, H5T_NATIVE_INT, &num_blocks_global);
  H5Aclose(attribute);

  // Write MeshBlock size
  int meshblock_size[3];
  meshblock_size[0] = nx1;
  meshblock_size[1] = nx2;
  meshblock_size[2] = nx3;
  attribute = H5Acreate2(file, "MeshBlockSize", H5T_STD_I32BE, dataspace_triple,
                         H5P_DEFAULT, H5P_DEFAULT);
  H5Awrite(attribute, H5T_NATIVE_INT, meshblock_size);
  H5Aclose(attribute);

  // Write maximum refinement level
  int max_level = pm->current_level - pm->root_level;
  attribute = H5Acreate2(file, "MaxLevel", H5T_STD_I32BE, dataspace_scalar, H5P_DEFAULT,
                         H5P_DEFAULT);
  H5Awrite(attribute, H5T_NATIVE_INT, &max_level);
  H5Aclose(attribute);

  // Write number of output cell-centered variables
  attribute = H5Acreate2(file, "NumVariables", H5T_STD_I32BE, dataspace_dataset_list,
                         H5P_DEFAULT, H5P_DEFAULT);
  H5Awrite(attribute, H5T_NATIVE_INT, num_variables);
  H5Aclose(attribute);

  // Write names of datasets in same order
  attribute = H5Acreate2(file, "DatasetNames", string_type, dataspace_dataset_list,
                         H5P_DEFAULT, H5P_DEFAULT);
  H5Awrite(attribute, string_type, dataset_names);
  H5Aclose(attribute);

  // Write array of variable names
  attribute = H5Acreate2(file, "VariableNames", string_type, dataspace_variable_list,
                         H5P_DEFAULT, H5P_DEFAULT);
  H5Awrite(attribute, string_type, variable_names);
  H5Aclose(attribute);

  // Close attribute dataspaces
  H5Sclose(dataspace_scalar);
  H5Sclose(dataspace_triple);
  H5Sclose(dataspace_dataset_list);
  H5Sclose(dataspace_variable_list);

  // Prepare global (full) dataspaces for writing datasets
  dims_count[0] = num_blocks_global;
  filespace_blocks = H5Screate_simple(1, dims_count, NULL);
  dims_count[1] = 3;
  filespace_blocks_3 = H5Screate_simple(2, dims_count, NULL);
  dims_count[1] = nx1+1;
  filespace_blocks_nx1 = H5Screate_simple(2, dims_count, NULL);
  dims_count[1] = nx2+1;
  filespace_blocks_nx2 = H5Screate_simple(2, dims_count, NULL);
  dims_count[1] = nx3+1;
  filespace_blocks_nx3 = H5Screate_simple(2, dims_count, NULL);
  dims_count[1] = nx1;
  filespace_blocks_nx1v = H5Screate_simple(2, dims_count, NULL);
  dims_count[1] = nx2;
  filespace_blocks_nx2v = H5Screate_simple(2, dims_count, NULL);
  dims_count[1] = nx3;
  filespace_blocks_nx3v = H5Screate_simple(2, dims_count, NULL);
  dims_count[1] = num_blocks_global;
  dims_count[2] = nx3;
  dims_count[3] = nx2;
  dims_count[4] = nx1;
  filespaces_vars_blocks_nx3_nx2_nx1 = new hid_t[num_datasets];
  for (int n = 0; n < num_datasets; ++n) {
    dims_count[0] = num_variables[n];
    filespaces_vars_blocks_nx3_nx2_nx1[n] = H5Screate_simple(5, dims_count, NULL);
  }

  // Create datasets
  dataset_levels = H5Dcreate(file, "Levels", H5T_STD_I32BE, filespace_blocks,
                             H5P_DEFAULT, H5P_DEFAULT, H5P_DEFAULT);
  dataset_locations = H5Dcreate(file, "LogicalLocations", H5T_STD_I64BE,
                                filespace_blocks_3,
                                H5P_DEFAULT, H5P_DEFAULT, H5P_DEFAULT);
  dataset_x1f = H5Dcreate(file, "x1f", H5T_NATIVE_REAL, filespace_blocks_nx1,
                          H5P_DEFAULT, H5P_DEFAULT, H5P_DEFAULT);
  dataset_x2f = H5Dcreate(file, "x2f", H5T_NATIVE_REAL, filespace_blocks_nx2,
                          H5P_DEFAULT, H5P_DEFAULT, H5P_DEFAULT);
  dataset_x3f = H5Dcreate(file, "x3f", H5T_NATIVE_REAL, filespace_blocks_nx3,
                          H5P_DEFAULT, H5P_DEFAULT, H5P_DEFAULT);
  dataset_x1v = H5Dcreate(file, "x1v", H5T_NATIVE_REAL, filespace_blocks_nx1v,
                          H5P_DEFAULT, H5P_DEFAULT, H5P_DEFAULT);
  dataset_x2v = H5Dcreate(file, "x2v", H5T_NATIVE_REAL, filespace_blocks_nx2v,
                          H5P_DEFAULT, H5P_DEFAULT, H5P_DEFAULT);
  dataset_x3v = H5Dcreate(file, "x3v", H5T_NATIVE_REAL, filespace_blocks_nx3v,
                          H5P_DEFAULT, H5P_DEFAULT, H5P_DEFAULT);
  datasets_celldata = new hid_t[num_datasets];
  for (int n = 0; n < num_datasets; ++n)
    datasets_celldata[n] = H5Dcreate(file, dataset_names[n], H5T_NATIVE_REAL,
                                     filespaces_vars_blocks_nx3_nx2_nx1[n],
                                     H5P_DEFAULT, H5P_DEFAULT, H5P_DEFAULT);

  // Prepare local (hyperslabbed) dataspaces for writing datasets to file
  dims_start[0] = first_block;
  dims_count[0] = num_blocks_local;
  H5Sselect_hyperslab(filespace_blocks, H5S_SELECT_SET, dims_start, NULL, dims_count,
                      NULL);
  dims_start[1] = 0;
  dims_count[1] = 3;
  H5Sselect_hyperslab(filespace_blocks_3, H5S_SELECT_SET, dims_start, NULL, dims_count,
                      NULL);
  dims_count[1] = nx1+1;
  H5Sselect_hyperslab(filespace_blocks_nx1, H5S_SELECT_SET, dims_start, NULL,
                      dims_count, NULL);
  dims_count[1] = nx2+1;
  H5Sselect_hyperslab(filespace_blocks_nx2, H5S_SELECT_SET, dims_start, NULL,
                      dims_count, NULL);
  dims_count[1] = nx3+1;
  H5Sselect_hyperslab(filespace_blocks_nx3, H5S_SELECT_SET, dims_start, NULL,
                      dims_count, NULL);
  dims_count[1] = nx1;
  H5Sselect_hyperslab(filespace_blocks_nx1v, H5S_SELECT_SET, dims_start, NULL,
                      dims_count, NULL);
  dims_count[1] = nx2;
  H5Sselect_hyperslab(filespace_blocks_nx2v, H5S_SELECT_SET, dims_start, NULL,
                      dims_count, NULL);
  dims_count[1] = nx3;
  H5Sselect_hyperslab(filespace_blocks_nx3v, H5S_SELECT_SET, dims_start, NULL,
                      dims_count, NULL);
  dims_start[0] = 0;
  dims_start[1] = first_block;
  dims_start[2] = 0;
  dims_start[3] = 0;
  dims_start[4] = 0;
  dims_count[1] = num_blocks_local;
  dims_count[2] = nx3;
  dims_count[3] = nx2;
  dims_count[4] = nx1;
  for (int n = 0; n < num_datasets; ++n) {
    dims_count[0] = num_variables[n];
    H5Sselect_hyperslab(filespaces_vars_blocks_nx3_nx2_nx1[n], H5S_SELECT_SET,
                        dims_start, NULL, dims_count, NULL);
  }

  // Prepare dataspaces for describing data in memory
  dims_count[0] = num_blocks_local;
  memspace_blocks = H5Screate_simple(1, dims_count, NULL);
  dims_count[1] = 3;
  memspace_blocks_3 = H5Screate_simple(2, dims_count, NULL);
  dims_count[1] = nx1+1;
  memspace_blocks_nx1 = H5Screate_simple(2, dims_count, NULL);
  dims_count[1] = nx2+1;
  memspace_blocks_nx2 = H5Screate_simple(2, dims_count, NULL);
  dims_count[1] = nx3+1;
  memspace_blocks_nx3 = H5Screate_simple(2, dims_count, NULL);
  dims_count[1] = nx1;
  memspace_blocks_nx1v = H5Screate_simple(2, dims_count, NULL);
  dims_count[1] = nx2;
  memspace_blocks_nx2v = H5Screate_simple(2, dims_count, NULL);
  dims_count[1] = nx3;
  memspace_blocks_nx3v = H5Screate_simple(2, dims_count, NULL);
  dims_count[1] = num_blocks_local;
  dims_count[2] = nx3;
  dims_count[3] = nx2;
  dims_count[4] = nx1;
  memspaces_vars_blocks_nx3_nx2_nx1 = new hid_t[num_datasets];
  for (int n = 0; n < num_datasets; ++n) {
    dims_count[0] = num_variables[n];
    memspaces_vars_blocks_nx3_nx2_nx1[n] = H5Screate_simple(5, dims_count, NULL);
  }

  // Use collective MPI calls if applicable
  property_list = H5Pcreate(H5P_DATASET_XFER);
#ifdef MPI_PARALLEL
  H5Pset_dxpl_mpio(property_list, H5FD_MPIO_COLLECTIVE);
#endif

  // dump all the data
  // Write refinement level and logical location
  H5Dwrite(dataset_levels, H5T_NATIVE_INT, memspace_blocks, filespace_blocks,
           property_list, levels_mesh);
  H5Dwrite(dataset_locations, H5T_NATIVE_LONG, memspace_blocks_3, filespace_blocks_3,
           property_list, locations_mesh);

  // Write coordinates
  H5Dwrite(dataset_x1f, H5T_NATIVE_REAL, memspace_blocks_nx1, filespace_blocks_nx1,
           property_list, x1f_mesh);
  H5Dwrite(dataset_x2f, H5T_NATIVE_REAL, memspace_blocks_nx2, filespace_blocks_nx2,
           property_list, x2f_mesh);
  H5Dwrite(dataset_x3f, H5T_NATIVE_REAL, memspace_blocks_nx3, filespace_blocks_nx3,
           property_list, x3f_mesh);
  H5Dwrite(dataset_x1v, H5T_NATIVE_REAL, memspace_blocks_nx1v, filespace_blocks_nx1v,
           property_list, x1v_mesh);
  H5Dwrite(dataset_x2v, H5T_NATIVE_REAL, memspace_blocks_nx2v, filespace_blocks_nx2v,
           property_list, x2v_mesh);
  H5Dwrite(dataset_x3v, H5T_NATIVE_REAL, memspace_blocks_nx3v, filespace_blocks_nx3v,
           property_list, x3v_mesh);

  // Write cell data
  for (int n = 0; n < num_datasets; ++n)
    H5Dwrite(datasets_celldata[n], H5T_NATIVE_REAL,
             memspaces_vars_blocks_nx3_nx2_nx1[n], filespaces_vars_blocks_nx3_nx2_nx1[n],
             property_list, data_buffers[n]);


  // Close property list
  H5Pclose(property_list);

  // Close dataspaces for describing memory
  H5Sclose(memspace_blocks);
  H5Sclose(memspace_blocks_3);
  H5Sclose(memspace_blocks_nx1);
  H5Sclose(memspace_blocks_nx2);
  H5Sclose(memspace_blocks_nx3);
  H5Sclose(memspace_blocks_nx1v);
  H5Sclose(memspace_blocks_nx2v);
  H5Sclose(memspace_blocks_nx3v);
  for (int n = 0; n < num_datasets; ++n)
    H5Sclose(memspaces_vars_blocks_nx3_nx2_nx1[n]);
  delete[] memspaces_vars_blocks_nx3_nx2_nx1;

  // Close dataspaces for describing file
  H5Sclose(filespace_blocks);
  H5Sclose(filespace_blocks_3);
  H5Sclose(filespace_blocks_nx1);
  H5Sclose(filespace_blocks_nx2);
  H5Sclose(filespace_blocks_nx3);
  H5Sclose(filespace_blocks_nx1v);
  H5Sclose(filespace_blocks_nx2v);
  H5Sclose(filespace_blocks_nx3v);
  for (int n = 0; n < num_datasets; ++n)
    H5Sclose(filespaces_vars_blocks_nx3_nx2_nx1[n]);
  delete[] filespaces_vars_blocks_nx3_nx2_nx1;

  // Close datasets
  H5Dclose(dataset_levels);
  H5Dclose(dataset_locations);
  H5Dclose(dataset_x1f);
  H5Dclose(dataset_x2f);
  H5Dclose(dataset_x3f);
  H5Dclose(dataset_x1v);
  H5Dclose(dataset_x2v);
  H5Dclose(dataset_x3v);
  for (int n = 0; n < num_datasets; ++n)
    H5Dclose(datasets_celldata[n]);
  delete[] datasets_celldata;

  // Close .athdf file
  H5Fclose(file);

  // Write .athdf.xdmf file
  int write_xdmf = pin->GetOrAddInteger(output_params.block_name, "xdmf", 1);
  if (Globals::my_rank == 0 && write_xdmf != 0)
    MakeXDMF();

  // Delete data storage
  delete[] num_variables;
  delete[] dataset_names;
  delete[] variable_names;
  delete[] levels_mesh;
  delete[] locations_mesh;
  delete[] x1f_mesh;
  delete[] x2f_mesh;
  delete[] x3f_mesh;
  delete[] x1v_mesh;
  delete[] x2v_mesh;
  delete[] x3v_mesh;
  for (int n = 0; n < num_datasets; ++n)
    delete[] data_buffers[n];
  delete[] data_buffers;
  delete[] active_flags;

  // Reset parameters for next time file is written
  output_params.file_number++;
  output_params.next_time += output_params.dt;
  pin->SetInteger(output_params.block_name, "file_number", output_params.file_number);
  pin->SetReal(output_params.block_name, "next_time", output_params.next_time);
}

//----------------------------------------------------------------------------------------
//! \fn void ATHDF5Output::MakeXDMF()
//! \brief Function for writing auxiliary XDMF metadata file
//!
//! Inputs: (none)
//! Outputs: (none)
//! Notes:
//!   writes .athdf.xdmf file for describing .athdf file
//!   should only be called by single process
//!   file size scales proportional to total number of MeshBlocks
//!   for many small MeshBlocks, this can take most of the output writing time

void ATHDF5Output::MakeXDMF() {
  std::string filename_aux(filename);
  filename_aux.append(".xdmf");
  std::ofstream xdmf(filename_aux.c_str());

  // Write header
  xdmf << "<?xml version=\"1.0\" ?>\n";
  xdmf << "<!DOCTYPE Xdmf SYSTEM \"Xdmf.dtd\" []>\n";
  xdmf << "<Xdmf Version=\"2.0\">\n";
  xdmf << "<Information Name=\"TimeVaryingMetaData\" Value=\"True\"/>\n";
  xdmf << "<Domain>\n";
  xdmf << "<Grid Name=\"Mesh\" GridType=\"Collection\">\n";
  xdmf << " <Time Value=\"" << code_time << "\"/>\n";

  // Go through all MeshBlocks
  for (int n_block = 0; n_block < num_blocks_global; ++n_block) {
    // Begin block
    xdmf << "  <Grid Name=\"MeshBlock" << n_block << "\" GridType=\"Uniform\">\n";

    // Write topology
    if (nx3 > 1)
      xdmf << "    <Topology TopologyType=\"3DRectMesh\" NumberOfElements=\"" << nx3+1
           << " " << nx2+1 << " " << nx1+1 << "\"/>\n";
    else
      xdmf << "    <Topology TopologyType=\"2DRectMesh\" NumberOfElements=\"" << nx2+1
           << " " << nx1+1 << "\"/>\n";

    // Write geometry
    if (nx3 > 1)
      xdmf << "    <Geometry GeometryType=\"VXVYVZ\">\n";
    else
      xdmf << "    <Geometry GeometryType=\"VXVY\">\n";
    xdmf << "      <DataItem ItemType=\"HyperSlab\" Dimensions=\"" << nx1+1 << "\">\n";
    xdmf << "        <DataItem Dimensions=\"3 2\" NumberType=\"Int\"> " << n_block
         << " 0 1 1 1 " << nx1+1 << " </DataItem>\n";
    xdmf << "        <DataItem Dimensions=\"" << num_blocks_global << " " << nx1+1
         << "\" Format=\"HDF\"> " << filename << ":/x1f </DataItem>\n";
    xdmf << "      </DataItem>\n";
    xdmf << "      <DataItem ItemType=\"HyperSlab\" Dimensions=\"" << nx2+1 << "\">\n";
    xdmf << "        <DataItem Dimensions=\"3 2\" NumberType=\"Int\"> " << n_block
         << " 0 1 1 1 " << nx2+1 << " </DataItem>\n";
    xdmf << "        <DataItem Dimensions=\"" << num_blocks_global << " " << nx2+1
         << "\" Format=\"HDF\"> " << filename << ":/x2f </DataItem>\n";
    xdmf << "      </DataItem>\n";
    if (nx3 > 1) {
      xdmf << "      <DataItem ItemType=\"HyperSlab\" Dimensions=\"" << nx3+1
           << "\">\n";
      xdmf << "        <DataItem Dimensions=\"3 2\" NumberType=\"Int\"> " << n_block
           << " 0 1 1 1 " << nx3+1 << " </DataItem>\n";
      xdmf << "        <DataItem Dimensions=\"" << num_blocks_global << " " << nx3+1
           << "\" Format=\"HDF\"> " << filename << ":/x3f </DataItem>\n";
      xdmf << "      </DataItem>\n";
    }
    xdmf << "    </Geometry>\n";

    // Write description of cell-centered data
    int n_quantity = 0;
    for (int n_dataset = 0; n_dataset < num_datasets; ++n_dataset) {
      for (int n_variable = 0; n_variable < num_variables[n_dataset]; ++n_variable) {
        xdmf << "    <Attribute Name=\"" << variable_names[n_quantity++]
             << "\" Center=\"Cell\">\n";
        if (nx3 > 1) {
          xdmf << "      <DataItem ItemType=\"HyperSlab\" Dimensions=\"" << nx3 << " "
               << nx2 << " " << nx1 << "\">\n";
          xdmf << "        <DataItem Dimensions=\"3 5\" NumberType=\"Int\"> "
               << n_variable << " " << n_block << " 0 0 0 1 1 1 1 1 1 1 " << nx3 << " "
               << nx2 << " " << nx1 << " </DataItem>\n";
        } else {
          xdmf << "      <DataItem ItemType=\"HyperSlab\" Dimensions=\"" << nx2 << " "
               << nx1 << "\">\n";
          xdmf << "        <DataItem Dimensions=\"3 5\" NumberType=\"Int\"> "
               << n_variable << " " << n_block << " 0 0 0 1 1 1 1 1 1 1 1 " << nx2 << " "
               << nx1 << " </DataItem>\n";
        }
        xdmf << "        <DataItem Dimensions=\"" << num_variables[n_dataset] << " "
             << num_blocks_global << " " << nx3 << " " << nx2 << " " << nx1
             << "\" Format=\"HDF\"> " << filename << ":/" << dataset_names[n_dataset]
             << " </DataItem>\n";
        xdmf << "      </DataItem>\n";
        xdmf << "    </Attribute>\n";
      }
    }

    // End block
    xdmf << "  </Grid>\n";
  }

  // Complete header elements
  xdmf << "</Grid>\n";
  xdmf << "</Domain>\n";
  xdmf << "</Xdmf>";

  // Close file
  xdmf.close();
  return;
}

#endif  // HDF5OUTPUT<|MERGE_RESOLUTION|>--- conflicted
+++ resolved
@@ -136,14 +136,12 @@
     // Graviatational potential:
     if (SELF_GRAVITY_ENABLED) {
       num_variables[n_dataset] += 1;
-<<<<<<< HEAD
-    if (CR_ENABLED)
-      num_variables[n_dataset] += 13;
-=======
       if (pmb->pgrav->output_defect)
         num_variables[n_dataset] += 1;
     }
->>>>>>> cf41e301
+    // Cosmic rays:
+    if (CR_ENABLED)
+      num_variables[n_dataset] += 13;
     // Passive scalars:
     if (NSCALARS > 0)
       num_variables[n_dataset] += NSCALARS;
