#ifndef FIELD_FIELD_HPP_
#define FIELD_FIELD_HPP_
//========================================================================================
// Athena++ astrophysical MHD code
// Copyright(C) 2014 James M. Stone <jmstone@princeton.edu> and other code contributors
// Licensed under the 3-clause BSD License, see LICENSE file for details
//========================================================================================
//! \file field.hpp
//  \brief defines Field class which implements data and functions for E/B fields

// C headers

// C++ headers

// Athena++ headers
#include "../athena.hpp"
#include "../athena_arrays.hpp"
#include "../bvals/fc/bvals_fc.hpp"
#include "../coordinates/coordinates.hpp"
#include "field_diffusion/field_diffusion.hpp"

class MeshBlock;
class ParameterInput;
class Hydro;

//! \class Field
//  \brief electric and magnetic field data and functions

class Field {
  friend class Hydro;
 public:
  Field(MeshBlock *pmb, ParameterInput *pin);

  MeshBlock* pmy_block;  // ptr to MeshBlock containing this Field

  // face-averaged (or 2nd order face-centered approx.) magnetic fields
  FaceField b;       // time-integrator memory register #1
  FaceField b1;      // time-integrator memory register #2
  FaceField b2;      // time-integrator memory register #3
  // (no more than MAX_NREGISTER allowed)

  // cell-averaged (or 2nd order cell-centered approx.) magnetic fields
  AthenaArray<Real> bcc;  // time-integrator memory register #1

  //-------- begin fourth-order MHD
  // TODO(kfelker): consider moving to private class variables
  // fourth-order approximations to face-centered magnetic fields
  FaceField b_fc;

  // fourth-order approximations to cell-centered magnetic fields
  // TODO(kfelker): renmae bcc and bcc_center, bc and bcc?
  AthenaArray<Real> bcc_center;

  // fourth-order UCT reconstructions at corners
  AthenaArray<Real> by_W; // R1
  AthenaArray<Real> by_E; // L1
  AthenaArray<Real> bx_S; // R2
  AthenaArray<Real> bx_N; // L2
  // 3D states
  AthenaArray<Real> bz_R1, bz_L1;
  AthenaArray<Real> bz_R2, bz_L2;
  AthenaArray<Real> by_R3, by_L3;
  AthenaArray<Real> bx_R3, bx_L3;
  // 2D states
  AthenaArray<Real> v_NE; // L2 L1
  AthenaArray<Real> v_SE; // R2 L1
  AthenaArray<Real> v_NW; // L2 R1
  AthenaArray<Real> v_SW; // R2 R1
  // 3D states
  AthenaArray<Real> v_R3R2, v_R3L2, v_L3R2, v_L3L2;
  AthenaArray<Real> v_R3R1, v_R3L1, v_L3R1, v_L3L1;
  AthenaArray<Real> vl_temp_;
  AthenaArray<Real> vr_temp_;
  AthenaArray<Real> alpha_plus_x1_,alpha_minus_x1_;
  AthenaArray<Real> alpha_plus_x2_,alpha_minus_x2_;
  AthenaArray<Real> alpha_plus_x3_,alpha_minus_x3_;
  //-------- end fourth-order MHD

  EdgeField e;    // edge-centered electric fields used in CT
  FaceField wght; // weights used to integrate E to corner using GS algorithm
  AthenaArray<Real> e2_x1f, e3_x1f; // electric fields at x1-face from Riemann solver
  AthenaArray<Real> e1_x2f, e3_x2f; // electric fields at x2-face from Riemann solver
  AthenaArray<Real> e1_x3f, e2_x3f; // electric fields at x3-face from Riemann solver

  // storage for SMR/AMR
  // TODO(KGF): remove trailing underscore or revert to private:
  AthenaArray<Real> coarse_bcc_;
  int refinement_idx{-1};
  FaceField coarse_b_;

  FaceCenteredBoundaryVariable fbvar;
  FieldDiffusion fdif;

  void CalculateCellCenteredField(
      const FaceField &bf, AthenaArray<Real> &bc,
      Coordinates *pco, int il, int iu, int jl, int ju, int kl, int ku);
  void CT(const Real wght, FaceField &b_out);
  void ComputeCornerE(AthenaArray<Real> &w, AthenaArray<Real> &bcc);
  void ComputeCornerE_STS();

<<<<<<< HEAD
  //-------begin fourth-order MHD functions
  void ComputeCornerE_UCT4();
  void CalculateCellCenteredFieldFourth(const FaceField &bf_center,
                                        AthenaArray<Real> &bc_center,
                                        Coordinates *pco, int il, int iu, int jl,
                                        int ju, int kl, int ku);
  void CellCenteredToAveragedField(const AthenaArray<Real> &bc_center,
                                  AthenaArray<Real> &bc, Coordinates *pco,
                                  int il, int iu, int jl, int ju, int kl, int ku);
  void FaceAveragedToCellAveragedField(const FaceField &bf, FaceField &bf_center,
                                       AthenaArray<Real> &bc,
                                       AthenaArray<Real> &bc_center, Coordinates *pco,
                                       int il, int iu, int jl, int ju, int kl, int ku);
  void CalculateFaceCenteredField(const FaceField &bf, FaceField &bf_center,
                                  Coordinates *pco, int il, int iu, int jl, int ju,
                                  int kl, int ku);
  //-------end fourth-order MHD functions

private:
=======
 private:
>>>>>>> b3456ce4
  // scratch space used to compute fluxes
  AthenaArray<Real> cc_e_;
  AthenaArray<Real> face_area_, edge_length_, edge_length_p1_;
  AthenaArray<Real> g_, gi_;  // only used in GR

  // fourth-order MHD:
  // 4D scratch arrays
  AthenaArray<Real> scr1_nkji_cc_;
  AthenaArray<Real> scr1_kji_x1fc_, scr2_kji_x2fc_, scr3_kji_x3fc_;
};
#endif // FIELD_FIELD_HPP_<|MERGE_RESOLUTION|>--- conflicted
+++ resolved
@@ -98,7 +98,6 @@
   void ComputeCornerE(AthenaArray<Real> &w, AthenaArray<Real> &bcc);
   void ComputeCornerE_STS();
 
-<<<<<<< HEAD
   //-------begin fourth-order MHD functions
   void ComputeCornerE_UCT4();
   void CalculateCellCenteredFieldFourth(const FaceField &bf_center,
@@ -116,11 +115,7 @@
                                   Coordinates *pco, int il, int iu, int jl, int ju,
                                   int kl, int ku);
   //-------end fourth-order MHD functions
-
-private:
-=======
  private:
->>>>>>> b3456ce4
   // scratch space used to compute fluxes
   AthenaArray<Real> cc_e_;
   AthenaArray<Real> face_area_, edge_length_, edge_length_p1_;
