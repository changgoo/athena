#!/usr/bin/env python
# ---------------------------------------------------------------------------------------
# configure.py: Athena++ configuration script in python. Original version by CJW.
#
# When configure.py is run, it uses the command line options and default settings to
# create custom versions of the files Makefile and src/defs.hpp from the template files
# Makefile.in and src/defs.hpp.in respectively.
#
# The following options are implememted:
#   -h  --help        help message
#   --prob=name       use src/pgen/name.cpp as the problem generator
#   --coord=xxx       use xxx as the coordinate system
#   --eos=xxx         use xxx as the equation of state
#   --flux=xxx        use xxx as the Riemann solver
#   --nghost=xxx      set NGHOST=xxx
#   --nscalars=xxx    set NSCALARS=xxx
#   -eos_table        enable EOS table
#   -b                enable magnetic fields
#   -s                enable special relativity
#   -g                enable general relativity
#   -t                enable interface frame transformations for GR
<<<<<<< HEAD
#   -p                enable particles
=======
#   -cr               enable cosmic ray transport
>>>>>>> 8a0d8ce9
#   -debug            enable debug flags (-g -O0); override other compiler options
#   -coverage         enable compiler-dependent code coverage flags
#   -float            enable single precision (default is double)
#   -mpi              enable parallelization with MPI
#   -omp              enable parallelization with OpenMP
#   -hdf5             enable HDF5 output (requires the HDF5 library)
#   --hdf5_path=path  path to HDF5 libraries (requires the HDF5 library)
#   -fft              enable FFT (requires the FFTW library)
#   --fftw_path=path  path to FFTW libraries (requires the FFTW library)
#   --grav=xxx        use xxx as the self-gravity solver
#   --cxx=xxx         use xxx as the C++ compiler (works w/ or w/o -mpi)
#   --ccmd=name       use name as the command to call the (non-MPI) C++ compiler
#   --mpiccmd=name    use name as the command to call the MPI C++ compiler
#   --gcovcmd=name    use name as the command to call the gcov utility
#   --cflag=string    append string whenever invoking compiler/linker
#   --include=path    use -Ipath when compiling
#   --lib_path=path   use -Lpath when linking
#   --lib=xxx         use -lxxx when linking
# ----------------------------------------------------------------------------------------

# Modules
import argparse
import glob
import re


# Set template and output filenames
makefile_input = 'Makefile.in'
makefile_output = 'Makefile'
defsfile_input = 'src/defs.hpp.in'
defsfile_output = 'src/defs.hpp'

# --- Step 1. Prepare parser, add each of the arguments ------------------
athena_description = (
    "Prepare custom Makefile and defs.hpp for compiling Athena++ solver"
)
athena_epilog = (
    "Full documentation of options available at "
    "https://github.com/PrincetonUniversity/athena-public-version/wiki/Configuring"
)
parser = argparse.ArgumentParser(description=athena_description, epilog=athena_epilog)

# --prob=[name] argument
pgen_directory = 'src/pgen/'
# set pgen_choices to list of .cpp files in src/pgen/
pgen_choices = glob.glob(pgen_directory + '*.cpp')
# remove 'src/pgen/' prefix and '.cpp' extension from each filename
pgen_choices = [choice[len(pgen_directory):-4] for choice in pgen_choices]
parser.add_argument('--prob',
                    default='shock_tube',
                    choices=pgen_choices,
                    help='select problem generator')

# --coord=[name] argument
parser.add_argument(
    '--coord',
    default='cartesian',
    choices=[
        'cartesian',
        'cylindrical',
        'spherical_polar',
        'minkowski',
        'sinusoidal',
        'tilted',
        'schwarzschild',
        'kerr-schild',
        'gr_user'],
    help='select coordinate system')

# --eos=[name] argument
parser.add_argument('--eos',
                    default='adiabatic',
                    choices=['adiabatic', 'isothermal', 'general/eos_table',
                             'general/hydrogen', 'general/ideal'],
                    help='select equation of state')

# --flux=[name] argument
parser.add_argument('--flux',
                    default='default',
                    choices=['default', 'hlle', 'hllc', 'hlld', 'roe', 'llf'],
                    help='select Riemann solver')

# --nghost=[value] argument
parser.add_argument('--nghost',
                    default='2',
                    help='set number of ghost zones')

# --nscalars=[value] argument
parser.add_argument('--nscalars',
                    default='0',
                    help='set number of passive scalars')

# -b argument
parser.add_argument('-b',
                    action='store_true',
                    default=False,
                    help='enable magnetic field')

# -sts argument
parser.add_argument('-sts',
                    action='store_true',
                    default=False,
                    help='enable super-time-stepping')

# -s argument
parser.add_argument('-s',
                    action='store_true',
                    default=False,
                    help='enable special relativity')

# -g argument
parser.add_argument('-g',
                    action='store_true',
                    default=False,
                    help='enable general relativity')

# -t argument
parser.add_argument('-t',
                    action='store_true',
                    default=False,
                    help='enable interface frame transformations for GR')

<<<<<<< HEAD
# -p argument
parser.add_argument('-p',
                    action='store_true',
                    default=False,
                    help='enable particles')
=======
# -cr argument
parser.add_argument('-cr',
                    action='store_true',
                    default=False,
                    help='enable cosmic ray transport')
>>>>>>> 8a0d8ce9

# -debug argument
parser.add_argument('-debug',
                    action='store_true',
                    default=False,
                    help='enable debug flags; override other compiler options')

# -coverage argument
parser.add_argument('-coverage',
                    action='store_true',
                    default=False,
                    help='enable compiler-dependent code coverage flag')

# -float argument
parser.add_argument('-float',
                    action='store_true',
                    default=False,
                    help='enable single precision')

# -mpi argument
parser.add_argument('-mpi',
                    action='store_true',
                    default=False,
                    help='enable parallelization with MPI')

# -omp argument
parser.add_argument('-omp',
                    action='store_true',
                    default=False,
                    help='enable parallelization with OpenMP')

# --grav=[name] argument
parser.add_argument('--grav',
                    default='none',
                    choices=['none', 'fft', 'mg', 'blockfft'],
                    help='select self-gravity solver')

# -fft argument
parser.add_argument('-fft',
                    action='store_true',
                    default=False,
                    help='enable FFT')

# --fftw_path argument
parser.add_argument('--fftw_path',
                    default='',
                    help='path to FFTW libraries')

# -hdf5 argument
parser.add_argument('-hdf5',
                    action='store_true',
                    default=False,
                    help='enable HDF5 Output')

# -h5double argument
parser.add_argument('-h5double',
                    action='store_true',
                    default=False,
                    help='enable double precision HDF5 output')

# --hdf5_path argument
parser.add_argument('--hdf5_path',
                    default='',
                    help='path to HDF5 libraries')

# The main choices for --cxx flag, using "ctype[-suffix]" formatting, where "ctype" is the
# major family/suite/group of compilers and "suffix" may represent variants of the
# compiler version and/or predefined sets of compiler options. The C++ compiler front ends
# are the main supported/documented options and are invoked on the command line, but the C
# front ends are also acceptable selections and are mapped to the matching C++ front end:
# gcc -> g++, clang -> clang++, icc-> icpc
cxx_choices = [
    'g++',
    'g++-simd',
    'icpc',
    'icpc-debug',
    'icpc-phi',
    'cray',
    'bgxlc++',
    'clang++',
    'clang++-simd',
    'clang++-apple',
]


def c_to_cpp(arg):
    arg = arg.replace('gcc', 'g++', 1)
    arg = arg.replace('icc', 'icpc', 1)
    if arg == 'bgxl' or arg == 'bgxlc':
        arg = 'bgxlc++'

    if arg == 'clang':
        arg = 'clang++'
    else:
        arg = arg.replace('clang-', 'clang++-', 1)
    return arg


# --cxx=[name] argument
parser.add_argument(
    '--cxx',
    default='g++',
    type=c_to_cpp,
    choices=cxx_choices,
    help='select C++ compiler and default set of flags (works w/ or w/o -mpi)')

# --ccmd=[name] argument
parser.add_argument('--ccmd',
                    default=None,
                    help='override for command to use to call (non-MPI) C++ compiler')

# --mpiccmd=[name] argument
parser.add_argument('--mpiccmd',
                    default=None,
                    help='override for command to use to call MPI C++ compiler')

# --gcovcmd=[name] argument
parser.add_argument('--gcovcmd',
                    default=None,
                    help='override for command to use to call Gcov utility in Makefile')

# --cflag=[string] argument
parser.add_argument('--cflag',
                    default=None,
                    help='additional string of flags to append to compiler/linker calls')

# --include=[name] arguments
parser.add_argument(
    '--include',
    default=[],
    action='append',
    help=('extra path for included header files (-I<path>); can be specified multiple '
          'times'))

# --lib_path=[name] arguments
parser.add_argument(
    '--lib_path',
    default=[],
    action='append',
    help=('extra path for linked library files (-L<path>); can be specified multiple '
          'times'))

# --lib=[name] arguments
parser.add_argument(
    '--lib',
    default=[],
    action='append',
    help='name of library to link against (-l<lib>); can be specified multiple times')

# Parse command-line inputs
args = vars(parser.parse_args())

# --- Step 2. Test for incompatible arguments ----------------------------

# Set default flux; HLLD for MHD, HLLC for hydro, HLLE for isothermal hydro or any GR
if args['flux'] == 'default':
    if args['g']:
        args['flux'] = 'hlle'
    elif args['b']:
        args['flux'] = 'hlld'
    elif args['eos'] == 'isothermal':
        args['flux'] = 'hlle'
    else:
        args['flux'] = 'hllc'

# Check Riemann solver compatibility
if args['flux'] == 'hllc' and args['eos'] == 'isothermal':
    raise SystemExit('### CONFIGURE ERROR: HLLC flux cannot be used with isothermal EOS')
if args['flux'] == 'hllc' and args['b']:
    raise SystemExit('### CONFIGURE ERROR: HLLC flux cannot be used with MHD')
if args['flux'] == 'hlld' and not args['b']:
    raise SystemExit('### CONFIGURE ERROR: HLLD flux can only be used with MHD')

# Check relativity
if args['s'] and args['g']:
    raise SystemExit('### CONFIGURE ERROR: '
                     + 'GR implies SR; the -s option is restricted to pure SR')
if args['t'] and not args['g']:
    raise SystemExit('### CONFIGURE ERROR: Frame transformations only apply to GR')
if args['g'] and not args['t'] and args['flux'] not in ('llf', 'hlle'):
    raise SystemExit('### CONFIGURE ERROR: Frame transformations required for {0}'
                     .format(args['flux']))
if args['g'] and args['coord'] in ('cartesian', 'cylindrical', 'spherical_polar'):
    raise SystemExit('### CONFIGURE ERROR: GR cannot be used with {0} coordinates'
                     .format(args['coord']))
if not args['g'] and args['coord'] not in ('cartesian', 'cylindrical', 'spherical_polar'):
    raise SystemExit('### CONFIGURE ERROR: '
                     + args['coord'] + ' coordinates only apply to GR')
if args['eos'] == 'isothermal':
    if args['s'] or args['g']:
        raise SystemExit('### CONFIGURE ERROR: '
                         + 'Isothermal EOS is incompatible with relativity')
if args['eos'][:8] == 'general/':
    if args['s'] or args['g']:
        raise SystemExit('### CONFIGURE ERROR: '
                         + 'General EOS is incompatible with relativity')
    if args['flux'] not in ['hllc', 'hlld']:
        raise SystemExit('### CONFIGURE ERROR: '
                         + 'General EOS is incompatible with flux ' + args['flux'])

# --- Step 3. Set definitions and Makefile options based on above argument

# Prepare dictionaries of substitutions to be made
definitions = {}
makefile_options = {}
makefile_options['LOADER_FLAGS'] = ''

# --prob=[name] argument
definitions['PROBLEM'] = makefile_options['PROBLEM_FILE'] = args['prob']

# --coord=[name] argument
definitions['COORDINATE_SYSTEM'] = makefile_options['COORDINATES_FILE'] = args['coord']

# --eos=[name] argument
definitions['NON_BAROTROPIC_EOS'] = '0' if args['eos'] == 'isothermal' else '1'
makefile_options['EOS_FILE'] = args['eos']
definitions['EQUATION_OF_STATE'] = args['eos']
# set number of hydro variables for adiabatic/isothermal
definitions['GENERAL_EOS'] = '0'
makefile_options['GENERAL_EOS_FILE'] = 'noop'
definitions['EOS_TABLE_ENABLED'] = '0'
if args['eos'] == 'isothermal':
    definitions['NHYDRO_VARIABLES'] = '4'
elif args['eos'] == 'adiabatic':
    definitions['NHYDRO_VARIABLES'] = '5'
else:
    definitions['GENERAL_EOS'] = '1'
    makefile_options['GENERAL_EOS_FILE'] = 'general'
    definitions['NHYDRO_VARIABLES'] = '5'
    if args['eos'] == 'general/eos_table':
        definitions['EOS_TABLE_ENABLED'] = '1'

# --flux=[name] argument
definitions['RSOLVER'] = makefile_options['RSOLVER_FILE'] = args['flux']

# --nghost=[value] argument
definitions['NUMBER_GHOST_CELLS'] = args['nghost']

# --nscalars=[value] argument
definitions['NUMBER_PASSIVE_SCALARS'] = args['nscalars']

# -b argument
# set variety of macros based on whether MHD/hydro or adi/iso are defined
if args['b']:
    definitions['MAGNETIC_FIELDS_ENABLED'] = '1'
    if definitions['GENERAL_EOS'] != '0':
        makefile_options['GENERAL_EOS_FILE'] += '_mhd'
    else:
        makefile_options['EOS_FILE'] += '_mhd'
    definitions['NFIELD_VARIABLES'] = '3'
    makefile_options['RSOLVER_DIR'] = 'mhd/'
    if args['flux'] == 'hlle' or args['flux'] == 'llf' or args['flux'] == 'roe':
        makefile_options['RSOLVER_FILE'] += '_mhd'
    if args['eos'] == 'isothermal':
        definitions['NWAVE_VALUE'] = '6'
        if args['flux'] == 'hlld':
            makefile_options['RSOLVER_FILE'] += '_iso'
    else:
        definitions['NWAVE_VALUE'] = '7'
else:
    definitions['MAGNETIC_FIELDS_ENABLED'] = '0'
    if definitions['GENERAL_EOS'] != '0':
        makefile_options['GENERAL_EOS_FILE'] += '_hydro'
    else:
        makefile_options['EOS_FILE'] += '_hydro'
    definitions['NFIELD_VARIABLES'] = '0'
    makefile_options['RSOLVER_DIR'] = 'hydro/'
    if args['eos'] == 'isothermal':
        definitions['NWAVE_VALUE'] = '4'
    else:
        definitions['NWAVE_VALUE'] = '5'

# -sts argument
if args['sts']:
    definitions['STS_ENABLED'] = '1'
else:
    definitions['STS_ENABLED'] = '0'

# -s, -g, and -t arguments
definitions['RELATIVISTIC_DYNAMICS'] = '1' if args['s'] or args['g'] else '0'
definitions['GENERAL_RELATIVITY'] = '1' if args['g'] else '0'
definitions['FRAME_TRANSFORMATIONS'] = '1' if args['t'] else '0'
if args['s']:
    makefile_options['EOS_FILE'] += '_sr'
    if definitions['GENERAL_EOS'] != '0':
        makefile_options['GENERAL_EOS_FILE'] += '_sr'
    makefile_options['RSOLVER_FILE'] += '_rel'
if args['g']:
    makefile_options['EOS_FILE'] += '_gr'
    if definitions['GENERAL_EOS'] != '0':
        makefile_options['GENERAL_EOS_FILE'] += '_gr'
    makefile_options['RSOLVER_FILE'] += '_rel'
    if not args['t']:
        makefile_options['RSOLVER_FILE'] += '_no_transform'
<<<<<<< HEAD
# -p arguments
definitions['PARTICLES'] = '1' if args['p'] else '0'
=======
# -cr argument
if args['cr']:
    definitions['CR_ENABLED'] = '1'
else:
    definitions['CR_ENABLED'] = '0'

>>>>>>> 8a0d8ce9
# --cxx=[name] argument
if args['cxx'] == 'g++':
    # GCC is C++11 feature-complete since v4.8.1 (2013-05-31)
    definitions['COMPILER_CHOICE'] = 'g++'
    definitions['COMPILER_COMMAND'] = makefile_options['COMPILER_COMMAND'] = 'g++'
    makefile_options['PREPROCESSOR_FLAGS'] = ''
    makefile_options['COMPILER_FLAGS'] = '-O3 -std=c++11'
    makefile_options['LINKER_FLAGS'] = ''
    makefile_options['LIBRARY_FLAGS'] = ''
if args['cxx'] == 'g++-simd':
    # GCC version >= 4.9, for OpenMP 4.0; version >= 6.1 for OpenMP 4.5 support
    definitions['COMPILER_CHOICE'] = 'g++-simd'
    definitions['COMPILER_COMMAND'] = makefile_options['COMPILER_COMMAND'] = 'g++'
    makefile_options['PREPROCESSOR_FLAGS'] = ''
    makefile_options['COMPILER_FLAGS'] = (
        '-O3 -std=c++11 -fopenmp-simd -fwhole-program -flto -ffast-math '
        '-march=native -fprefetch-loop-arrays'
        # -march=skylake-avx512, skylake, core-avx2
        # -mprefer-vector-width=128  # available in gcc-8, but not gcc-7
        # -mtune=native, generic, broadwell
        # -mprefer-avx128
        # -m64 (default)
    )
    makefile_options['LINKER_FLAGS'] = ''
    makefile_options['LIBRARY_FLAGS'] = ''
if args['cxx'] == 'icpc':
    # ICC is C++11 feature-complete since v15.0 (2014-08-26)
    definitions['COMPILER_CHOICE'] = 'icpc'
    definitions['COMPILER_COMMAND'] = makefile_options['COMPILER_COMMAND'] = 'icpc'
    makefile_options['PREPROCESSOR_FLAGS'] = ''
    makefile_options['COMPILER_FLAGS'] = (
      '-O3 -std=c++11 -ipo -xhost -inline-forceinline -qopenmp-simd -qopt-prefetch=4 '
      '-qoverride-limits'  # -qopt-report-phase=ipo (does nothing without -ipo)
    )
    # -qopt-zmm-usage=high'  # typically harms multi-core performance on Skylake Xeon
    makefile_options['LINKER_FLAGS'] = ''
    makefile_options['LIBRARY_FLAGS'] = ''
if args['cxx'] == 'icpc-debug':
    # Disable IPO, forced inlining, and fast math. Enable vectorization reporting.
    # Useful for testing symmetry, SIMD-enabled functions and loops with OpenMP 4.5
    definitions['COMPILER_CHOICE'] = 'icpc'
    definitions['COMPILER_COMMAND'] = makefile_options['COMPILER_COMMAND'] = 'icpc'
    makefile_options['PREPROCESSOR_FLAGS'] = ''
    makefile_options['COMPILER_FLAGS'] = (
      '-O3 -std=c++11 -xhost -qopenmp-simd -fp-model precise -qopt-prefetch=4 '
      '-qopt-report=5 -qopt-report-phase=openmp,vec -g -qoverride-limits'
    )
    makefile_options['LINKER_FLAGS'] = ''
    makefile_options['LIBRARY_FLAGS'] = ''
if args['cxx'] == 'icpc-phi':
    # Cross-compile for Intel Xeon Phi x200 KNL series (unique AVX-512ER and AVX-512FP)
    # -xMIC-AVX512: generate AVX-512F, AVX-512CD, AVX-512ER and AVX-512FP
    definitions['COMPILER_CHOICE'] = 'icpc'
    definitions['COMPILER_COMMAND'] = makefile_options['COMPILER_COMMAND'] = 'icpc'
    makefile_options['PREPROCESSOR_FLAGS'] = ''
    makefile_options['COMPILER_FLAGS'] = (
      '-O3 -std=c++11 -ipo -xMIC-AVX512 -inline-forceinline -qopenmp-simd '
      '-qopt-prefetch=4 -qoverride-limits'
    )
    makefile_options['LINKER_FLAGS'] = ''
    makefile_options['LIBRARY_FLAGS'] = ''
if args['cxx'] == 'cray':
    # Cray Compiling Environment 8.4 (2015-09-24) introduces C++11 feature completeness
    # (except "alignas"). v8.6 is C++14 feature-complete
    definitions['COMPILER_CHOICE'] = 'cray'
    definitions['COMPILER_COMMAND'] = makefile_options['COMPILER_COMMAND'] = 'CC'
    makefile_options['PREPROCESSOR_FLAGS'] = ''
    makefile_options['COMPILER_FLAGS'] = '-O3 -h std=c++11 -h aggress -h vector3 -hfp3'
    makefile_options['LINKER_FLAGS'] = '-hwp -hpl=obj/lib'
    makefile_options['LIBRARY_FLAGS'] = '-lm'
if args['cxx'] == 'bgxlc++':
    # IBM XL C/C++ for BG/Q is NOT C++11 feature-complete as of v12.1.0.15 (2017-12-22)
    # suppressed messages:
    #   1500-036:  The NOSTRICT option has the potential to alter the program's semantics
    #   1540-1401: An unknown "pragma simd" is specified
    #   1586-083:  ld option ignored by IPA
    #   1586-233:  Duplicate definition of symbol ignored
    #   1586-267:  Inlining of specified subprogram failed due to the presence of a C++
    #                exception handler
    definitions['COMPILER_CHOICE'] = 'bgxlc++'
    definitions['COMPILER_COMMAND'] = makefile_options['COMPILER_COMMAND'] = 'bgxlc++'
    makefile_options['PREPROCESSOR_FLAGS'] = ''
    makefile_options['COMPILER_FLAGS'] = (
      '-O3 -qhot=level=1:vector -qinline=level=5:auto -qipa=level=1:noobject'
      ' -qstrict=subnormals -qmaxmem=150000 -qlanglvl=extended0x -qsuppress=1500-036'
      ' -qsuppress=1540-1401 -qsuppress=1586-083 -qsuppress=1586-233'
      ' -qsuppress=1586-267'
    )
    makefile_options['LINKER_FLAGS'] = makefile_options['COMPILER_FLAGS']
    makefile_options['LIBRARY_FLAGS'] = ''
if args['cxx'] == 'clang++':
    # Clang is C++11 feature-complete since v3.3 (2013-06-17)
    definitions['COMPILER_CHOICE'] = 'clang++'
    definitions['COMPILER_COMMAND'] = makefile_options['COMPILER_COMMAND'] = 'clang++'
    makefile_options['PREPROCESSOR_FLAGS'] = ''
    makefile_options['COMPILER_FLAGS'] = '-O3 -std=c++11'
    makefile_options['LINKER_FLAGS'] = ''
    makefile_options['LIBRARY_FLAGS'] = ''
if args['cxx'] == 'clang++-simd':
    # LLVM/Clang version >= 3.9 for most of OpenMP 4.0 and 4.5 (still incomplete; no
    # offloading, target/declare simd directives). OpenMP 3.1 fully supported in LLVM 3.7
    definitions['COMPILER_CHOICE'] = 'clang++-simd'
    definitions['COMPILER_COMMAND'] = makefile_options['COMPILER_COMMAND'] = 'clang++'
    makefile_options['PREPROCESSOR_FLAGS'] = ''
    makefile_options['COMPILER_FLAGS'] = '-O3 -std=c++11 -fopenmp-simd'
    makefile_options['LINKER_FLAGS'] = ''
    makefile_options['LIBRARY_FLAGS'] = ''
if args['cxx'] == 'clang++-apple':
    # Apple LLVM/Clang: forked version of the open-source LLVM project bundled in macOS
    definitions['COMPILER_CHOICE'] = 'clang++-apple'
    definitions['COMPILER_COMMAND'] = makefile_options['COMPILER_COMMAND'] = 'clang++'
    makefile_options['PREPROCESSOR_FLAGS'] = ''
    makefile_options['COMPILER_FLAGS'] = '-O3 -std=c++11'
    makefile_options['LINKER_FLAGS'] = ''
    makefile_options['LIBRARY_FLAGS'] = ''

# -float argument
if args['float']:
    definitions['SINGLE_PRECISION_ENABLED'] = '1'
else:
    definitions['SINGLE_PRECISION_ENABLED'] = '0'

# -debug argument
if args['debug']:
    definitions['DEBUG_OPTION'] = 'DEBUG'
    # Completely replace the --cxx= sets of default compiler flags, disable optimization,
    # and emit debug symbols in the compiled binaries
    if (args['cxx'] == 'g++' or args['cxx'] == 'g++-simd'
            or args['cxx'] == 'icpc' or args['cxx'] == 'icpc-debug'
            or args['cxx'] == 'clang++' or args['cxx'] == 'clang++-simd'
            or args['cxx'] == 'clang++-apple'):
        makefile_options['COMPILER_FLAGS'] = '-O0 --std=c++11 -g'  # -Og
    if args['cxx'] == 'cray':
        makefile_options['COMPILER_FLAGS'] = '-O0 -h std=c++11'
    if args['cxx'] == 'bgxlc++':
        makefile_options['COMPILER_FLAGS'] = '-O0 -g -qlanglvl=extended0x'
    if args['cxx'] == 'icpc-phi':
        makefile_options['COMPILER_FLAGS'] = '-O0 --std=c++11 -g -xMIC-AVX512'
else:
    definitions['DEBUG_OPTION'] = 'NOT_DEBUG'

# -coverage argument
if args['coverage']:
    definitions['EXCEPTION_HANDLING_OPTION'] = 'DISABLE_EXCEPTIONS'
    # For now, append new compiler flags and don't override --cxx set, but set code to be
    # unoptimized (-O0 instead of -O3) to get useful statement annotations. Should we add
    # '-g -fopenmp-simd', by default? Don't combine lines when writing source code!
    if (args['cxx'] == 'g++' or args['cxx'] == 'g++-simd'):
        makefile_options['COMPILER_FLAGS'] += (
            ' -O0 -fprofile-arcs -ftest-coverage'
            ' -fno-inline -fno-exceptions -fno-elide-constructors'
            )
    if (args['cxx'] == 'icpc' or args['cxx'] == 'icpc-debug'
            or args['cxx'] == 'icpc-phi'):
        makefile_options['COMPILER_FLAGS'] += ' -O0 -prof-gen=srcpos'
    if (args['cxx'] == 'clang++' or args['cxx'] == 'clang++-simd'
            or args['cxx'] == 'clang++-apple'):
        # Clang's "source-based" code coverage feature to produces .profraw output
        makefile_options['COMPILER_FLAGS'] += (
            ' -O0 -fprofile-instr-generate -fcoverage-mapping'
            )  # use --coverage to produce GCC-compatible .gcno, .gcda output for gcov
    if (args['cxx'] == 'cray' or args['cxx'] == 'bgxlc++'):
        raise SystemExit(
            '### CONFIGURE ERROR: No code coverage avaialbe for selected compiler!')
else:
    # Enable C++ try/throw/catch exception handling, by default. Disable only when testing
    # code coverage, since it causes Gcov and other tools to report misleadingly low
    # branch coverage statstics due to untested throwing of exceptions from function calls
    definitions['EXCEPTION_HANDLING_OPTION'] = 'ENABLE_EXCEPTIONS'

# --ccmd=[name] argument
if args['ccmd'] is not None:
    definitions['COMPILER_COMMAND'] = makefile_options['COMPILER_COMMAND'] = args['ccmd']

# --gcovcmd=[name] argument (only modifies Makefile target)
if args['gcovcmd'] is not None:
    makefile_options['GCOV_COMMAND'] = args['gcovcmd']
else:
    makefile_options['GCOV_COMMAND'] = 'gcov'

# -mpi argument
if args['mpi']:
    definitions['MPI_OPTION'] = 'MPI_PARALLEL'
    if (args['cxx'] == 'g++' or args['cxx'] == 'icpc' or args['cxx'] == 'icpc-debug'
            or args['cxx'] == 'icpc-phi' or args['cxx'] == 'g++-simd'
            or args['cxx'] == 'clang++' or args['cxx'] == 'clang++-simd'
            or args['cxx'] == 'clang++-apple'):
        definitions['COMPILER_COMMAND'] = makefile_options['COMPILER_COMMAND'] = 'mpicxx'
    if args['cxx'] == 'cray':
        makefile_options['COMPILER_FLAGS'] += ' -h mpi1'
    if args['cxx'] == 'bgxlc++':
        definitions['COMPILER_COMMAND'] = makefile_options['COMPILER_COMMAND'] = 'mpixlcxx'  # noqa
    # --mpiccmd=[name] argument
    if args['mpiccmd'] is not None:
        definitions['COMPILER_COMMAND'] = makefile_options['COMPILER_COMMAND'] = args['mpiccmd']  # noqa
else:
    definitions['MPI_OPTION'] = 'NOT_MPI_PARALLEL'

# -omp argument
if args['omp']:
    definitions['OPENMP_OPTION'] = 'OPENMP_PARALLEL'
    if (args['cxx'] == 'g++' or args['cxx'] == 'g++-simd' or args['cxx'] == 'clang++'
            or args['cxx'] == 'clang++-simd'):
        makefile_options['COMPILER_FLAGS'] += ' -fopenmp'
    if (args['cxx'] == 'clang++-apple'):
        # Apple Clang disables the front end OpenMP driver interface; enable it via the
        # preprocessor. Must install LLVM's OpenMP runtime library libomp beforehand
        makefile_options['COMPILER_FLAGS'] += ' -Xpreprocessor -fopenmp'
        makefile_options['LIBRARY_FLAGS'] += ' -lomp'
    if args['cxx'] == 'icpc' or args['cxx'] == 'icpc-debug' or args['cxx'] == 'icpc-phi':
        makefile_options['COMPILER_FLAGS'] += ' -qopenmp'
    if args['cxx'] == 'cray':
        makefile_options['COMPILER_FLAGS'] += ' -homp'
    if args['cxx'] == 'bgxlc++':
        # use thread-safe version of compiler
        definitions['COMPILER_COMMAND'] += '_r'
        makefile_options['COMPILER_COMMAND'] += '_r'
        makefile_options['COMPILER_FLAGS'] += ' -qsmp'
else:
    definitions['OPENMP_OPTION'] = 'NOT_OPENMP_PARALLEL'
    if args['cxx'] == 'cray':
        makefile_options['COMPILER_FLAGS'] += ' -hnoomp'
    if args['cxx'] == 'icpc' or args['cxx'] == 'icpc-debug' or args['cxx'] == 'icpc-phi':
        # suppressed messages:
        #   3180: pragma omp not recognized
        makefile_options['COMPILER_FLAGS'] += ' -diag-disable 3180'

# --grav argument
if args['grav'] == "none":
    definitions['SELF_GRAVITY_ENABLED'] = '0'
    definitions['NGRAV_VARIABLES'] = '0'
else:
    if args['grav'] == "fft":
        definitions['SELF_GRAVITY_ENABLED'] = '1'
        if not args['fft']:
            raise SystemExit(
                '### CONFIGURE ERROR: FFT Poisson solver only be used with FFT')

    if args['grav'] == "mg":
        definitions['SELF_GRAVITY_ENABLED'] = '2'

    if args['grav'] == "blockfft":
        definitions['SELF_GRAVITY_ENABLED'] = '3'
        if not args['fft']:
            raise SystemExit(
                '### CONFIGURE ERROR: FFT Poisson solver only be used with FFT')

    definitions['NGRAV_VARIABLES'] = '1'
# -fft argument
makefile_options['MPIFFT_FILE'] = ' '
definitions['FFT_OPTION'] = 'NO_FFT'
if args['fft']:
    definitions['FFT_OPTION'] = 'FFT'
    if args['fftw_path'] != '':
        makefile_options['PREPROCESSOR_FLAGS'] += ' -I{0}/include'.format(
            args['fftw_path'])
        makefile_options['LINKER_FLAGS'] += ' -L{0}/lib'.format(args['fftw_path'])
    if args['omp']:
        makefile_options['LIBRARY_FLAGS'] += ' -lfftw3_omp'
    if args['mpi']:
        makefile_options['MPIFFT_FILE'] = ' $(wildcard src/fft/plimpton/*.cpp)'
        makefile_options['MPIFFT_FILE'] += ' $(wildcard src/fft/fftmpi/*.cpp)'
    makefile_options['LIBRARY_FLAGS'] += ' -lfftw3'

# -hdf5 argument
if args['hdf5']:
    definitions['HDF5_OPTION'] = 'HDF5OUTPUT'

    if args['hdf5_path'] != '':
        makefile_options['PREPROCESSOR_FLAGS'] += ' -I{0}/include'.format(
            args['hdf5_path'])
        makefile_options['LINKER_FLAGS'] += ' -L{0}/lib'.format(args['hdf5_path'])
    if (args['cxx'] == 'g++' or args['cxx'] == 'g++-simd'
            or args['cxx'] == 'cray' or args['cxx'] == 'icpc'
            or args['cxx'] == 'icpc-debug' or args['cxx'] == 'icpc-phi'
            or args['cxx'] == 'clang++' or args['cxx'] == 'clang++-simd'
            or args['cxx'] == 'clang++-apple'):
        makefile_options['LIBRARY_FLAGS'] += ' -lhdf5'
    if args['cxx'] == 'bgxlc++':
        makefile_options['PREPROCESSOR_FLAGS'] += (
            ' -D_LARGEFILE_SOURCE -D_LARGEFILE64_SOURCE -D_BSD_SOURCE'
            ' -I/soft/libraries/hdf5/1.10.0/cnk-xl/current/include'
            ' -I/bgsys/drivers/ppcfloor/comm/include')
        makefile_options['LINKER_FLAGS'] += (
            ' -L/soft/libraries/hdf5/1.10.0/cnk-xl/current/lib'
            ' -L/soft/libraries/alcf/current/xl/ZLIB/lib')
        makefile_options['LIBRARY_FLAGS'] += ' -lhdf5 -lz -lm'
else:
    definitions['HDF5_OPTION'] = 'NO_HDF5OUTPUT'

# -h5double argument (does nothing if no -hdf5)
if args['h5double']:
    definitions['H5_DOUBLE_PRECISION_ENABLED'] = '1'
else:
    definitions['H5_DOUBLE_PRECISION_ENABLED'] = '0'

# --cflag=[string] argument
if args['cflag'] is not None:
    makefile_options['COMPILER_FLAGS'] += ' '+args['cflag']

# --include=[name] arguments
for include_path in args['include']:
    makefile_options['COMPILER_FLAGS'] += ' -I'+include_path

# --lib_path=[name] arguments
for library_path in args['lib_path']:
    makefile_options['LINKER_FLAGS'] += ' -L'+library_path

# --lib=[name] arguments
for library_name in args['lib']:
    makefile_options['LIBRARY_FLAGS'] += ' -l'+library_name

# Assemble all flags of any sort given to compiler
definitions['COMPILER_FLAGS'] = ' '.join(
    [makefile_options[opt+'_FLAGS'] for opt in
     ['PREPROCESSOR', 'COMPILER', 'LINKER', 'LIBRARY']])

# --- Step 4. Create new files, finish up --------------------------------

# Terminate all filenames with .cpp extension
makefile_options['PROBLEM_FILE'] += '.cpp'
makefile_options['COORDINATES_FILE'] += '.cpp'
makefile_options['EOS_FILE'] += '.cpp'
makefile_options['GENERAL_EOS_FILE'] += '.cpp'
makefile_options['RSOLVER_FILE'] += '.cpp'

# Read templates
with open(defsfile_input, 'r') as current_file:
    defsfile_template = current_file.read()
with open(makefile_input, 'r') as current_file:
    makefile_template = current_file.read()

# Make substitutions
for key, val in definitions.items():
    defsfile_template = re.sub(r'@{0}@'.format(key), val, defsfile_template)
for key, val in makefile_options.items():
    makefile_template = re.sub(r'@{0}@'.format(key), val, makefile_template)

# Write output files
with open(defsfile_output, 'w') as current_file:
    current_file.write(defsfile_template)
with open(makefile_output, 'w') as current_file:
    current_file.write(makefile_template)

# Finish with diagnostic output
# To match show_config.cpp output: use 2 space indent for option, value string starts on
# column 30
self_grav_string = 'OFF'
if args['grav'] == 'fft':
    self_grav_string = 'FFT'
elif args['grav'] == 'mg':
    self_grav_string = 'Multigrid'
elif args['grav'] == 'blockfft':
    self_grav_string = 'FFT (using BlockFFTGravity)'

print('Your Athena++ distribution has now been configured with the following options:')
print('  Problem generator:          ' + args['prob'])
print('  Coordinate system:          ' + args['coord'])
print('  Equation of state:          ' + args['eos'])
print('  Riemann solver:             ' + args['flux'])
print('  Magnetic fields:            ' + ('ON' if args['b'] else 'OFF'))
print('  Number of scalars:          ' + args['nscalars'])
print('  Special relativity:         ' + ('ON' if args['s'] else 'OFF'))
print('  General relativity:         ' + ('ON' if args['g'] else 'OFF'))
print('  Frame transformations:      ' + ('ON' if args['t'] else 'OFF'))
print('  Particles:                  ' + ('ON' if args['p'] else 'OFF'))
print('  Self-Gravity:               ' + self_grav_string)
print('  Super-Time-Stepping:        ' + ('ON' if args['sts'] else 'OFF'))
print('  Cosmic Ray Transport:       ' + ('ON' if args['cr'] else 'OFF'))
print('  Debug flags:                ' + ('ON' if args['debug'] else 'OFF'))
print('  Code coverage flags:        ' + ('ON' if args['coverage'] else 'OFF'))
print('  Linker flags:               ' + makefile_options['LINKER_FLAGS'] + ' '
      + makefile_options['LIBRARY_FLAGS'])
print('  Floating-point precision:   ' + ('single' if args['float'] else 'double'))
print('  Number of ghost cells:      ' + args['nghost'])
print('  MPI parallelism:            ' + ('ON' if args['mpi'] else 'OFF'))
print('  OpenMP parallelism:         ' + ('ON' if args['omp'] else 'OFF'))
print('  FFT:                        ' + ('ON' if args['fft'] else 'OFF'))
print('  HDF5 output:                ' + ('ON' if args['hdf5'] else 'OFF'))
if args['hdf5']:
    print('  HDF5 precision:             ' + ('double' if args['h5double'] else 'single'))
print('  Compiler:                   ' + args['cxx'])
print('  Compilation command:        ' + makefile_options['COMPILER_COMMAND'] + ' '
      + makefile_options['PREPROCESSOR_FLAGS'] + ' ' + makefile_options['COMPILER_FLAGS'])<|MERGE_RESOLUTION|>--- conflicted
+++ resolved
@@ -19,11 +19,8 @@
 #   -s                enable special relativity
 #   -g                enable general relativity
 #   -t                enable interface frame transformations for GR
-<<<<<<< HEAD
 #   -p                enable particles
-=======
 #   -cr               enable cosmic ray transport
->>>>>>> 8a0d8ce9
 #   -debug            enable debug flags (-g -O0); override other compiler options
 #   -coverage         enable compiler-dependent code coverage flags
 #   -float            enable single precision (default is double)
@@ -146,19 +143,17 @@
                     default=False,
                     help='enable interface frame transformations for GR')
 
-<<<<<<< HEAD
 # -p argument
 parser.add_argument('-p',
                     action='store_true',
                     default=False,
                     help='enable particles')
-=======
+
 # -cr argument
 parser.add_argument('-cr',
                     action='store_true',
                     default=False,
                     help='enable cosmic ray transport')
->>>>>>> 8a0d8ce9
 
 # -debug argument
 parser.add_argument('-debug',
@@ -453,17 +448,16 @@
     makefile_options['RSOLVER_FILE'] += '_rel'
     if not args['t']:
         makefile_options['RSOLVER_FILE'] += '_no_transform'
-<<<<<<< HEAD
+
 # -p arguments
 definitions['PARTICLES'] = '1' if args['p'] else '0'
-=======
+
 # -cr argument
 if args['cr']:
     definitions['CR_ENABLED'] = '1'
 else:
     definitions['CR_ENABLED'] = '0'
 
->>>>>>> 8a0d8ce9
 # --cxx=[name] argument
 if args['cxx'] == 'g++':
     # GCC is C++11 feature-complete since v4.8.1 (2013-05-31)
