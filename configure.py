#!/usr/bin/env python
# ---------------------------------------------------------------------------------------
# configure.py: Athena++ configuration script in python. Original version by CJW.
#
# When configure.py is run, it uses the command line options and default settings to
# create custom versions of the files Makefile and src/defs.hpp from the template files
# Makefile.in and src/defs.hpp.in respectively.
#
# The following options are implememted:
#   -h  --help        help message
#   --prob=name       use src/pgen/name.cpp as the problem generator
#   --coord=xxx       use xxx as the coordinate system
#   --eos=xxx         use xxx as the equation of state
#   --flux=xxx        use xxx as the Riemann solver
#   --nghost=xxx      set NGHOST=xxx
#   --nscalars=xxx    set NSCALARS=xxx
#   -eos_table        enable EOS table
#   -b                enable magnetic fields
#   -s                enable special relativity
#   -g                enable general relativity
#   -t                enable interface frame transformations for GR
<<<<<<< HEAD
#   -shear            enable shearing periodic boundary conditions
#   -cr               enable cosmic ray transport
=======
>>>>>>> 2aacb02f
#   -debug            enable debug flags (-g -O0); override other compiler options
#   -coverage         enable compiler-dependent code coverage flags
#   -float            enable single precision (default is double)
#   -mpi              enable parallelization with MPI
#   -omp              enable parallelization with OpenMP
#   -hdf5             enable HDF5 output (requires the HDF5 library)
#   --hdf5_path=path  path to HDF5 libraries (requires the HDF5 library)
#   -fft              enable FFT (requires the FFTW library)
#   --fftw_path=path  path to FFTW libraries (requires the FFTW library)
#   --grav=xxx        use xxx as the self-gravity solver
#   --cxx=xxx         use xxx as the C++ compiler (works w/ or w/o -mpi)
#   --ccmd=name       use name as the command to call the (non-MPI) C++ compiler
#   --mpiccmd=name    use name as the command to call the MPI C++ compiler
#   --gcovcmd=name    use name as the command to call the gcov utility
#   --cflag=string    append string whenever invoking compiler/linker
#   --include=path    use -Ipath when compiling
#   --lib_path=path   use -Lpath when linking
#   --lib=xxx         use -lxxx when linking
# ----------------------------------------------------------------------------------------

# Modules
import argparse
import glob
import re


# Set template and output filenames
makefile_input = 'Makefile.in'
makefile_output = 'Makefile'
defsfile_input = 'src/defs.hpp.in'
defsfile_output = 'src/defs.hpp'

# --- Step 1. Prepare parser, add each of the arguments ------------------
athena_description = (
    "Prepare custom Makefile and defs.hpp for compiling Athena++ solver"
)
athena_epilog = (
    "Full documentation of options available at "
    "https://github.com/PrincetonUniversity/athena-public-version/wiki/Configuring"
)
parser = argparse.ArgumentParser(description=athena_description, epilog=athena_epilog)

# --prob=[name] argument
pgen_directory = 'src/pgen/'
# set pgen_choices to list of .cpp files in src/pgen/
pgen_choices = glob.glob(pgen_directory + '*.cpp')
# remove 'src/pgen/' prefix and '.cpp' extension from each filename
pgen_choices = [choice[len(pgen_directory):-4] for choice in pgen_choices]
parser.add_argument('--prob',
                    default='shock_tube',
                    choices=pgen_choices,
                    help='select problem generator')

# --coord=[name] argument
parser.add_argument(
    '--coord',
    default='cartesian',
    choices=[
        'cartesian',
        'cylindrical',
        'spherical_polar',
        'minkowski',
        'sinusoidal',
        'tilted',
        'schwarzschild',
        'kerr-schild',
        'gr_user'],
    help='select coordinate system')

# --eos=[name] argument
parser.add_argument('--eos',
                    default='adiabatic',
                    choices=['adiabatic', 'isothermal', 'general/eos_table',
                             'general/hydrogen', 'general/ideal'],
                    help='select equation of state')

# --flux=[name] argument
parser.add_argument('--flux',
                    default='default',
                    choices=['default', 'hlle', 'hllc', 'hlld', 'roe', 'llf'],
                    help='select Riemann solver')

# --nghost=[value] argument
parser.add_argument('--nghost',
                    default='2',
                    help='set number of ghost zones')

# --nscalars=[value] argument
parser.add_argument('--nscalars',
                    default='0',
                    help='set number of passive scalars')

# -b argument
parser.add_argument('-b',
                    action='store_true',
                    default=False,
                    help='enable magnetic field')

# -sts argument
parser.add_argument('-sts',
                    action='store_true',
                    default=False,
                    help='enable super-time-stepping')

# -s argument
parser.add_argument('-s',
                    action='store_true',
                    default=False,
                    help='enable special relativity')

# -g argument
parser.add_argument('-g',
                    action='store_true',
                    default=False,
                    help='enable general relativity')

# -t argument
parser.add_argument('-t',
                    action='store_true',
                    default=False,
                    help='enable interface frame transformations for GR')

<<<<<<< HEAD
# -shear argument
parser.add_argument('-shear',
                    action='store_true',
                    default=False,
                    help='enable shearing box')

# -cr argument
parser.add_argument('-cr',
                    action='store_true',
                    default=False,
                    help='enable cosmic ray transport')
                    
=======
>>>>>>> 2aacb02f
# -debug argument
parser.add_argument('-debug',
                    action='store_true',
                    default=False,
                    help='enable debug flags; override other compiler options')

# -coverage argument
parser.add_argument('-coverage',
                    action='store_true',
                    default=False,
                    help='enable compiler-dependent code coverage flag')

# -float argument
parser.add_argument('-float',
                    action='store_true',
                    default=False,
                    help='enable single precision')

# -mpi argument
parser.add_argument('-mpi',
                    action='store_true',
                    default=False,
                    help='enable parallelization with MPI')

# -omp argument
parser.add_argument('-omp',
                    action='store_true',
                    default=False,
                    help='enable parallelization with OpenMP')

# --grav=[name] argument
parser.add_argument('--grav',
                    default='none',
                    choices=['none', 'fft', 'mg'],
                    help='select self-gravity solver')

# -fft argument
parser.add_argument('-fft',
                    action='store_true',
                    default=False,
                    help='enable FFT')

# --fftw_path argument
parser.add_argument('--fftw_path',
                    default='',
                    help='path to FFTW libraries')

# -hdf5 argument
parser.add_argument('-hdf5',
                    action='store_true',
                    default=False,
                    help='enable HDF5 Output')

# -h5double argument
parser.add_argument('-h5double',
                    action='store_true',
                    default=False,
                    help='enable double precision HDF5 output')

# --hdf5_path argument
parser.add_argument('--hdf5_path',
                    default='',
                    help='path to HDF5 libraries')

# The main choices for --cxx flag, using "ctype[-suffix]" formatting, where "ctype" is the
# major family/suite/group of compilers and "suffix" may represent variants of the
# compiler version and/or predefined sets of compiler options. The C++ compiler front ends
# are the main supported/documented options and are invoked on the command line, but the C
# front ends are also acceptable selections and are mapped to the matching C++ front end:
# gcc -> g++, clang -> clang++, icc-> icpc
cxx_choices = [
    'g++',
    'g++-simd',
    'icpc',
    'icpc-debug',
    'icpc-phi',
    'cray',
    'bgxlc++',
    'clang++',
    'clang++-simd',
    'clang++-apple',
]


def c_to_cpp(arg):
    arg = arg.replace('gcc', 'g++', 1)
    arg = arg.replace('icc', 'icpc', 1)
    if arg == 'bgxl' or arg == 'bgxlc':
        arg = 'bgxlc++'

    if arg == 'clang':
        arg = 'clang++'
    else:
        arg = arg.replace('clang-', 'clang++-', 1)
    return arg


# --cxx=[name] argument
parser.add_argument(
    '--cxx',
    default='g++',
    type=c_to_cpp,
    choices=cxx_choices,
    help='select C++ compiler and default set of flags (works w/ or w/o -mpi)')

# --ccmd=[name] argument
parser.add_argument('--ccmd',
                    default=None,
                    help='override for command to use to call (non-MPI) C++ compiler')

# --mpiccmd=[name] argument
parser.add_argument('--mpiccmd',
                    default=None,
                    help='override for command to use to call MPI C++ compiler')

# --gcovcmd=[name] argument
parser.add_argument('--gcovcmd',
                    default=None,
                    help='override for command to use to call Gcov utility in Makefile')

# --cflag=[string] argument
parser.add_argument('--cflag',
                    default=None,
                    help='additional string of flags to append to compiler/linker calls')

# --include=[name] arguments
parser.add_argument(
    '--include',
    default=[],
    action='append',
    help=('extra path for included header files (-I<path>); can be specified multiple '
          'times'))

# --lib_path=[name] arguments
parser.add_argument(
    '--lib_path',
    default=[],
    action='append',
    help=('extra path for linked library files (-L<path>); can be specified multiple '
          'times'))

# --lib=[name] arguments
parser.add_argument(
    '--lib',
    default=[],
    action='append',
    help='name of library to link against (-l<lib>); can be specified multiple times')

# Parse command-line inputs
args = vars(parser.parse_args())

# --- Step 2. Test for incompatible arguments ----------------------------

# Set default flux; HLLD for MHD, HLLC for hydro, HLLE for isothermal hydro or any GR
if args['flux'] == 'default':
    if args['g']:
        args['flux'] = 'hlle'
    elif args['b']:
        args['flux'] = 'hlld'
    elif args['eos'] == 'isothermal':
        args['flux'] = 'hlle'
    else:
        args['flux'] = 'hllc'

# Check Riemann solver compatibility
if args['flux'] == 'hllc' and args['eos'] == 'isothermal':
    raise SystemExit('### CONFIGURE ERROR: HLLC flux cannot be used with isothermal EOS')
if args['flux'] == 'hllc' and args['b']:
    raise SystemExit('### CONFIGURE ERROR: HLLC flux cannot be used with MHD')
if args['flux'] == 'hlld' and not args['b']:
    raise SystemExit('### CONFIGURE ERROR: HLLD flux can only be used with MHD')

# Check relativity
if args['s'] and args['g']:
    raise SystemExit('### CONFIGURE ERROR: '
                     + 'GR implies SR; the -s option is restricted to pure SR')
if args['t'] and not args['g']:
    raise SystemExit('### CONFIGURE ERROR: Frame transformations only apply to GR')
if args['g'] and not args['t'] and args['flux'] not in ('llf', 'hlle'):
    raise SystemExit('### CONFIGURE ERROR: Frame transformations required for {0}'
                     .format(args['flux']))
if args['g'] and args['coord'] in ('cartesian', 'cylindrical', 'spherical_polar'):
    raise SystemExit('### CONFIGURE ERROR: GR cannot be used with {0} coordinates'
                     .format(args['coord']))
if not args['g'] and args['coord'] not in ('cartesian', 'cylindrical', 'spherical_polar'):
    raise SystemExit('### CONFIGURE ERROR: '
                     + args['coord'] + ' coordinates only apply to GR')
if args['eos'] == 'isothermal':
    if args['s'] or args['g']:
        raise SystemExit('### CONFIGURE ERROR: '
                         + 'Isothermal EOS is incompatible with relativity')
if args['eos'][:8] == 'general/':
    if args['s'] or args['g']:
        raise SystemExit('### CONFIGURE ERROR: '
                         + 'General EOS is incompatible with relativity')
    if args['flux'] not in ['hllc', 'hlld']:
        raise SystemExit('### CONFIGURE ERROR: '
                         + 'General EOS is incompatible with flux ' + args['flux'])

# --- Step 3. Set definitions and Makefile options based on above argument

# Prepare dictionaries of substitutions to be made
definitions = {}
makefile_options = {}
makefile_options['LOADER_FLAGS'] = ''

# --prob=[name] argument
definitions['PROBLEM'] = makefile_options['PROBLEM_FILE'] = args['prob']

# --coord=[name] argument
definitions['COORDINATE_SYSTEM'] = makefile_options['COORDINATES_FILE'] = args['coord']

# --eos=[name] argument
definitions['NON_BAROTROPIC_EOS'] = '0' if args['eos'] == 'isothermal' else '1'
makefile_options['EOS_FILE'] = args['eos']
definitions['EQUATION_OF_STATE'] = args['eos']
# set number of hydro variables for adiabatic/isothermal
definitions['GENERAL_EOS'] = '0'
makefile_options['GENERAL_EOS_FILE'] = 'noop'
definitions['EOS_TABLE_ENABLED'] = '0'
if args['eos'] == 'isothermal':
    definitions['NHYDRO_VARIABLES'] = '4'
elif args['eos'] == 'adiabatic':
    definitions['NHYDRO_VARIABLES'] = '5'
else:
    definitions['GENERAL_EOS'] = '1'
    makefile_options['GENERAL_EOS_FILE'] = 'general'
    definitions['NHYDRO_VARIABLES'] = '5'
    if args['eos'] == 'general/eos_table':
        definitions['EOS_TABLE_ENABLED'] = '1'

# --flux=[name] argument
definitions['RSOLVER'] = makefile_options['RSOLVER_FILE'] = args['flux']

# --nghost=[value] argument
definitions['NUMBER_GHOST_CELLS'] = args['nghost']

# --nscalars=[value] argument
definitions['NUMBER_PASSIVE_SCALARS'] = args['nscalars']

# -b argument
# set variety of macros based on whether MHD/hydro or adi/iso are defined
if args['b']:
    definitions['MAGNETIC_FIELDS_ENABLED'] = '1'
    if definitions['GENERAL_EOS'] != '0':
        makefile_options['GENERAL_EOS_FILE'] += '_mhd'
    else:
        makefile_options['EOS_FILE'] += '_mhd'
    definitions['NFIELD_VARIABLES'] = '3'
    makefile_options['RSOLVER_DIR'] = 'mhd/'
    if args['flux'] == 'hlle' or args['flux'] == 'llf' or args['flux'] == 'roe':
        makefile_options['RSOLVER_FILE'] += '_mhd'
    if args['eos'] == 'isothermal':
        definitions['NWAVE_VALUE'] = '6'
        if args['flux'] == 'hlld':
            makefile_options['RSOLVER_FILE'] += '_iso'
    else:
        definitions['NWAVE_VALUE'] = '7'
else:
    definitions['MAGNETIC_FIELDS_ENABLED'] = '0'
    if definitions['GENERAL_EOS'] != '0':
        makefile_options['GENERAL_EOS_FILE'] += '_hydro'
    else:
        makefile_options['EOS_FILE'] += '_hydro'
    definitions['NFIELD_VARIABLES'] = '0'
    makefile_options['RSOLVER_DIR'] = 'hydro/'
    if args['eos'] == 'isothermal':
        definitions['NWAVE_VALUE'] = '4'
    else:
        definitions['NWAVE_VALUE'] = '5'

# -sts argument
if args['sts']:
    definitions['STS_ENABLED'] = '1'
else:
    definitions['STS_ENABLED'] = '0'

# -s, -g, and -t arguments
definitions['RELATIVISTIC_DYNAMICS'] = '1' if args['s'] or args['g'] else '0'
definitions['GENERAL_RELATIVITY'] = '1' if args['g'] else '0'
definitions['FRAME_TRANSFORMATIONS'] = '1' if args['t'] else '0'
if args['s']:
    makefile_options['EOS_FILE'] += '_sr'
    if definitions['GENERAL_EOS'] != '0':
        makefile_options['GENERAL_EOS_FILE'] += '_sr'
    makefile_options['RSOLVER_FILE'] += '_rel'
if args['g']:
    makefile_options['EOS_FILE'] += '_gr'
    if definitions['GENERAL_EOS'] != '0':
        makefile_options['GENERAL_EOS_FILE'] += '_gr'
    makefile_options['RSOLVER_FILE'] += '_rel'
    if not args['t']:
        makefile_options['RSOLVER_FILE'] += '_no_transform'

<<<<<<< HEAD
# -shear argument
if args['shear']:
    definitions['SHEARING_BOX'] = '1'
else:
    definitions['SHEARING_BOX'] = '0'

# -cr argument
if args['cr']:
    definitions['CR_ENABLED'] = '1'
else:
    definitions['CR_ENABLED'] = '0'
    
=======
>>>>>>> 2aacb02f
# --cxx=[name] argument
if args['cxx'] == 'g++':
    # GCC is C++11 feature-complete since v4.8.1 (2013-05-31)
    definitions['COMPILER_CHOICE'] = 'g++'
    definitions['COMPILER_COMMAND'] = makefile_options['COMPILER_COMMAND'] = 'g++'
    makefile_options['PREPROCESSOR_FLAGS'] = ''
    makefile_options['COMPILER_FLAGS'] = '-O3 -std=c++11'
    makefile_options['LINKER_FLAGS'] = ''
    makefile_options['LIBRARY_FLAGS'] = ''
if args['cxx'] == 'g++-simd':
    # GCC version >= 4.9, for OpenMP 4.0; version >= 6.1 for OpenMP 4.5 support
    definitions['COMPILER_CHOICE'] = 'g++-simd'
    definitions['COMPILER_COMMAND'] = makefile_options['COMPILER_COMMAND'] = 'g++'
    makefile_options['PREPROCESSOR_FLAGS'] = ''
    makefile_options['COMPILER_FLAGS'] = (
        '-O3 -std=c++11 -fopenmp-simd -fwhole-program -flto -ffast-math '
        '-march=native -fprefetch-loop-arrays'
        # -march=skylake-avx512, skylake, core-avx2
        # -mprefer-vector-width=128  # available in gcc-8, but not gcc-7
        # -mtune=native, generic, broadwell
        # -mprefer-avx128
        # -m64 (default)
    )
    makefile_options['LINKER_FLAGS'] = ''
    makefile_options['LIBRARY_FLAGS'] = ''
if args['cxx'] == 'icpc':
    # ICC is C++11 feature-complete since v15.0 (2014-08-26)
    definitions['COMPILER_CHOICE'] = 'icpc'
    definitions['COMPILER_COMMAND'] = makefile_options['COMPILER_COMMAND'] = 'icpc'
    makefile_options['PREPROCESSOR_FLAGS'] = ''
    makefile_options['COMPILER_FLAGS'] = (
      '-O3 -std=c++11 -ipo -xhost -inline-forceinline -qopenmp-simd -qopt-prefetch=4 '
      '-qoverride-limits'  # -qopt-report-phase=ipo (does nothing without -ipo)
    )
    # -qopt-zmm-usage=high'  # typically harms multi-core performance on Skylake Xeon
    makefile_options['LINKER_FLAGS'] = ''
    makefile_options['LIBRARY_FLAGS'] = ''
if args['cxx'] == 'icpc-debug':
    # Disable IPO, forced inlining, and fast math. Enable vectorization reporting.
    # Useful for testing symmetry, SIMD-enabled functions and loops with OpenMP 4.5
    definitions['COMPILER_CHOICE'] = 'icpc'
    definitions['COMPILER_COMMAND'] = makefile_options['COMPILER_COMMAND'] = 'icpc'
    makefile_options['PREPROCESSOR_FLAGS'] = ''
    makefile_options['COMPILER_FLAGS'] = (
      '-O3 -std=c++11 -xhost -qopenmp-simd -fp-model precise -qopt-prefetch=4 '
      '-qopt-report=5 -qopt-report-phase=openmp,vec -g -qoverride-limits'
    )
    makefile_options['LINKER_FLAGS'] = ''
    makefile_options['LIBRARY_FLAGS'] = ''
if args['cxx'] == 'icpc-phi':
    # Cross-compile for Intel Xeon Phi x200 KNL series (unique AVX-512ER and AVX-512FP)
    # -xMIC-AVX512: generate AVX-512F, AVX-512CD, AVX-512ER and AVX-512FP
    definitions['COMPILER_CHOICE'] = 'icpc'
    definitions['COMPILER_COMMAND'] = makefile_options['COMPILER_COMMAND'] = 'icpc'
    makefile_options['PREPROCESSOR_FLAGS'] = ''
    makefile_options['COMPILER_FLAGS'] = (
      '-O3 -std=c++11 -ipo -xMIC-AVX512 -inline-forceinline -qopenmp-simd '
      '-qopt-prefetch=4 -qoverride-limits'
    )
    makefile_options['LINKER_FLAGS'] = ''
    makefile_options['LIBRARY_FLAGS'] = ''
if args['cxx'] == 'cray':
    # Cray Compiling Environment 8.4 (2015-09-24) introduces C++11 feature completeness
    # (except "alignas"). v8.6 is C++14 feature-complete
    definitions['COMPILER_CHOICE'] = 'cray'
    definitions['COMPILER_COMMAND'] = makefile_options['COMPILER_COMMAND'] = 'CC'
    makefile_options['PREPROCESSOR_FLAGS'] = ''
    makefile_options['COMPILER_FLAGS'] = '-O3 -h std=c++11 -h aggress -h vector3 -hfp3'
    makefile_options['LINKER_FLAGS'] = '-hwp -hpl=obj/lib'
    makefile_options['LIBRARY_FLAGS'] = '-lm'
if args['cxx'] == 'bgxlc++':
    # IBM XL C/C++ for BG/Q is NOT C++11 feature-complete as of v12.1.0.15 (2017-12-22)
    # suppressed messages:
    #   1500-036:  The NOSTRICT option has the potential to alter the program's semantics
    #   1540-1401: An unknown "pragma simd" is specified
    #   1586-083:  ld option ignored by IPA
    #   1586-233:  Duplicate definition of symbol ignored
    #   1586-267:  Inlining of specified subprogram failed due to the presence of a C++
    #                exception handler
    definitions['COMPILER_CHOICE'] = 'bgxlc++'
    definitions['COMPILER_COMMAND'] = makefile_options['COMPILER_COMMAND'] = 'bgxlc++'
    makefile_options['PREPROCESSOR_FLAGS'] = ''
    makefile_options['COMPILER_FLAGS'] = (
      '-O3 -qhot=level=1:vector -qinline=level=5:auto -qipa=level=1:noobject'
      ' -qstrict=subnormals -qmaxmem=150000 -qlanglvl=extended0x -qsuppress=1500-036'
      ' -qsuppress=1540-1401 -qsuppress=1586-083 -qsuppress=1586-233'
      ' -qsuppress=1586-267'
    )
    makefile_options['LINKER_FLAGS'] = makefile_options['COMPILER_FLAGS']
    makefile_options['LIBRARY_FLAGS'] = ''
if args['cxx'] == 'clang++':
    # Clang is C++11 feature-complete since v3.3 (2013-06-17)
    definitions['COMPILER_CHOICE'] = 'clang++'
    definitions['COMPILER_COMMAND'] = makefile_options['COMPILER_COMMAND'] = 'clang++'
    makefile_options['PREPROCESSOR_FLAGS'] = ''
    makefile_options['COMPILER_FLAGS'] = '-O3 -std=c++11'
    makefile_options['LINKER_FLAGS'] = ''
    makefile_options['LIBRARY_FLAGS'] = ''
if args['cxx'] == 'clang++-simd':
    # LLVM/Clang version >= 3.9 for most of OpenMP 4.0 and 4.5 (still incomplete; no
    # offloading, target/declare simd directives). OpenMP 3.1 fully supported in LLVM 3.7
    definitions['COMPILER_CHOICE'] = 'clang++-simd'
    definitions['COMPILER_COMMAND'] = makefile_options['COMPILER_COMMAND'] = 'clang++'
    makefile_options['PREPROCESSOR_FLAGS'] = ''
    makefile_options['COMPILER_FLAGS'] = '-O3 -std=c++11 -fopenmp-simd'
    makefile_options['LINKER_FLAGS'] = ''
    makefile_options['LIBRARY_FLAGS'] = ''
if args['cxx'] == 'clang++-apple':
    # Apple LLVM/Clang: forked version of the open-source LLVM project bundled in macOS
    definitions['COMPILER_CHOICE'] = 'clang++-apple'
    definitions['COMPILER_COMMAND'] = makefile_options['COMPILER_COMMAND'] = 'clang++'
    makefile_options['PREPROCESSOR_FLAGS'] = ''
    makefile_options['COMPILER_FLAGS'] = '-O3 -std=c++11'
    makefile_options['LINKER_FLAGS'] = ''
    makefile_options['LIBRARY_FLAGS'] = ''

# -float argument
if args['float']:
    definitions['SINGLE_PRECISION_ENABLED'] = '1'
else:
    definitions['SINGLE_PRECISION_ENABLED'] = '0'

# -debug argument
if args['debug']:
    definitions['DEBUG_OPTION'] = 'DEBUG'
    # Completely replace the --cxx= sets of default compiler flags, disable optimization,
    # and emit debug symbols in the compiled binaries
    if (args['cxx'] == 'g++' or args['cxx'] == 'g++-simd'
            or args['cxx'] == 'icpc' or args['cxx'] == 'icpc-debug'
            or args['cxx'] == 'clang++' or args['cxx'] == 'clang++-simd'
            or args['cxx'] == 'clang++-apple'):
        makefile_options['COMPILER_FLAGS'] = '-O0 --std=c++11 -g'  # -Og
    if args['cxx'] == 'cray':
        makefile_options['COMPILER_FLAGS'] = '-O0 -h std=c++11'
    if args['cxx'] == 'bgxlc++':
        makefile_options['COMPILER_FLAGS'] = '-O0 -g -qlanglvl=extended0x'
    if args['cxx'] == 'icpc-phi':
        makefile_options['COMPILER_FLAGS'] = '-O0 --std=c++11 -g -xMIC-AVX512'
else:
    definitions['DEBUG_OPTION'] = 'NOT_DEBUG'

# -coverage argument
if args['coverage']:
    definitions['EXCEPTION_HANDLING_OPTION'] = 'DISABLE_EXCEPTIONS'
    # For now, append new compiler flags and don't override --cxx set, but set code to be
    # unoptimized (-O0 instead of -O3) to get useful statement annotations. Should we add
    # '-g -fopenmp-simd', by default? Don't combine lines when writing source code!
    if (args['cxx'] == 'g++' or args['cxx'] == 'g++-simd'):
        makefile_options['COMPILER_FLAGS'] += (
            ' -O0 -fprofile-arcs -ftest-coverage'
            ' -fno-inline -fno-exceptions -fno-elide-constructors'
            )
    if (args['cxx'] == 'icpc' or args['cxx'] == 'icpc-debug'
            or args['cxx'] == 'icpc-phi'):
        makefile_options['COMPILER_FLAGS'] += ' -O0 -prof-gen=srcpos'
    if (args['cxx'] == 'clang++' or args['cxx'] == 'clang++-simd'
            or args['cxx'] == 'clang++-apple'):
        # Clang's "source-based" code coverage feature to produces .profraw output
        makefile_options['COMPILER_FLAGS'] += (
            ' -O0 -fprofile-instr-generate -fcoverage-mapping'
            )  # use --coverage to produce GCC-compatible .gcno, .gcda output for gcov
    if (args['cxx'] == 'cray' or args['cxx'] == 'bgxlc++'):
        raise SystemExit(
            '### CONFIGURE ERROR: No code coverage avaialbe for selected compiler!')
else:
    # Enable C++ try/throw/catch exception handling, by default. Disable only when testing
    # code coverage, since it causes Gcov and other tools to report misleadingly low
    # branch coverage statstics due to untested throwing of exceptions from function calls
    definitions['EXCEPTION_HANDLING_OPTION'] = 'ENABLE_EXCEPTIONS'

# --ccmd=[name] argument
if args['ccmd'] is not None:
    definitions['COMPILER_COMMAND'] = makefile_options['COMPILER_COMMAND'] = args['ccmd']

# --gcovcmd=[name] argument (only modifies Makefile target)
if args['gcovcmd'] is not None:
    makefile_options['GCOV_COMMAND'] = args['gcovcmd']
else:
    makefile_options['GCOV_COMMAND'] = 'gcov'

# -mpi argument
if args['mpi']:
    definitions['MPI_OPTION'] = 'MPI_PARALLEL'
    if (args['cxx'] == 'g++' or args['cxx'] == 'icpc' or args['cxx'] == 'icpc-debug'
            or args['cxx'] == 'icpc-phi' or args['cxx'] == 'g++-simd'
            or args['cxx'] == 'clang++' or args['cxx'] == 'clang++-simd'
            or args['cxx'] == 'clang++-apple'):
        definitions['COMPILER_COMMAND'] = makefile_options['COMPILER_COMMAND'] = 'mpicxx'
    if args['cxx'] == 'cray':
        makefile_options['COMPILER_FLAGS'] += ' -h mpi1'
    if args['cxx'] == 'bgxlc++':
        definitions['COMPILER_COMMAND'] = makefile_options['COMPILER_COMMAND'] = 'mpixlcxx'  # noqa
    # --mpiccmd=[name] argument
    if args['mpiccmd'] is not None:
        definitions['COMPILER_COMMAND'] = makefile_options['COMPILER_COMMAND'] = args['mpiccmd']  # noqa
else:
    definitions['MPI_OPTION'] = 'NOT_MPI_PARALLEL'

# -omp argument
if args['omp']:
    definitions['OPENMP_OPTION'] = 'OPENMP_PARALLEL'
    if (args['cxx'] == 'g++' or args['cxx'] == 'g++-simd' or args['cxx'] == 'clang++'
            or args['cxx'] == 'clang++-simd'):
        makefile_options['COMPILER_FLAGS'] += ' -fopenmp'
    if (args['cxx'] == 'clang++-apple'):
        # Apple Clang disables the front end OpenMP driver interface; enable it via the
        # preprocessor. Must install LLVM's OpenMP runtime library libomp beforehand
        makefile_options['COMPILER_FLAGS'] += ' -Xpreprocessor -fopenmp'
        makefile_options['LIBRARY_FLAGS'] += ' -lomp'
    if args['cxx'] == 'icpc' or args['cxx'] == 'icpc-debug' or args['cxx'] == 'icpc-phi':
        makefile_options['COMPILER_FLAGS'] += ' -qopenmp'
    if args['cxx'] == 'cray':
        makefile_options['COMPILER_FLAGS'] += ' -homp'
    if args['cxx'] == 'bgxlc++':
        # use thread-safe version of compiler
        definitions['COMPILER_COMMAND'] += '_r'
        makefile_options['COMPILER_COMMAND'] += '_r'
        makefile_options['COMPILER_FLAGS'] += ' -qsmp'
else:
    definitions['OPENMP_OPTION'] = 'NOT_OPENMP_PARALLEL'
    if args['cxx'] == 'cray':
        makefile_options['COMPILER_FLAGS'] += ' -hnoomp'
    if args['cxx'] == 'icpc' or args['cxx'] == 'icpc-debug' or args['cxx'] == 'icpc-phi':
        # suppressed messages:
        #   3180: pragma omp not recognized
        makefile_options['COMPILER_FLAGS'] += ' -diag-disable 3180'

# --grav argument
if args['grav'] == "none":
    definitions['SELF_GRAVITY_ENABLED'] = '0'
else:
    if args['grav'] == "fft":
        definitions['SELF_GRAVITY_ENABLED'] = '1'
        if not args['fft']:
            raise SystemExit(
                '### CONFIGURE ERROR: FFT Poisson solver only be used with FFT')

    if args['grav'] == "mg":
        definitions['SELF_GRAVITY_ENABLED'] = '2'

# -fft argument
makefile_options['MPIFFT_FILE'] = ' '
definitions['FFT_OPTION'] = 'NO_FFT'
if args['fft']:
    definitions['FFT_OPTION'] = 'FFT'
    if args['fftw_path'] != '':
        makefile_options['PREPROCESSOR_FLAGS'] += ' -I{0}/include'.format(
            args['fftw_path'])
        makefile_options['LINKER_FLAGS'] += ' -L{0}/lib'.format(args['fftw_path'])
    if args['omp']:
        makefile_options['LIBRARY_FLAGS'] += ' -lfftw3_omp'
    if args['mpi']:
        makefile_options['MPIFFT_FILE'] = ' $(wildcard src/fft/plimpton/*.cpp)'
    makefile_options['LIBRARY_FLAGS'] += ' -lfftw3'

# -hdf5 argument
if args['hdf5']:
    definitions['HDF5_OPTION'] = 'HDF5OUTPUT'

    if args['hdf5_path'] != '':
        makefile_options['PREPROCESSOR_FLAGS'] += ' -I{0}/include'.format(
            args['hdf5_path'])
        makefile_options['LINKER_FLAGS'] += ' -L{0}/lib'.format(args['hdf5_path'])
    if (args['cxx'] == 'g++' or args['cxx'] == 'g++-simd'
            or args['cxx'] == 'cray' or args['cxx'] == 'icpc'
            or args['cxx'] == 'icpc-debug' or args['cxx'] == 'icpc-phi'
            or args['cxx'] == 'clang++' or args['cxx'] == 'clang++-simd'
            or args['cxx'] == 'clang++-apple'):
        makefile_options['LIBRARY_FLAGS'] += ' -lhdf5'
    if args['cxx'] == 'bgxlc++':
        makefile_options['PREPROCESSOR_FLAGS'] += (
            ' -D_LARGEFILE_SOURCE -D_LARGEFILE64_SOURCE -D_BSD_SOURCE'
            ' -I/soft/libraries/hdf5/1.10.0/cnk-xl/current/include'
            ' -I/bgsys/drivers/ppcfloor/comm/include')
        makefile_options['LINKER_FLAGS'] += (
            ' -L/soft/libraries/hdf5/1.10.0/cnk-xl/current/lib'
            ' -L/soft/libraries/alcf/current/xl/ZLIB/lib')
        makefile_options['LIBRARY_FLAGS'] += ' -lhdf5 -lz -lm'
else:
    definitions['HDF5_OPTION'] = 'NO_HDF5OUTPUT'

# -h5double argument (does nothing if no -hdf5)
if args['h5double']:
    definitions['H5_DOUBLE_PRECISION_ENABLED'] = '1'
else:
    definitions['H5_DOUBLE_PRECISION_ENABLED'] = '0'

# --cflag=[string] argument
if args['cflag'] is not None:
    makefile_options['COMPILER_FLAGS'] += ' '+args['cflag']

# --include=[name] arguments
for include_path in args['include']:
    makefile_options['COMPILER_FLAGS'] += ' -I'+include_path

# --lib_path=[name] arguments
for library_path in args['lib_path']:
    makefile_options['LINKER_FLAGS'] += ' -L'+library_path

# --lib=[name] arguments
for library_name in args['lib']:
    makefile_options['LIBRARY_FLAGS'] += ' -l'+library_name

# Assemble all flags of any sort given to compiler
definitions['COMPILER_FLAGS'] = ' '.join(
    [makefile_options[opt+'_FLAGS'] for opt in
     ['PREPROCESSOR', 'COMPILER', 'LINKER', 'LIBRARY']])

# --- Step 4. Create new files, finish up --------------------------------

# Terminate all filenames with .cpp extension
makefile_options['PROBLEM_FILE'] += '.cpp'
makefile_options['COORDINATES_FILE'] += '.cpp'
makefile_options['EOS_FILE'] += '.cpp'
makefile_options['GENERAL_EOS_FILE'] += '.cpp'
makefile_options['RSOLVER_FILE'] += '.cpp'

# Read templates
with open(defsfile_input, 'r') as current_file:
    defsfile_template = current_file.read()
with open(makefile_input, 'r') as current_file:
    makefile_template = current_file.read()

# Make substitutions
for key, val in definitions.items():
    defsfile_template = re.sub(r'@{0}@'.format(key), val, defsfile_template)
for key, val in makefile_options.items():
    makefile_template = re.sub(r'@{0}@'.format(key), val, makefile_template)

# Write output files
with open(defsfile_output, 'w') as current_file:
    current_file.write(defsfile_template)
with open(makefile_output, 'w') as current_file:
    current_file.write(makefile_template)

# Finish with diagnostic output
# To match show_config.cpp output: use 2 space indent for option, value string starts on
# column 30
self_grav_string = 'OFF'
if args['grav'] == 'fft':
    self_grav_string = 'FFT'
elif args['grav'] == 'mg':
    self_grav_string = 'Multigrid'

print('Your Athena++ distribution has now been configured with the following options:')
print('  Problem generator:          ' + args['prob'])
print('  Coordinate system:          ' + args['coord'])
print('  Equation of state:          ' + args['eos'])
print('  Riemann solver:             ' + args['flux'])
print('  Magnetic fields:            ' + ('ON' if args['b'] else 'OFF'))
print('  Number of scalars:          ' + args['nscalars'])
print('  Special relativity:         ' + ('ON' if args['s'] else 'OFF'))
print('  General relativity:         ' + ('ON' if args['g'] else 'OFF'))
print('  Frame transformations:      ' + ('ON' if args['t'] else 'OFF'))
print('  Self-Gravity:               ' + self_grav_string)
print('  Super-Time-Stepping:        ' + ('ON' if args['sts'] else 'OFF'))
<<<<<<< HEAD
print('  Shearing Box BCs:           ' + ('ON' if args['shear'] else 'OFF'))
print('  Cosmic Ray Transport:       ' + ('ON' if args['cr'] else 'OFF'))
=======
>>>>>>> 2aacb02f
print('  Debug flags:                ' + ('ON' if args['debug'] else 'OFF'))
print('  Code coverage flags:        ' + ('ON' if args['coverage'] else 'OFF'))
print('  Linker flags:               ' + makefile_options['LINKER_FLAGS'] + ' '
      + makefile_options['LIBRARY_FLAGS'])
print('  Floating-point precision:   ' + ('single' if args['float'] else 'double'))
print('  Number of ghost cells:      ' + args['nghost'])
print('  MPI parallelism:            ' + ('ON' if args['mpi'] else 'OFF'))
print('  OpenMP parallelism:         ' + ('ON' if args['omp'] else 'OFF'))
print('  FFT:                        ' + ('ON' if args['fft'] else 'OFF'))
print('  HDF5 output:                ' + ('ON' if args['hdf5'] else 'OFF'))
if args['hdf5']:
    print('  HDF5 precision:             ' + ('double' if args['h5double'] else 'single'))
print('  Compiler:                   ' + args['cxx'])
print('  Compilation command:        ' + makefile_options['COMPILER_COMMAND'] + ' '
      + makefile_options['PREPROCESSOR_FLAGS'] + ' ' + makefile_options['COMPILER_FLAGS'])<|MERGE_RESOLUTION|>--- conflicted
+++ resolved
@@ -19,11 +19,7 @@
 #   -s                enable special relativity
 #   -g                enable general relativity
 #   -t                enable interface frame transformations for GR
-<<<<<<< HEAD
-#   -shear            enable shearing periodic boundary conditions
 #   -cr               enable cosmic ray transport
-=======
->>>>>>> 2aacb02f
 #   -debug            enable debug flags (-g -O0); override other compiler options
 #   -coverage         enable compiler-dependent code coverage flags
 #   -float            enable single precision (default is double)
@@ -146,21 +142,12 @@
                     default=False,
                     help='enable interface frame transformations for GR')
 
-<<<<<<< HEAD
-# -shear argument
-parser.add_argument('-shear',
-                    action='store_true',
-                    default=False,
-                    help='enable shearing box')
-
 # -cr argument
 parser.add_argument('-cr',
                     action='store_true',
                     default=False,
                     help='enable cosmic ray transport')
-                    
-=======
->>>>>>> 2aacb02f
+
 # -debug argument
 parser.add_argument('-debug',
                     action='store_true',
@@ -454,22 +441,12 @@
     makefile_options['RSOLVER_FILE'] += '_rel'
     if not args['t']:
         makefile_options['RSOLVER_FILE'] += '_no_transform'
-
-<<<<<<< HEAD
-# -shear argument
-if args['shear']:
-    definitions['SHEARING_BOX'] = '1'
-else:
-    definitions['SHEARING_BOX'] = '0'
-
 # -cr argument
 if args['cr']:
     definitions['CR_ENABLED'] = '1'
 else:
     definitions['CR_ENABLED'] = '0'
-    
-=======
->>>>>>> 2aacb02f
+
 # --cxx=[name] argument
 if args['cxx'] == 'g++':
     # GCC is C++11 feature-complete since v4.8.1 (2013-05-31)
@@ -826,11 +803,7 @@
 print('  Frame transformations:      ' + ('ON' if args['t'] else 'OFF'))
 print('  Self-Gravity:               ' + self_grav_string)
 print('  Super-Time-Stepping:        ' + ('ON' if args['sts'] else 'OFF'))
-<<<<<<< HEAD
-print('  Shearing Box BCs:           ' + ('ON' if args['shear'] else 'OFF'))
 print('  Cosmic Ray Transport:       ' + ('ON' if args['cr'] else 'OFF'))
-=======
->>>>>>> 2aacb02f
 print('  Debug flags:                ' + ('ON' if args['debug'] else 'OFF'))
 print('  Code coverage flags:        ' + ('ON' if args['coverage'] else 'OFF'))
 print('  Linker flags:               ' + makefile_options['LINKER_FLAGS'] + ' '
