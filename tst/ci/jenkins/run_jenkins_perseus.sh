#!/usr/bin/env bash

# SCRIPT: run_jenkins_perseus.sh
# AUTHOR: Kyle Gerard Felker - kfelker@princeton.edu
# DATE: 4/10/2018
# PURPOSE: Run style and regression test suites using PICSciE's Jenkins server for continuous
# integration (CI) Current workers include 4x Intel Broadwell nodes on Perseus cluster.

# USAGE: salloc -N1 -n4 -c2 --kill-command=SIGTERM --time=9:00:00 \
#            --job-name=PrincetonUniversity_athena_jenkins_PR_$BUILD_NUMBER \
#            ./tst/ci/jenkins/run_jenkins_perseus.sh
# or similar command in the Jenkins build "Execute shell" step (run from athena/ root dir)

# Slurm diagnostics: see all timing info when job first exits the queue and actually starts
# Jenkins build time may be misleading, since it includes time sitting in Slurm queue.
sacct --jobs=$SLURM_JOB_ID --format=JobID,JobName%50,Submit,Start,Elapsed,Timelimit  #--noheader

set -e # terminate script at first error/non-zero exit status
# Store absolute path of project's root directory for Lcov (realpath is GNU coreutils, not macOS)
athena_rel_path='./'
athena_abs_path=$(realpath $athena_rel_path)

# Install Python dependencies
pip install -q --user --upgrade setuptools # required for matplotlib
pip install -q --user flake8 colorama termcolor matplotlib
pip install -q --user h5py    # needed for outputs/all_outputs.py, pgen/hdf5*, eos/eos_hdf5_table.py tests
pip install -q --user scipy   # needed in scripts/utils/ for eos/ tests

# module load anaconda  # Python 2
# conda create -n athena
# conda activate athena
# conda install termcolor flake8
# included with conda distro's base environment:
#conda install h5py scipy colorama matplotlib

# Build step #0: Test source code style consistency
# step #0a: lint Python files
python -m flake8
echo "Finished linting Python files with flake8"

# step #0b: lint C++ files
cd tst/style/; ./check_athena_cpp_style.sh
cd ../regression/

# Build step #0: pgen_compile test using Intel compiler and MPI library
module purge
# Delete version info from module names to automatically use latest default version of these libraries as Princeton Research Computing updates them:
# (Was using pinned Intel 17.0 Release 5 versions as of November 2018 due to bugs on Perseus installation of ICC 19.0.
# Intel's MPI Library 2019 version was never installed on Perseus since it is much slower than 2018 version on Mellanox Infiniband)
module load intel/18.0/64/18.0.3.222 # intel/17.0/64/17.0.5.239 # intel ---intel/19.0/64/19.0.3.199 latest version as of 2019-05-04
module load intel-mpi/intel/2017.5/64 # intel-mpi --- intel-mpi/intel/2018.3/64
# Always pinning these modules to a specific version, since new library versions are rarely compiled:
module load fftw/gcc/3.3.4
module load hdf5/intel-17.0/1.10.0 # hdf5/intel-17.0/intel-mpi/1.10.0
# Note, do not mix w/ "module load rh" to ensure that Intel shared libraries are used by the loader (especially OpenMP?)

module list

time python -u ./run_tests.py pgen/pgen_compile --config=--cxx=icpc --config=--cflag="$(../ci/set_warning_cflag.sh icpc)"

# Build step #1: regression tests using GNU compiler and OpenMPI library
module purge
# Load latest GCC built by Red Hat Developer Toolset:
# (vs. /usr/bin/gcc v4.8.5 (released 2015-06-23)
module load rh/devtoolset/7  # GCC 7.3.1 (v7.3 released on 2018-01-25)
#module load openmpi/gcc/1.10.2/64  # OpenMPI v1.10.2 released on 2016-01-21
module load openmpi/gcc/3.0.3/64
# OpenMPI v3.0.3 was released on 2018-10-29
# OpenMPI v3.0.0 was released on 2017-09-12. Originally, was only installed on Perseus
# without development files (mpicc, etc.) as a VisIt 2.13.1 dependency

# Do NOT "module load hdf5" = hdf5/intel-17.0/openmpi-1.10.2/1.10.0
# output/all_outputs.py regression test uses non-MPI HDF5 writer
# (Perseus will error w/ missing mpi.h header if MPI HDF5 is loaded w/o mpicxx)
# grav/ regression tests require MPI and FFTW
module load hdf5/gcc/1.10.0
module load fftw/gcc/3.3.4
module list

# Lcov command stub used for capturing tracefile and for combining multiple tracefiles:
#lcov_cmd="lcov --rc lcov_branch_coverage=1 --no-external --gcov-tool=gcov"
regression_abs_path=$(pwd)
#lcov_capture_cmd="${lcov_cmd} --directory=${regression_abs_path}/obj/ --capture --base-directory=${athena_abs_path}"

# Run regression test sets. Need to specify Slurm mpirun wrapper, srun
# In order to condense the build log, --silent option suppresses only the stdout of Makefile calls. Don't use with pgen_compile.py:
time python -u ./run_tests.py pgen/pgen_compile --config=--cflag="$(../ci/set_warning_cflag.sh g++)"
# (changgoo) suppress code coverage analysis as it is not working properly for now
# For (most) regression tests compiled with GCC, perform Gcov code coverage analysis via Lcov front end:
#time python -u ./run_tests.py pgen/hdf5_reader_serial --coverage="${lcov_capture_cmd}" --silent
#time python -u ./run_tests.py grav --mpirun=srun --mpirun_opts=--job-name='GCC grav/jeans_3d' \
#     --coverage="${lcov_capture_cmd}" --silent
#time python -u ./run_tests.py turb --mpirun=srun --mpirun_opts=--job-name='GCC turb/' \
#     --coverage="${lcov_capture_cmd}" --silent
#time python -u ./run_tests.py mpi --mpirun=srun --mpirun_opts=--job-name='GCC mpi/mpi_linwave' \
#     --coverage="${lcov_capture_cmd}" --silent
#time python -u ./run_tests.py omp --coverage="${lcov_capture_cmd}" --silent
#timeout --signal=TERM 60m time python -u ./run_tests.py hybrid --mpirun=srun \
#	--mpirun_opts=--job-name='GCC hybrid/hybrid_linwave' \
#	--coverage="${lcov_capture_cmd}" --silent
#time python -u ./run_tests.py hydro --coverage="${lcov_capture_cmd}" --silent
#time python -u ./run_tests.py amr --coverage="${lcov_capture_cmd}" --silent
#time python -u ./run_tests.py outputs --coverage="${lcov_capture_cmd}" --silent
#time python -u ./run_tests.py sr --coverage="${lcov_capture_cmd}" --silent
#time python -u ./run_tests.py curvilinear --coverage="${lcov_capture_cmd}" --silent
#time python -u ./run_tests.py symmetry --coverage="${lcov_capture_cmd}" --silent
#time python -u ./run_tests.py eos --coverage="${lcov_capture_cmd}" --silent
#time python -u ./run_tests.py scalars/mignone_radial_1d --coverage="${lcov_capture_cmd}" --silent
# Exclude gr/compile*.py regression tests from code coverage analysis (nothing is executed in these tests):
#time python -u ./run_tests.py gr/compile_kerr-schild gr/compile_minkowski gr/compile_schwarzschild --silent
#time python -u ./run_tests.py gr/mhd_shocks_hlld gr/mhd_shocks_hlle gr/mhd_shocks_llf \
#     --coverage="${lcov_capture_cmd}" --silent
#time python -u ./run_tests.py gr/hydro_shocks_hllc gr/hydro_shocks_hlle gr/hydro_shocks_llf \
#     --coverage="${lcov_capture_cmd}" --silent
#time python -u ./run_tests.py gr/hydro_shocks_hlle_no_transform gr/hydro_shocks_llf_no_transform \
#     --coverage="${lcov_capture_cmd}" --silent
# For regression tests with unacceptably long runtimes with -O0 optimization, "sample" the code coverage by running each test twice:
# - 1x normally (-O3) without --coverage=CMD to check correctness
# - 1x with --coverage=CMD (and hence -O0) and small cycle limit, ignoring failure in subsequent test.analyze() step
time python -u ./run_tests.py pgen/hdf5_reader_serial --silent
time python -u ./run_tests.py grav --mpirun=srun --mpirun_opts=--job-name='GCC grav/jeans_3d' --silent
time python -u ./run_tests.py turb --mpirun=srun --mpirun_opts=--job-name='GCC turb/' --silent
time python -u ./run_tests.py mpi --mpirun=srun --mpirun_opts=--job-name='GCC mpi/mpi_linwave' --silent
time python -u ./run_tests.py omp --silent
timeout --signal=TERM 60m time python -u ./run_tests.py hybrid --mpirun=srun \
	--mpirun_opts=--job-name='GCC hybrid/hybrid_linwave' \
	--silent
time python -u ./run_tests.py hydro --silent
time python -u ./run_tests.py amr --silent
time python -u ./run_tests.py outputs --silent
time python -u ./run_tests.py curvilinear --silent
time python -u ./run_tests.py symmetry --silent
time python -u ./run_tests.py eos --silent
time python -u ./run_tests.py scalars/mignone_radial_1d --silent
# Exclude gr/compile*.py regression tests from code coverage analysis (nothing is executed in these tests):
# (changgoo) suppress all gr/sr tests
# time python -u ./run_tests.py sr --silent
# time python -u ./run_tests.py gr/compile_kerr-schild gr/compile_minkowski gr/compile_schwarzschild --silent
# time python -u ./run_tests.py gr/mhd_shocks_hlld gr/mhd_shocks_hlle gr/mhd_shocks_llf --silent
# time python -u ./run_tests.py gr/hydro_shocks_hllc gr/hydro_shocks_hlle gr/hydro_shocks_llf --silent
# time python -u ./run_tests.py gr/hydro_shocks_hlle_no_transform gr/hydro_shocks_llf_no_transform --silent
#
#time python -u ./run_tests.py mhd --coverage="${lcov_capture_cmd}" -r="time/nlim=10" --silent || true
time python -u ./run_tests.py mhd --silent  # (mhd/mhd_linwave.py is currenlty the slowest regression test):

#time python -u ./run_tests.py shearingbox --coverage="${lcov_capture_cmd}" -r="time/nlim=10" --silent || true
time python -u ./run_tests.py shearingbox --silent

#time python -u ./run_tests.py diffusion --coverage="${lcov_capture_cmd}" -r="time/nlim=10" --silent || true
time python -u ./run_tests.py diffusion --silent

# High-order solver regression tests w/ GCC
#time python -u ./run_tests.py hydro4 --coverage="${lcov_capture_cmd}" -r="time/nlim=10" --silent || true
time python -u ./run_tests.py hydro4 --silent

<<<<<<< HEAD
# cooling regressiong
#time python -u ./run_tests.py cooling --coverage="${lcov_capture_cmd}" -r="time/nlim=10" --silent || true
time python -u ./run_tests.py cooling --silent

# particle regression
time python -u ./run_tests.py particles --silent
=======
# cooling regression
# time python -u ./run_tests.py cooling --coverage="${lcov_capture_cmd}" -r="time/nlim=10" --silent || true
time python -u ./run_tests.py cooling --silent

# CR regression
time python -u ./run_tests.py cr --silent
>>>>>>> 8a0d8ce9

# Swap serial HDF5 library module for parallel HDF5 library:
module unload hdf5/gcc/1.10.0
module load hdf5/gcc/openmpi-3.0.0/1.10.0
mpi_hdf5_library_path='/usr/local/hdf5/gcc/openmpi-3.0.0/1.10.0/lib64'
module list
# This P-HDF5 library, built with OpenMPI 1.10.2, is incompatible with OpenMPI 3.0.0 on Perseus:
#module load hdf5/gcc/openmpi-1.10.2/1.10.0

# Workaround issue with parallel HDF5 modules compiled with OpenMPI on Perseus--- linker still chooses serial HDF5 library in /usr/lib64/
# due to presence of -L flag in mpicxx wrapper that overrides LIBRARY_PATH environment variable
time python -u ./run_tests.py pgen/hdf5_reader_parallel \ #--coverage="${lcov_capture_cmd}" \
     --mpirun=srun --mpirun_opts=--job-name='GCC pgen/hdf5_reader_parallel' \
     --config=--lib_path=${mpi_hdf5_library_path} --silent

# Combine Lcov tracefiles from individaul regression tests:
# All .info files in current working directory tst/regression/ -> lcov.info
# (remove '-maxdepth 1' to recursively search subfolders for more .info)
#lcov_counter=0
#set +e  # Don't quit on errors during Lcov processing / don't let the build fail here
#while read filename; do
#    # Accumulate string variable containing all tracefiles joined by '-a '
#    lcov_input_files="$lcov_input_files -a \"$filename\""
#    # Alternative to uploading single unified "lcov.info" tracefile: attempt to upload each Lcov
#    # test_name.info tracefile separately with a Codecov Flag matching test_name (or test_set/ group?)
#    codecov_flag=$(basename ${filename} .info) # "flags must match pattern ^[\w\,]+$"
#    # basename command is in GNU coreutils, but here is Bash Parameter Expansion alternative for stripping extension and path:
#    #codecov_flag=${${filename%.info}##*/}
#    curl -s https://codecov.io/bash | bash -s - -X gcov -t b5ac2369-1242-4b11-86d0-7d9910f68160 \
#	-F ${codecov_flag} -f "${filename}" || echo "Codecov did not collect coverage reports"
#    lcov_counter=$((lcov_counter + 1))
#done < <( find . -maxdepth 1 -name '*.info' )
#eval "${lcov_cmd}" "${lcov_input_files}" -o lcov.info
# Explicitly return count of individual Lcov tracefiles, and monitor any changes to this number (53 expected as of 2018-12-04):
# (most Lcov failures will be silent and hidden in build log;, missing reports will be hard to notice in Lcov HTML and Codecov reports)
#echo "Detected ${lcov_counter} individual tracefiles and combined them -> lcov.info"

# Generate Lcov HTML report and backup to home directory on Perseus (never used by Codecov):
#gendesc scripts/tests/test_descriptions.txt --output-filename ./regression_tests.desc
#lcov_dir_name="${SLURM_JOB_NAME}_lcov_html"
# TODO(felker): Address "lcov: ERROR: no valid records found in tracefile ./eos_eos_comparison_eos_hllc.info"
#genhtml --legend --show-details --keep-descriptions --description-file=regression_tests.desc \
#	--branch-coverage -o ${lcov_dir_name} lcov.info
#mv lcov.info ${lcov_dir_name}
# GNU (but not BSD) tar supports --remove-files option for cleaning up files (and directories) after adding them to the archive:
#tar --remove-files -cvzf "${lcov_dir_name}.tar.gz" ${lcov_dir_name}
#mv "${lcov_dir_name}.tar.gz" $HOME  # ~2 MB. Manually rm HTML databases from $HOME on a reg. basis
# genhtml requires that src/ is unmoved since compilation; works from $HOME on Perseus,
# but lcov.info tracefile is not portable across sytems (without --to-package, etc.)
#cp lcov.info $HOME  # ~30 MB --- tracefile is too large to store long-term

# Ensure that no stale tracefiles are kept in Jenkins cached workspace
#rm -rf *.info
#set -e

# Build step #2: regression tests using Intel compiler and MPI library
module purge
# Delete version info from module names to automatically use latest default version of these libraries as Princeton Research Computing updates them:
# (Was using pinned Intel 17.0 Release 5 versions as of November 2018 due to bugs on Perseus installation of ICC 19.0.
# Intel's MPI Library 2019 version was never installed on Perseus since it is much slower than 2018 version on Mellanox Infiniband)
module load intel/18.0/64/18.0.3.222 # intel/17.0/64/17.0.5.239 # intel ---intel/19.0/64/19.0.3.199 latest version as of 2019-05-04
module load intel-mpi/intel/2017.5/64 # intel-mpi --- intel-mpi/intel/2018.3/64
# Always pinning these modules to a specific version, since new library versions are rarely compiled:
module load fftw/gcc/3.3.4
module load hdf5/intel-17.0/1.10.0 # hdf5/intel-17.0/intel-mpi/1.10.0
# Note, do not mix w/ "module load rh" to ensure that Intel shared libraries are used by the loader (especially OpenMP?)

module list

# Use of --config=--cflag=-gxx-name=/opt/rh/devtoolset-7/root/usr/bin/g++ (For GCC >6 Enumerator Attributes) possibly causing:
# src/eos/general/general_hydro.cpp(163): (col. 10) remark: function was not vectorized: condition too complex
# ": internal error: ** The compiler has encountered an unexpected problem. ** Segmentation violation signal raised. **
# Access violation or stack overflow. Please contact Intel Support for assistance.

#time python -u ./run_tests.py pgen/pgen_compile --config=--cxx=icpc --config=--cflag="$(../ci/set_warning_cflag.sh icpc)"
time python -u ./run_tests.py pgen/hdf5_reader_serial --silent
# time python -u ./run_tests.py particles --config=--cxx=icpc --mpirun=srun --mpirun_opts=--job-name='ICC particles' --silent
time python -u ./run_tests.py grav --config=--cxx=icpc --mpirun=srun --mpirun_opts=--job-name='ICC grav/jeans_3d' --silent
time python -u ./run_tests.py turb --config=--cxx=icpc --mpirun=srun --mpirun_opts=--job-name='ICC turb/' --silent
time python -u ./run_tests.py mpi --config=--cxx=icpc --mpirun=srun --mpirun_opts=--job-name='ICC mpi/mpi_linwave' --silent
time python -u ./run_tests.py omp --config=--cxx=icpc --silent
timeout --signal=TERM 60m time python -u ./run_tests.py hybrid --config=--cxx=icpc \
	--mpirun=srun --mpirun_opts=--job-name='ICC hybrid/hybrid_linwave' --silent
time python -u ./run_tests.py hydro --config=--cxx=icpc --silent
time python -u ./run_tests.py mhd --config=--cxx=icpc --silent
time python -u ./run_tests.py amr --config=--cxx=icpc --silent
time python -u ./run_tests.py outputs --config=--cxx=icpc --silent
#(changgoo) suppress gr/sr tests
# time python -u ./run_tests.py sr --config=--cxx=icpc --silent
# time python -u ./run_tests.py gr --config=--cxx=icpc --silent
time python -u ./run_tests.py curvilinear --config=--cxx=icpc --silent
time python -u ./run_tests.py shearingbox --config=--cxx=icpc --silent
# time python -u ./run_tests.py diffusion --config=--cxx=icpc --config=--cflag=-fp-model=strict --silent
time python -u ./run_tests.py symmetry --config=--cxx=icpc --silent
time python -u ./run_tests.py eos --config=--cxx=icpc --silent
time python -u ./run_tests.py scalars/mignone_radial_1d --config=--cxx=icpc --silent

# High-order solver regression tests w/ Intel compiler
time python -u ./run_tests.py hydro4 --config=--cxx=icpc --silent

# cooling regression
time python -u ./run_tests.py cooling --config=--cxx=icpc --silent

<<<<<<< HEAD
# particle regression
time python -u ./run_tests.py particles --config=--cxx=icpc --mpirun=srun --mpirun_opts=--job-name='ICC particles' --silent
=======
# CR regression
time python -u ./run_tests.py cr --config=--cxx=icpc --silent
>>>>>>> 8a0d8ce9

# Swap serial HDF5 library module for parallel HDF5 library:
module unload hdf5/intel-17.0/1.10.0
module load hdf5/intel-17.0/intel-mpi/1.10.0
mpi_hdf5_library_path='/usr/local/hdf5/intel-17.0/intel-mpi/1.10.0/lib64'
module list
# Workaround issue with parallel HDF5 modules compiled with OpenMPI on Perseus--- linker still takes serial HDF5 library in /usr/lib64/
# due to presence of -L flag in mpicxx wrapper that overrides LIBRARY_PATH environment variable
time python -u ./run_tests.py pgen/hdf5_reader_parallel --config=--cxx=icpc \
     --mpirun=srun --mpirun_opts=--job-name='ICC pgen/hdf5_reader_parallel' \
     --config=--lib_path=${mpi_hdf5_library_path} --silent

# Test OpenMP 4.5 SIMD-enabled function correctness by disabling IPO and forced inlining w/ Intel compiler flags
# Check subset of regression test sets to try most EOS functions (which heavily depend on vectorization) that are called in rsolvers
time python -u ./run_tests.py pgen/pgen_compile --config=--cxx=icpc-debug --config=--cflag="$(../ci/set_warning_cflag.sh icpc)"
time python -u ./run_tests.py hydro --config=--cxx=icpc-debug --silent
time python -u ./run_tests.py mhd --config=--cxx=icpc-debug --silent
#(changgoo) suppress sr/gr tests
# time python -u ./run_tests.py sr --config=--cxx=icpc-debug --silent
# time python -u ./run_tests.py gr --config=--cxx=icpc-debug --silent

set +e
# end regression tests

# Alternative: Upload single combined tracefile for Codecov analysis of test coverage reports:
# Use curl-pipe to Codecov Bash Uploader (recommended approach for Jenkins).
# If using the default options (no -f PATTERN), any Lcov tracefile must be named "lcov.info".
#curl -s https://codecov.io/bash | bash -s - -X gcov -t ccdc959e-e2c3-4811-95c6-512151b39471 || echo "Codecov did not collect coverage reports"
# (Default will always exit with 0. Use -Z to exit with 1 if not successful.)
# "exit 0" in Codecov Bash uploader script is not fool-proof. Preventing build failures with catch-all echo statement to ensure exit status=0

# Slurm diagnostics: see all timing info when build script finishes
# (should run in Jenkins "Execute shell" build step when Slurm allocation is released)
sacct --jobs=$SLURM_JOB_ID --format=JobID,JobName%50,Submit,Start,Elapsed,Timelimit,End  #--noheader<|MERGE_RESOLUTION|>--- conflicted
+++ resolved
@@ -153,21 +153,15 @@
 #time python -u ./run_tests.py hydro4 --coverage="${lcov_capture_cmd}" -r="time/nlim=10" --silent || true
 time python -u ./run_tests.py hydro4 --silent
 
-<<<<<<< HEAD
 # cooling regressiong
 #time python -u ./run_tests.py cooling --coverage="${lcov_capture_cmd}" -r="time/nlim=10" --silent || true
 time python -u ./run_tests.py cooling --silent
 
 # particle regression
 time python -u ./run_tests.py particles --silent
-=======
-# cooling regression
-# time python -u ./run_tests.py cooling --coverage="${lcov_capture_cmd}" -r="time/nlim=10" --silent || true
-time python -u ./run_tests.py cooling --silent
 
 # CR regression
 time python -u ./run_tests.py cr --silent
->>>>>>> 8a0d8ce9
 
 # Swap serial HDF5 library module for parallel HDF5 library:
 module unload hdf5/gcc/1.10.0
@@ -271,13 +265,11 @@
 # cooling regression
 time python -u ./run_tests.py cooling --config=--cxx=icpc --silent
 
-<<<<<<< HEAD
 # particle regression
 time python -u ./run_tests.py particles --config=--cxx=icpc --mpirun=srun --mpirun_opts=--job-name='ICC particles' --silent
-=======
+
 # CR regression
 time python -u ./run_tests.py cr --config=--cxx=icpc --silent
->>>>>>> 8a0d8ce9
 
 # Swap serial HDF5 library module for parallel HDF5 library:
 module unload hdf5/intel-17.0/1.10.0
